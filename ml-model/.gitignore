--- conflicted
+++ resolved
@@ -1,9 +1,4 @@
 .*
-<<<<<<< HEAD
-.DS_Store
 dataset/
 checkpoints/
-dataset_old/
-=======
-dataset/
->>>>>>> 9e407bb4
+dataset_old/