package data.collection.javaparser;

import com.github.javaparser.StaticJavaParser;
import com.github.javaparser.ast.CompilationUnit;
import com.github.javaparser.ast.ImportDeclaration;
import com.github.javaparser.ast.NodeList;
import com.github.javaparser.ast.body.*;
import com.github.javaparser.ast.expr.FieldAccessExpr;
import com.github.javaparser.ast.expr.LiteralExpr;
import com.github.javaparser.ast.expr.MethodCallExpr;
import com.github.javaparser.ast.expr.VariableDeclarationExpr;
import com.github.javaparser.javadoc.Javadoc;
import com.github.javaparser.javadoc.JavadocBlockTag;
import com.github.javaparser.resolution.TypeSolver;
import com.github.javaparser.symbolsolver.JavaSymbolSolver;
import com.github.javaparser.symbolsolver.resolution.typesolvers.CombinedTypeSolver;
import com.github.javaparser.symbolsolver.resolution.typesolvers.JavaParserTypeSolver;
import com.github.javaparser.symbolsolver.resolution.typesolvers.ReflectionTypeSolver;
import org.json.simple.JSONArray;
import org.json.simple.JSONObject;

import java.io.*;
import java.util.ArrayList;
import java.util.List;

public class Collection {

    public static void main(String[] args) throws IOException {

        InitializeProjects initializeProjects = new InitializeProjects();
        initializeProjects.InitializeProjects();

        for (InputProject inputProject : initializeProjects.inputProjects) {
            collectDataFromProject(inputProject);
        }

    }

    /**
<<<<<<< HEAD
     * This method takes an input project and collects its elements (classes and members of it) using JavaParser and JavaSymbolSolver.
     * It produces a json file for each project, which includes the collected data.
=======
     * This method takes an input project and collects its elements (classses and members of it) using JavaParser and JavaSymbolSolver.
     * It produces a JSON file for each project, which includes the collected data.
>>>>>>> e281687e
     * @param inputProject object keeps the source path of the project and information for optional parts of data collection process
     */
    public static void collectDataFromProject(InputProject inputProject) throws IOException {
        System.out.println("Collecting data from: " + inputProject.getProjectName());

        File sourceFilesDir = inputProject.getSourceFilesDir();
        File outputDataDir = inputProject.getOutputDataDir();
        String projectName = inputProject.getProjectName();

        List<File> allSourceFiles = listSourceFiles(sourceFilesDir);

<<<<<<< HEAD
        // initialize JavaSymbolSolver
        // we use static solver which does the analysis by considering the project's source directory
=======
        // Initialize JavaSymbolSolver.
        // We use static solver which does the analysis by considering the project's source directory.
>>>>>>> e281687e
        TypeSolver typeSolver = new ReflectionTypeSolver();
        TypeSolver javaParserTypeSolver = new JavaParserTypeSolver(sourceFilesDir);
        CombinedTypeSolver combinedSolver = new CombinedTypeSolver();
        combinedSolver.add(typeSolver);
        combinedSolver.add(javaParserTypeSolver);

        JavaSymbolSolver symbolSolver = new JavaSymbolSolver(typeSolver);
        StaticJavaParser.getParserConfiguration().setSymbolResolver(symbolSolver);

        // create json array to keep collected data for each class in the project
        JSONArray classArray = new JSONArray();

        int sourceFileId = 0;
        for (File classFile : allSourceFiles) {
            sourceFileId++;
            String className = fullPath2ClassName(classFile.getAbsolutePath());

            // Create a JSON object to keep the data collected for a class.
            JSONObject classObject = new JSONObject();
            classObject.put("sourceFileName", className);
            classObject.put("sourceFileId", sourceFileId);

<<<<<<< HEAD
            // try parsing a class (compilation unit) using StaticJavaParser
=======
            // Try parsing a class (compilation unit) using StaticJavaParser.
>>>>>>> e281687e
            CompilationUnit cu = null;
            try {
                cu = StaticJavaParser.parse(classFile);
            } catch (Exception e) {
                System.out.println("Source file parse error in source " + sourceFileId + " - " + e.getMessage());
            }

            if (cu != null) {
                classObject.put("packageName", cu.getPackageDeclaration().isPresent() ? cu.getPackageDeclaration().get().getName().toString() : "");
                classObject.put("imports", collectImportsOfSourceFile(cu));

                // get type declarations in a class (class declarations)
                NodeList<TypeDeclaration<?>> typeDeclarations = cu.getTypes();
                if (!typeDeclarations.isEmpty()) {
                    TypeDeclaration typeDec = typeDeclarations.get(0);
                    // typeDec.resolve().getAllAncestors()
                    // typeDec.resolve().getAllFields();
                    // typeDec.resolve().getAllMethods();
//                    try {
//                        System.out.println(typeDec.resolve().getQualifiedName());
//                        System.out.println(typeDec.resolve().isReferenceType());
//                        System.out.println(typeDec.resolve().getAllFields());
//                        System.out.println(typeDec.resolve().getAllMethods());
//                    } catch (Exception e) {
//                        System.out.println("cannot solve type dec");
//                    }

//                    StaticJavaParser.getParserConfiguration().getSymbolResolver().get().toResolvedType

                    JSONArray typeDecArray = new JSONArray();
                    JSONObject typeDecObject = new JSONObject();
                    typeDecObject.put("className", typeDec.getName().toString());
                    typeDecObject.put("classJavadoc", typeDec.getJavadocComment().isPresent() ? typeDec.getJavadocComment().get().toString() : "");

                    JSONArray constructorDeclarationsInClass = collectConstructorDeclarationsInClass(inputProject, classFile, cu);
                    typeDecObject.put("constructors", constructorDeclarationsInClass);
                    JSONArray methodDeclarationsInClass = collectMethodDeclarationsInClass(inputProject, classFile, cu);
                    typeDecObject.put("methods", methodDeclarationsInClass);
                    JSONArray fieldDeclarationsInClass = collectFieldDeclarationsInClass(inputProject, classFile, cu);
                    typeDecObject.put("fields", fieldDeclarationsInClass);

                    typeDecArray.add(typeDecObject);


                    classObject.put("typeDeclarations", typeDecArray);
                }
            }


            classArray.add(classObject);
        }

        // write the collected class data into the json file
        // all class related data is kept in classArray
        try (FileWriter file = new FileWriter(outputDataDir.toString() + "/" + projectName + "_dataCollectedWithJavaParser.json")) {
            file.write(classArray.toJSONString());
            file.flush();
        } catch (IOException e) {
            e.printStackTrace();
        }
    }

    public static JSONArray collectMethodDeclarationsInClass(InputProject inputProject, File classFile, CompilationUnit cu) {
        NodeList<TypeDeclaration<?>> typeDeclarations = cu.getTypes();
        TypeDeclaration typeDec = typeDeclarations.get(0);

        JSONArray methodDeclarationsJsonArray = new JSONArray();
        List<MethodDeclaration> methodDeclarations = typeDec.findAll(MethodDeclaration.class);
        // System.out.println(methodDeclarations.size());

        // for (MethodDeclaration methodDeclaration : methodDeclarations) {
        for (int i = 0; i < methodDeclarations.size(); i++) {
            MethodDeclaration methodDeclaration = methodDeclarations.get(i);
            // System.out.println("1: " + methodDeclaration.getName());
            // System.out.println("2: " + methodDeclaration.getJavadocComment());
            // System.out.println("3: " + methodDeclaration.getDeclarationAsString());

            JSONObject methodDeclarationJsonObject = new JSONObject();

            if (methodDeclaration.getParentNode().get().equals(typeDec)) {
                methodDeclarationJsonObject.put("name", methodDeclaration.getName().toString());
//            methodDeclarationJsonObject.put("declaration", methodDeclaration.getDeclarationAsString());
                methodDeclarationJsonObject.put("type", methodDeclaration.getType().toString());
                methodDeclarationJsonObject.put("accessSpecifier", methodDeclaration.getAccessSpecifier().toString());
                methodDeclarationJsonObject.put("body", (methodDeclaration.getBody().isPresent()) ? methodDeclaration.getBody().get().toString() : (""));
                methodDeclarationJsonObject.put("range", (methodDeclaration.getRange().isPresent()) ? methodDeclaration.getRange().get().toString() : (""));
                methodDeclarationJsonObject.put("tokenRange", methodDeclaration.getTokenRange().get().toString());
                if (!methodDeclaration.getJavadoc().isEmpty()) {
                    JSONArray javadocBlockTagsArr = new JSONArray();

                    Javadoc javadoc = methodDeclaration.getJavadoc().get();
                    List<JavadocBlockTag> javadocBlockTags = javadoc.getBlockTags();

                    for (JavadocBlockTag javadocBlockTag : javadocBlockTags) {
                        JSONObject javadocBlockTagObj = new JSONObject();
                        javadocBlockTagObj.put("javadocBlockTag", javadocBlockTag.toString());
                        javadocBlockTagObj.put("javadocBlockType", javadocBlockTag.getType().toString());
                        javadocBlockTagObj.put("javadocBlockTagContent", javadocBlockTag.getContent().toText());
                        javadocBlockTagObj.put("javadocBlockTagName", !javadocBlockTag.getName().isEmpty() ? javadocBlockTag.getName().get() : "");
                        javadocBlockTagsArr.add(javadocBlockTagObj);
                    }
                    methodDeclarationJsonObject.put("javadoc", javadoc.toString());
                    methodDeclarationJsonObject.put("javadocBlockTags", javadocBlockTagsArr);
                } else {
                    methodDeclarationJsonObject.put("javadoc", "");
                }
                methodDeclarationJsonObject.put("comment",
                        methodDeclaration.getComment().isPresent() ? methodDeclaration.getComment().get().getContent().toString() : "");
                methodDeclarationJsonObject.put("javadocComment",
                        methodDeclaration.getJavadocComment().isPresent() ? methodDeclaration.getJavadocComment().get().toString() : "");

                String methodQualifiedSignature = "";
                String methodQualifiedName = "";
                String methodReturnTypeResolved = "";
                String methodReturnTypeDescribed = "";
                try {
                    methodQualifiedName = methodDeclaration.resolve().getQualifiedName();
                } catch (StackOverflowError | RuntimeException e) {
                    System.out.println("Cannot resolve the method qualified name - " + e.getMessage());
                }
                try {
                    methodQualifiedSignature = methodDeclaration.resolve().getQualifiedSignature();
                }
                catch (StackOverflowError | RuntimeException e) {
                    System.out.println("Cannot resolve the method qualified signature - " + e.getMessage());
                }
                try {
                    methodReturnTypeResolved = methodDeclaration.resolve().getReturnType().toString();
                    methodReturnTypeDescribed = methodDeclaration.resolve().getReturnType().describe().toString();
                } catch (StackOverflowError | RuntimeException e) {
                    System.out.println("Cannot resolve the method return type - " + e.getMessage());
                }
                methodDeclarationJsonObject.put("qualifiedName", methodQualifiedSignature);
                methodDeclarationJsonObject.put("qualifiedSignature", methodQualifiedName);
                methodDeclarationJsonObject.put("returnTypeResolved", methodReturnTypeResolved);
                methodDeclarationJsonObject.put("returnTypeDescribed", methodReturnTypeDescribed);

                methodDeclarationJsonObject.put("parameters", collectParametersOfMethod(methodDeclaration.getParameters()));

                if (inputProject.getCollectFieldAccesses()) {
                    methodDeclarationJsonObject.put("fieldAccesses", collectFieldAccessesOfMember(methodDeclaration));
                }

                if (inputProject.getCollectMethodCalls()) {
                    methodDeclarationJsonObject.put("methodCalls", collectMethodCallsOfMember(methodDeclaration));
                }

                if (inputProject.getCollectLiteralExprs()) {
                    methodDeclarationJsonObject.put("literalExprs", collectLiteralExprsOfMember(methodDeclaration));
                }
                if (inputProject.getCollectVariableDeclarationExprs()) {
                    methodDeclarationJsonObject.put("variableDeclarationExprs", collectVariableDeclarationExprsOfMember(methodDeclaration));
                }

                try {
                    CompilationUnit cu2 =  StaticJavaParser.parse(classFile);
                    methodDeclarationJsonObject.put("declaration", cu2.getTypes().get(0).findAll(MethodDeclaration.class).get(i).getDeclarationAsString());
                } catch (FileNotFoundException e) {
                    throw new RuntimeException(e);
                }

                methodDeclarationsJsonArray.add(methodDeclarationJsonObject);
            }
        }

        return methodDeclarationsJsonArray;
    }
    public static JSONArray collectConstructorDeclarationsInClass(InputProject inputProject, File classFile, CompilationUnit cu) {
        NodeList<TypeDeclaration<?>> typeDeclarations = cu.getTypes();
        TypeDeclaration typeDec = typeDeclarations.get(0);

        JSONArray constructorDeclarationsJsonArray = new JSONArray();
        List<ConstructorDeclaration> constructorDeclarations = typeDec.findAll(ConstructorDeclaration.class);
        // System.out.println(constructorDeclarations.size());

        // for (ConstructorDeclaration constructorDeclaration : constructorDeclarations) {
        for (int i = 0; i < constructorDeclarations.size(); i++) {
            ConstructorDeclaration constructorDeclaration = constructorDeclarations.get(i);
//            System.out.println("1: " + constructorDeclaration.getName());
//            System.out.println("2: " + constructorDeclaration.getJavadocComment());
//            System.out.println("3: " + constructorDeclaration.getDeclarationAsString());

            JSONObject constructorDeclarationJsonObject = new JSONObject();

            constructorDeclarationJsonObject.put("name", constructorDeclaration.getName().toString());
//            constructorDeclarationJsonObject.put("declaration", constructorDeclaration.getDeclarationAsString());
            constructorDeclarationJsonObject.put("body", constructorDeclaration.getBody().toString());
            constructorDeclarationJsonObject.put("range", constructorDeclaration.getRange().get().toString());
            constructorDeclarationJsonObject.put("tokenRange", constructorDeclaration.getTokenRange().get().toString());
            if (!constructorDeclaration.getJavadoc().isEmpty()) {
                JSONArray javadocBlockTagsArr = new JSONArray();

                Javadoc javadoc = constructorDeclaration.getJavadoc().get();
                List<JavadocBlockTag> javadocBlockTags = javadoc.getBlockTags();

                for (JavadocBlockTag javadocBlockTag : javadocBlockTags) {
                    JSONObject javadocBlockTagObj = new JSONObject();
                    javadocBlockTagObj.put("javadocBlockTag", javadocBlockTag.toString());
                    javadocBlockTagObj.put("javadocBlockType", javadocBlockTag.getType().toString());
                    javadocBlockTagObj.put("javadocBlockTagContent", javadocBlockTag.getContent().toText());
                    javadocBlockTagObj.put("javadocBlockTagName", !javadocBlockTag.getName().isEmpty() ? javadocBlockTag.getName().get() : "");
                    javadocBlockTagsArr.add(javadocBlockTagObj);
                }
                constructorDeclarationJsonObject.put("javadoc", javadoc.toString());
                constructorDeclarationJsonObject.put("javadocBlockTags", javadocBlockTagsArr);
            } else {
                constructorDeclarationJsonObject.put("javadoc", "");
            }
            constructorDeclarationJsonObject.put("comment",
                    constructorDeclaration.getComment().isPresent() ? constructorDeclaration.getComment().get().getContent().toString() : "");
            constructorDeclarationJsonObject.put("javadocComment",
                    constructorDeclaration.getJavadocComment().isPresent() ? constructorDeclaration.getJavadocComment().get().toString() : "");

            String constructorQualifiedSignature = "";
            String constructorQualifiedName = "";
            try {
                constructorQualifiedName = constructorDeclaration.resolve().getQualifiedName();
            } catch (StackOverflowError | RuntimeException e) {
                System.out.println("Cannot resolve the method's qualified name - " + e.getMessage());
            }
            try {
                constructorQualifiedSignature = constructorDeclaration.resolve().getQualifiedSignature();
            } catch (StackOverflowError | RuntimeException e) {
                System.out.println("Cannot resolve the method's qualified signature - " + e.getMessage());
            }
            constructorDeclarationJsonObject.put("qualifiedName", constructorQualifiedName);
            constructorDeclarationJsonObject.put("qualifiedSignature", constructorQualifiedSignature);

            constructorDeclarationJsonObject.put("parameters", collectParametersOfMethod(constructorDeclaration.getParameters()));

            if (inputProject.getCollectFieldAccesses()) {
                constructorDeclarationJsonObject.put("fieldAccesses", collectFieldAccessesOfMember(constructorDeclaration));
            }

            if (inputProject.getCollectMethodCalls()) {
                constructorDeclarationJsonObject.put("methodCalls", collectMethodCallsOfMember(constructorDeclaration));
            }

            if (inputProject.getCollectLiteralExprs()) {
                constructorDeclarationJsonObject.put("literalExprs", collectLiteralExprsOfMember(constructorDeclaration));
            }
            if (inputProject.getCollectVariableDeclarationExprs()) {
                constructorDeclarationJsonObject.put("variableDeclarationExprs", collectVariableDeclarationExprsOfMember(constructorDeclaration));
            }

            try {
                CompilationUnit cu2 =  StaticJavaParser.parse(classFile);
                constructorDeclarationJsonObject.put("declaration", cu2.getTypes().get(0).findAll(ConstructorDeclaration.class).get(i).getDeclarationAsString());
            } catch (FileNotFoundException e) {
                throw new RuntimeException(e);
            }

            constructorDeclarationsJsonArray.add(constructorDeclarationJsonObject);
        }

        return constructorDeclarationsJsonArray;
    }
    public static JSONArray collectFieldDeclarationsInClass(InputProject inputProject, File classFile, CompilationUnit cu) {
        NodeList<TypeDeclaration<?>> typeDeclarations = cu.getTypes();
        TypeDeclaration typeDec = typeDeclarations.get(0);

        JSONArray fieldDeclarationsJsonArray = new JSONArray();
        List<FieldDeclaration> fieldDeclarations = typeDec.findAll(FieldDeclaration.class);

        for (FieldDeclaration fieldDeclaration : fieldDeclarations) {
            JSONObject fieldDeclarationJsonObject = new JSONObject();

            if (fieldDeclaration.getParentNode().get().equals(typeDec)) {
                fieldDeclarationJsonObject.put("fieldRange", fieldDeclaration.getRange().get().toString());
                fieldDeclarationJsonObject.put("fieldTokenRange", fieldDeclaration.getTokenRange().get().toString());
                fieldDeclarationJsonObject.put("fieldJavadoc", fieldDeclaration.getJavadoc().isPresent() ? fieldDeclaration.getJavadoc().get().toText() : "");
                fieldDeclarationJsonObject.put("fieldJavadocComment", fieldDeclaration.getComment().isPresent() ? fieldDeclaration.getComment().get().getContent().toString() : "");
                fieldDeclarationJsonObject.put("fieldType", fieldDeclaration.getVariables().get(0).getType().toString());
                fieldDeclarationJsonObject.put("fieldName", fieldDeclaration.getVariables().get(0).getName().toString());
                fieldDeclarationJsonObject.put("fieldInitializer", fieldDeclaration.getVariables().get(0).getInitializer().isPresent() ?
                        fieldDeclaration.getVariables().get(0).getInitializer().toString() : "");
                fieldDeclarationJsonObject.put("fieldAccessSpecifier", fieldDeclaration.getAccessSpecifier().toString());

                String fieldTypeResolved = "";
                String fieldTypeResolvedDescribed = "";
                try {
                    fieldTypeResolved = String.valueOf(fieldDeclaration.resolve().getType());
                } catch (Exception e) {
                    System.out.println("Cannot resolve field type");
                }
                try {
                    fieldTypeResolvedDescribed = String.valueOf(fieldDeclaration.resolve().getType().describe());
                } catch (Exception e) {
                    System.out.println("Cannot resolve field type");
                }
                fieldDeclarationJsonObject.put("fieldTypeResolved", fieldTypeResolved);
                fieldDeclarationJsonObject.put("fieldTypeResolvedDescribed", fieldTypeResolvedDescribed);

                if (inputProject.getCollectFieldAccesses()) {
                    fieldDeclarationJsonObject.put("fieldAccesses", collectFieldAccessesOfMember(fieldDeclaration));
                }

                if (inputProject.getCollectMethodCalls()) {
                    fieldDeclarationJsonObject.put("methodCalls", collectMethodCallsOfMember(fieldDeclaration));
                }

                if (inputProject.getCollectLiteralExprs()) {
                    fieldDeclarationJsonObject.put("literalExprs", collectLiteralExprsOfMember(fieldDeclaration));
                }

                fieldDeclarationsJsonArray.add(fieldDeclarationJsonObject);
            }
        }
        return fieldDeclarationsJsonArray;
    }

    public static JSONArray collectFieldAccessesOfMember(BodyDeclaration<?> member) {
        List<FieldAccessExpr> fieldAccessesOfMember = member.findAll(FieldAccessExpr.class);
        JSONArray fieldAccesses = new JSONArray();
        int fieldAccessesId = 0;
        for (FieldAccessExpr fa : fieldAccessesOfMember) {
            fieldAccessesId++;

            JSONObject fieldAccess = new JSONObject();

            fieldAccess.put("fieldAccessId", fieldAccessesId);
            fieldAccess.put("fieldAccess", fa.toString());
            fieldAccess.put("fieldAccessName", fa.getNameAsString());
            fieldAccess.put("fieldAccessRange", fa.getRange().get().toString());
            fieldAccess.put("fieldAccessScope", fa.getScope().toString());

            fieldAccesses.add(fieldAccess);
        }
        return fieldAccesses;
    }
    public static JSONArray collectMethodCallsOfMember(BodyDeclaration<?> member) {
        List<MethodCallExpr> methodCallsOfMember = member.findAll(MethodCallExpr.class);
        JSONArray methodCalls = new JSONArray();
        int methodCallId = 0;
        for (MethodCallExpr mc : methodCallsOfMember) {
            methodCallId++;

            JSONObject methodCall = new JSONObject();

            String name = mc.getNameAsString();
            String qualifiedSignature = "";
            String qualifiedName = "";
            String returnType = "";
            String returnTypeDescribed = "";

            try {
                qualifiedName = mc.resolve().getQualifiedName();
            } catch (StackOverflowError | RuntimeException e) {
                System.out.println("Cannot resolve the method qualified name - " + e.getMessage());
            }
            try {
                qualifiedSignature = mc.resolve().getQualifiedSignature();
            }
            catch (StackOverflowError | RuntimeException e) {
                System.out.println("Cannot resolve the method qualified signature - " + e.getMessage());
            }
            try {
                returnType = String.valueOf(mc.resolve().getReturnType());
                returnTypeDescribed = mc.resolve().getReturnType().describe().toString();
            } catch (StackOverflowError | RuntimeException e) {
                System.out.println("Cannot resolve the method return type - " + e.getMessage());
            }

            methodCall.put("methodCallId", methodCallId);
            methodCall.put("methodCall", mc.toString());
            methodCall.put("methodCallName", name);
            methodCall.put("methodCallRange", mc.getRange().get().toString());
            methodCall.put("methodQualifiedSignature", qualifiedSignature);
            methodCall.put("methodQualifiedName", qualifiedName);
            methodCall.put("methodReturnType", returnType);
            methodCall.put("methodReturnTypeDescribed", returnTypeDescribed);

            if (!mc.getScope().isEmpty()) {
                methodCall.put("methodCallScope", mc.getScope().get().toString());
            } else {
                methodCall.put("methodCallScope", "");
            }

            methodCalls.add(methodCall);
        }

        return methodCalls;
    }
    public static JSONArray collectLiteralExprsOfMember(BodyDeclaration<?> member) {
        List<LiteralExpr> literalExprsOfMember = member.findAll(LiteralExpr.class);
        JSONArray literalExprs = new JSONArray();
        int literalExprId = 0;
        for (LiteralExpr l : literalExprsOfMember) {
            literalExprId++;

            JSONObject literalExpr = new JSONObject();

            literalExpr.put("literalExprId", literalExprId);
            literalExpr.put("literalExpr", l.toString());
            literalExpr.put("literalExprClass", l.getClass().toString());
            literalExpr.put("literalExprRange", l.getRange().get().toString());

            literalExprs.add(literalExpr);
        }

        return literalExprs;
    }
    public static JSONArray collectParametersOfMethod(NodeList<Parameter> parametersOfMember) {
        JSONArray parameters = new JSONArray();
        int parameterId = 0;
        for (Parameter p : parametersOfMember) {
            parameterId++;
            JSONObject parameter = new JSONObject();
            String parameterTypeResolved = "";
            String parameterTypeResolvedDescribed = "";

            parameter.put("parameterId", parameterId);
            parameter.put("parameter", p.toString());
            parameter.put("parameterName", p.getNameAsString());
            parameter.put("parameterType", p.getType().toString());
            try {
                parameterTypeResolved = p.resolve().getType().toString();
                parameterTypeResolvedDescribed = p.resolve().describeType();
            } catch (StackOverflowError | RuntimeException e) {
                System.out.println("Cannot resolve the method call - " + e.getMessage());
            }
            parameter.put("parameterTypeResolved", parameterTypeResolved);
            parameter.put("parameterTypeResolvedDescribed", parameterTypeResolvedDescribed);

            parameters.add(parameter);
        }

        return parameters;
    }
    public static JSONArray collectVariableDeclarationExprsOfMember(BodyDeclaration<?> member) {
        List<VariableDeclarationExpr> variableDeclarationExprsOfMember = member.findAll(VariableDeclarationExpr.class);
        JSONArray variableDeclarationExprs = new JSONArray();
        int variableDeclarationExpId = 0;
        for (VariableDeclarationExpr vd : variableDeclarationExprsOfMember) {
            variableDeclarationExpId++;

            JSONObject variableDeclarationExp = new JSONObject();

            variableDeclarationExp.put("variableDeclarationExprId", variableDeclarationExpId);
            variableDeclarationExp.put("variableDeclarationExpr", vd.toString());
            variableDeclarationExp.put("variableDeclarationExprRange", vd.getRange().get().toString());

            NodeList<VariableDeclarator> declaredVariables = vd.getVariables();
            for (VariableDeclarator variable : declaredVariables) {
                String variableTypeResolved = "";
                try {
                    variableTypeResolved = variable.getType().resolve().toString();
                } catch (StackOverflowError | RuntimeException e) {
                    System.out.println("Cannot resolve the field access - " + e.getMessage());
                }

                variableDeclarationExp.put("variableName", variable.getNameAsString());
                variableDeclarationExp.put("variableType", variable.getType().toString());
                variableDeclarationExp.put("variableTypeResolved", variableTypeResolved);
                variableDeclarationExp.put("variableRange", variable.getRange().get().toString());
            }

            variableDeclarationExprs.add(variableDeclarationExp);
        }

        return variableDeclarationExprs;
    }
    public static JSONArray collectImportsOfSourceFile(CompilationUnit cu) {
        JSONArray importsArr = new JSONArray();
        NodeList<ImportDeclaration> imports = cu.getImports();
        int importId = 0;
        for (ImportDeclaration im : imports) {
            importId++;
            JSONObject importObj = new JSONObject();
            importObj.put("importId", importId);
            importObj.put("import", im.toString());
            importsArr.add(importObj);
        }
        return importsArr;
    }

    /**
     * This method extracts the class name from the full path of a source code file
     * @param classFullPath is the full path of a source code file
     * @return a string of class name
     */
    public static String fullPath2ClassName(String classFullPath) {
        String className = "";
        if (classFullPath.contains("plume")) {
            className = classFullPath.substring(classFullPath.indexOf("plume/")); // remove till
            className = className.substring(0, className.indexOf(".java")); // remove .java extension
            className = className.replace("/", "."); // replace / with .
        } else if (classFullPath.contains("guava")) {
            className = classFullPath.substring(classFullPath.indexOf("com")); // remove till com
            className = className.substring(0, className.indexOf(".java")); // remove .java extension
            className = className.replace("/", "."); // replace / with .
        } else if (classFullPath.contains("jdk")) {
            className = classFullPath.substring(classFullPath.indexOf("src")); // remove till src
            className = className.substring(0, className.indexOf(".java")); // remove .java extension
            className = className.replace("/", "."); // replace / with .
        } else {
            className = classFullPath.substring(classFullPath.indexOf("org")); // remove till org
            className = className.substring(0, className.indexOf(".java")); // remove .java extension
            className = className.replace("/", "."); // replace / with .
        }
        return className;
    }

    /**
     * This method runs recursively in subdirectories to retrieve all source code files
     * @param directory
     * @return a list of Java source code files in the given directory
     */
    public static List<File> listSourceFiles(File directory) {
        List<File> allSourceFiles = new ArrayList<>();

        // skip the hidden files with .DS_Store extension (for mac os)
        File[] currentFiles = directory.listFiles(new FilenameFilter() {
            @Override
            public boolean accept(File dir, String name) {
                return !name.equals(".DS_Store");
            }
        });

        for (int i = 0; i < currentFiles.length; i++) {
            if (currentFiles[i].isFile()) {
                if (currentFiles[i].getName().endsWith(".java")) {
                    allSourceFiles.add(currentFiles[i]);
                }
                // System.out.println("File " + currentFiles[i].getName());
            } else if (currentFiles[i].isDirectory()) {
                // System.out.println(currentFiles[i].getAbsoluteFile());
                allSourceFiles.addAll(listSourceFiles(currentFiles[i].getAbsoluteFile()));
                // System.out.println("Directory " + currentFiles[i].getName());
            }
        }
        return allSourceFiles;
    }

}<|MERGE_RESOLUTION|>--- conflicted
+++ resolved
@@ -37,13 +37,8 @@
     }
 
     /**
-<<<<<<< HEAD
      * This method takes an input project and collects its elements (classes and members of it) using JavaParser and JavaSymbolSolver.
-     * It produces a json file for each project, which includes the collected data.
-=======
-     * This method takes an input project and collects its elements (classses and members of it) using JavaParser and JavaSymbolSolver.
      * It produces a JSON file for each project, which includes the collected data.
->>>>>>> e281687e
      * @param inputProject object keeps the source path of the project and information for optional parts of data collection process
      */
     public static void collectDataFromProject(InputProject inputProject) throws IOException {
@@ -55,13 +50,8 @@
 
         List<File> allSourceFiles = listSourceFiles(sourceFilesDir);
 
-<<<<<<< HEAD
-        // initialize JavaSymbolSolver
-        // we use static solver which does the analysis by considering the project's source directory
-=======
         // Initialize JavaSymbolSolver.
         // We use static solver which does the analysis by considering the project's source directory.
->>>>>>> e281687e
         TypeSolver typeSolver = new ReflectionTypeSolver();
         TypeSolver javaParserTypeSolver = new JavaParserTypeSolver(sourceFilesDir);
         CombinedTypeSolver combinedSolver = new CombinedTypeSolver();
@@ -84,11 +74,7 @@
             classObject.put("sourceFileName", className);
             classObject.put("sourceFileId", sourceFileId);
 
-<<<<<<< HEAD
-            // try parsing a class (compilation unit) using StaticJavaParser
-=======
             // Try parsing a class (compilation unit) using StaticJavaParser.
->>>>>>> e281687e
             CompilationUnit cu = null;
             try {
                 cu = StaticJavaParser.parse(classFile);
