[
  {
    "operation": {
      "classname": "plume.ArraysMDE",
      "name": "min",
      "parameterTypes": [
        "[I"
      ]
    },
    "identifiers": {
      "parameters": [
        "a"
      ],
      "receiverName": "receiverObjectID",
      "returnName": "methodResultID"
    },
    "throws": [
      {
        "exception": "java.lang.ArrayIndexOutOfBoundsException",
        "description": "@throws java.lang.ArrayIndexOutOfBoundsException the array has length 0.",
        "guard": {
          "condition": "a.length==0",
          "description": "the array has length 0."
        }
      }
    ],
    "post": [],
    "pre": []
  },
  {
    "operation": {
      "classname": "plume.ArraysMDE",
      "name": "min",
      "parameterTypes": [
        "[J"
      ]
    },
    "identifiers": {
      "parameters": [
        "a"
      ],
      "receiverName": "receiverObjectID",
      "returnName": "methodResultID"
    },
    "throws": [
      {
        "exception": "java.lang.ArrayIndexOutOfBoundsException",
        "description": "@throws java.lang.ArrayIndexOutOfBoundsException the array has length 0.",
        "guard": {
          "condition": "a.length==0",
          "description": "the array has length 0."
        }
      }
    ],
    "post": [],
    "pre": []
  },
  {
    "operation": {
      "classname": "plume.ArraysMDE",
      "name": "min",
      "parameterTypes": [
        "[D"
      ]
    },
    "identifiers": {
      "parameters": [
        "a"
      ],
      "receiverName": "receiverObjectID",
      "returnName": "methodResultID"
    },
    "throws": [
      {
        "exception": "java.lang.ArrayIndexOutOfBoundsException",
        "description": "@throws java.lang.ArrayIndexOutOfBoundsException the array has length 0.",
        "guard": {
          "condition": "a.length==0",
          "description": "the array has length 0."
        }
      }
    ],
    "post": [],
    "pre": []
  },
  {
    "operation": {
      "classname": "plume.ArraysMDE",
      "name": "min",
      "parameterTypes": [
        "[Ljava.lang.Integer;"
      ]
    },
    "identifiers": {
      "parameters": [
        "a"
      ],
      "receiverName": "receiverObjectID",
      "returnName": "methodResultID"
    },
    "throws": [
      {
        "exception": "java.lang.ArrayIndexOutOfBoundsException",
        "description": "@throws java.lang.ArrayIndexOutOfBoundsException the array has length 0.",
        "guard": {
          "condition": "a.length==0",
          "description": "the array has length 0."
        }
      }
    ],
    "post": [],
    "pre": []
  },
  {
    "operation": {
      "classname": "plume.ArraysMDE",
      "name": "min",
      "parameterTypes": [
        "[Ljava.lang.Long;"
      ]
    },
    "identifiers": {
      "parameters": [
        "a"
      ],
      "receiverName": "receiverObjectID",
      "returnName": "methodResultID"
    },
    "throws": [
      {
        "exception": "java.lang.ArrayIndexOutOfBoundsException",
        "description": "@throws java.lang.ArrayIndexOutOfBoundsException the array has length 0.",
        "guard": {
          "condition": "a.length==0",
          "description": "the array has length 0."
        }
      }
    ],
    "post": [],
    "pre": []
  },
  {
    "operation": {
      "classname": "plume.ArraysMDE",
      "name": "min",
      "parameterTypes": [
        "[Ljava.lang.Double;"
      ]
    },
    "identifiers": {
      "parameters": [
        "a"
      ],
      "receiverName": "receiverObjectID",
      "returnName": "methodResultID"
    },
    "throws": [
      {
        "exception": "java.lang.ArrayIndexOutOfBoundsException",
        "description": "@throws java.lang.ArrayIndexOutOfBoundsException the array has length 0.",
        "guard": {
          "condition": "a.length==0",
          "description": "the array has length 0."
        }
      }
    ],
    "post": [],
    "pre": []
  },
  {
    "operation": {
      "classname": "plume.ArraysMDE",
      "name": "max",
      "parameterTypes": [
        "[I"
      ]
    },
    "identifiers": {
      "parameters": [
        "a"
      ],
      "receiverName": "receiverObjectID",
      "returnName": "methodResultID"
    },
    "throws": [
      {
        "exception": "java.lang.ArrayIndexOutOfBoundsException",
        "description": "@throws java.lang.ArrayIndexOutOfBoundsException the array has length 0.",
        "guard": {
          "condition": "a.length==0",
          "description": "the array has length 0."
        }
      }
    ],
    "post": [],
    "pre": []
  },
  {
    "operation": {
      "classname": "plume.ArraysMDE",
      "name": "max",
      "parameterTypes": [
        "[J"
      ]
    },
    "identifiers": {
      "parameters": [
        "a"
      ],
      "receiverName": "receiverObjectID",
      "returnName": "methodResultID"
    },
    "throws": [
      {
        "exception": "java.lang.ArrayIndexOutOfBoundsException",
        "description": "@throws java.lang.ArrayIndexOutOfBoundsException the array has length 0.",
        "guard": {
          "condition": "a.length==0",
          "description": "the array has length 0."
        }
      }
    ],
    "post": [],
    "pre": []
  },
  {
    "operation": {
      "classname": "plume.ArraysMDE",
      "name": "max",
      "parameterTypes": [
        "[D"
      ]
    },
    "identifiers": {
      "parameters": [
        "a"
      ],
      "receiverName": "receiverObjectID",
      "returnName": "methodResultID"
    },
    "throws": [
      {
        "exception": "java.lang.ArrayIndexOutOfBoundsException",
        "description": "@throws java.lang.ArrayIndexOutOfBoundsException the array has length 0.",
        "guard": {
          "condition": "a.length==0",
          "description": "the array has length 0."
        }
      }
    ],
    "post": [],
    "pre": []
  },
  {
    "operation": {
      "classname": "plume.ArraysMDE",
      "name": "max",
      "parameterTypes": [
        "[Ljava.lang.Integer;"
      ]
    },
    "identifiers": {
      "parameters": [
        "a"
      ],
      "receiverName": "receiverObjectID",
      "returnName": "methodResultID"
    },
    "throws": [
      {
        "exception": "java.lang.ArrayIndexOutOfBoundsException",
        "description": "@throws java.lang.ArrayIndexOutOfBoundsException the array has length 0.",
        "guard": {
          "condition": "a.length==0",
          "description": "the array has length 0."
        }
      }
    ],
    "post": [],
    "pre": []
  },
  {
    "operation": {
      "classname": "plume.ArraysMDE",
      "name": "max",
      "parameterTypes": [
        "[Ljava.lang.Long;"
      ]
    },
    "identifiers": {
      "parameters": [
        "a"
      ],
      "receiverName": "receiverObjectID",
      "returnName": "methodResultID"
    },
    "throws": [
      {
        "exception": "java.lang.ArrayIndexOutOfBoundsException",
        "description": "@throws java.lang.ArrayIndexOutOfBoundsException the array has length 0.",
        "guard": {
          "condition": "a.length==0",
          "description": "the array has length 0."
        }
      }
    ],
    "post": [],
    "pre": []
  },
  {
    "operation": {
      "classname": "plume.ArraysMDE",
      "name": "max",
      "parameterTypes": [
        "[Ljava.lang.Double;"
      ]
    },
    "identifiers": {
      "parameters": [
        "a"
      ],
      "receiverName": "receiverObjectID",
      "returnName": "methodResultID"
    },
    "throws": [
      {
        "exception": "java.lang.ArrayIndexOutOfBoundsException",
        "description": "@throws java.lang.ArrayIndexOutOfBoundsException the array has length 0.",
        "guard": {
          "condition": "a.length==0",
          "description": "the array has length 0."
        }
      }
    ],
    "post": [],
    "pre": []
  },
  {
    "operation": {
      "classname": "plume.ArraysMDE",
      "name": "min_max",
      "parameterTypes": [
        "[I"
      ]
    },
    "identifiers": {
      "parameters": [
        "a"
      ],
      "receiverName": "receiverObjectID",
      "returnName": "methodResultID"
    },
    "throws": [
      {
        "exception": "java.lang.ArrayIndexOutOfBoundsException",
        "description": "@throws java.lang.ArrayIndexOutOfBoundsException the array has length 0.",
        "guard": {
          "condition": "a.length==0",
          "description": "the array has length 0."
        }
      }
    ],
    "post": [],
    "pre": []
  },
  {
    "operation": {
      "classname": "plume.ArraysMDE",
      "name": "min_max",
      "parameterTypes": [
        "[J"
      ]
    },
    "identifiers": {
      "parameters": [
        "a"
      ],
      "receiverName": "receiverObjectID",
      "returnName": "methodResultID"
    },
    "throws": [
      {
        "exception": "java.lang.ArrayIndexOutOfBoundsException",
        "description": "@throws java.lang.ArrayIndexOutOfBoundsException the array has length 0.",
        "guard": {
          "condition": "a.length==0",
          "description": "the array has length 0."
        }
      }
    ],
    "post": [],
    "pre": []
  },
  {
    "operation": {
      "classname": "plume.ArraysMDE",
      "name": "element_range",
      "parameterTypes": [
        "[I"
      ]
    },
    "identifiers": {
      "parameters": [
        "a"
      ],
      "receiverName": "receiverObjectID",
      "returnName": "methodResultID"
    },
    "throws": [
      {
        "exception": "java.lang.ArrayIndexOutOfBoundsException",
        "description": "@throws java.lang.ArrayIndexOutOfBoundsException the array has length 0.",
        "guard": {
          "condition": "a.length==0",
          "description": "the array has length 0."
        }
      }
    ],
    "post": [],
    "pre": []
  },
  {
    "operation": {
      "classname": "plume.ArraysMDE",
      "name": "element_range",
      "parameterTypes": [
        "[J"
      ]
    },
    "identifiers": {
      "parameters": [
        "a"
      ],
      "receiverName": "receiverObjectID",
      "returnName": "methodResultID"
    },
    "throws": [
      {
        "exception": "java.lang.ArrayIndexOutOfBoundsException",
        "description": "@throws java.lang.ArrayIndexOutOfBoundsException the array has length 0.",
        "guard": {
          "condition": "a.length==0",
          "description": "the array has length 0."
        }
      }
    ],
    "post": [],
    "pre": []
  },
  {
    "operation": {
      "classname": "plume.ArraysMDE",
      "name": "sum",
      "parameterTypes": [
        "[[I"
      ]
    },
    "identifiers": {
      "parameters": [
        "a"
      ],
      "receiverName": "receiverObjectID",
      "returnName": "methodResultID"
    },
    "throws": [],
    "post": [],
    "pre": []
  },
  {
    "operation": {
      "classname": "plume.ArraysMDE",
      "name": "sum",
      "parameterTypes": [
        "[[D"
      ]
    },
    "identifiers": {
      "parameters": [
        "a"
      ],
      "receiverName": "receiverObjectID",
      "returnName": "methodResultID"
    },
    "throws": [],
    "post": [],
    "pre": []
  },
  {
    "operation": {
      "classname": "plume.ArraysMDE",
      "name": "toString",
      "parameterTypes": [
        "java.lang.Object"
      ]
    },
    "identifiers": {
      "parameters": [
        "obj"
      ],
      "receiverName": "receiverObjectID",
      "returnName": "methodResultID"
    },
    "throws": [
      {
        "exception": "java.lang.IllegalArgumentException",
        "description": "@throws java.lang.IllegalArgumentException obj is null or is not one of the types mentioned above.",
        "guard": {
          "condition": "obj==null",
          "description": "obj is null or is not one of the types mentioned above."
        }
      }
    ],
    "post": [],
    "pre": []
  },
  {
    "operation": {
      "classname": "plume.ArraysMDE",
      "name": "length",
      "parameterTypes": [
        "java.lang.Object"
      ]
    },
    "identifiers": {
      "parameters": [
        "obj"
      ],
      "receiverName": "receiverObjectID",
      "returnName": "methodResultID"
    },
    "throws": [
      {
        "exception": "java.lang.IllegalArgumentException",
        "description": "@throws java.lang.IllegalArgumentException obj is null or is not one of the types mentioned above.",
        "guard": {
          "condition": "obj==null",
          "description": "obj is null or is not one of the types mentioned above."
        }
      }
    ],
    "post": [],
    "pre": []
  },
  {
    "operation": {
      "classname": "plume.ArraysMDE",
      "name": "fn_inverse",
      "parameterTypes": [
        "[I",
        "int"
      ]
    },
    "identifiers": {
      "parameters": [
        "a",
        "arange"
      ],
      "receiverName": "receiverObjectID",
      "returnName": "methodResultID"
    },
    "throws": [
      {
        "exception": "java.lang.IllegalArgumentException",
        "description": "@throws java.lang.IllegalArgumentException if a value of a is outside of arange.",
        "guard": {
          "condition": "Arrays.stream(a).anyMatch(jdVar -> jdVar > arange)",
          "description": "if a value of a is outside of arange."
        }
      }
    ],
    "post": [],
<<<<<<< HEAD
    "pre": []
=======
    "pre": [
      {
        "description": "@param a an array representing a function from [0..a.length) to [0..arange) each element of a is between 0 and arange inclusive.",
        "guard": {
          "condition": "Arrays.stream(a).allMatch(jdVar -> jdVar >= 0 && jdVar <= arange)",
          "description": "an array representing a function from [0..a.length) to [0..arange) each element of a is between 0 and arange inclusive."
        }
      }
    ]
>>>>>>> 2c8c0c9d
  }
]<|MERGE_RESOLUTION|>--- conflicted
+++ resolved
@@ -464,7 +464,15 @@
     },
     "throws": [],
     "post": [],
-    "pre": []
+    "pre": [
+      {
+        "description": "@param a a is 2d. 2d array.",
+        "guard": {
+          "condition": "a.length==2",
+          "description": "a is 2d. 2d array."
+        }
+      }
+    ]
   },
   {
     "operation": {
@@ -483,7 +491,15 @@
     },
     "throws": [],
     "post": [],
-    "pre": []
+    "pre": [
+      {
+        "description": "@param a a is 2d. 2d array.",
+        "guard": {
+          "condition": "a.length==2",
+          "description": "a is 2d. 2d array."
+        }
+      }
+    ]
   },
   {
     "operation": {
@@ -569,9 +585,6 @@
       }
     ],
     "post": [],
-<<<<<<< HEAD
-    "pre": []
-=======
     "pre": [
       {
         "description": "@param a an array representing a function from [0..a.length) to [0..arange) each element of a is between 0 and arange inclusive.",
@@ -581,6 +594,5 @@
         }
       }
     ]
->>>>>>> 2c8c0c9d
   }
 ]