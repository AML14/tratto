package star.tratto;

import com.fasterxml.jackson.databind.ObjectMapper;
import org.slf4j.Logger;
import org.slf4j.LoggerFactory;
import star.tratto.data.*;
import star.tratto.util.FileUtils;

import java.io.IOException;
import java.io.OutputStream;
import java.nio.file.*;
import java.util.Arrays;
import java.util.List;
import java.util.Map;

import static star.tratto.data.OracleDP2TokenDPs.oracleDatapointToTokenDatapoints;

public class TokensDataset {

    private static final Logger logger = LoggerFactory.getLogger(TokensDataset.class);

    private static final ObjectMapper objectMapper = new ObjectMapper();
    public static String ORACLES_DATASET_FOLDER = "src/main/resources/oracles-dataset/";
    public static String TOKENS_DATASET_FOLDER = "src/main/resources/tokens-dataset/";
    public static TokenDPType DATASET_TYPE = TokenDPType.TOKEN_CLASS;
    private static int fileIndex = 0;

    public static void main(String[] args) throws IOException {
        validateArgs(args);
        logger.info("Dataset type: {}", DATASET_TYPE);
        Path tokensDatasetFolder = Paths.get(TOKENS_DATASET_FOLDER);
        FileUtils.deleteDirectory(tokensDatasetFolder);
<<<<<<< HEAD
        Files.createDirectories(tokensDatasetFolder);
        Path oraclesDatasetPath = Path.of(ORACLES_DATASET_FOLDER);
        DirectoryStream<Path> oraclesDatasetStream = Files.newDirectoryStream(oraclesDatasetPath);
        for (Path oraclesDatasetFile : oraclesDatasetStream) { // Assume that only dataset files are in the folder
=======
        tokensDatasetFolder.mkdir();
        File[] oraclesDatasetFiles = new File(ORACLES_DATASET_FOLDER).listFiles();
        // Assume that only dataset files are in the folder
        for (File oraclesDatasetFile : oraclesDatasetFiles) {
>>>>>>> 733df64e
            logger.info("------------------------------------------------------------");
            logger.info("Processing file: {}", oraclesDatasetFile.getFileName());
            logger.info("------------------------------------------------------------");
            Path tokensDatasetFile = Paths.get(TOKENS_DATASET_FOLDER + fileIndex++ + "_" + oraclesDatasetFile.getFileName());
            OutputStream tokensDatasetOutputStream = Files.newOutputStream(tokensDatasetFile);

            List<Map> rawOracleDatapoints = objectMapper.readValue(oraclesDatasetFile.toFile(), List.class);
            for (Map rawOracleDatapoint : rawOracleDatapoints) {
                OracleDatapoint oracleDatapoint = new OracleDatapoint(rawOracleDatapoint);
                logger.info("Processing oracle: {}", oracleDatapoint.getOracle());
                List<TokenDatapoint> tokenDatapoints;
                try {
                    tokenDatapoints = oracleDatapointToTokenDatapoints(oracleDatapoint, DATASET_TYPE);
                } catch (MissingTokenException e) {
                    logger.error(e.getMessage());
                    continue;
                }

                for (TokenDatapoint tokenDatapoint : tokenDatapoints) {
                    if (Files.size(tokensDatasetFile) == 0) {
                        tokensDatasetOutputStream.write("[".getBytes());
                    } else if (Files.size(tokensDatasetFile) / 1000 / 1000 > 48) { // Limit file size to 50 MB
                        tokensDatasetOutputStream.write("]".getBytes());
                        tokensDatasetOutputStream.close();
                        tokensDatasetFile = Paths.get(TOKENS_DATASET_FOLDER + fileIndex++ + "_" + oraclesDatasetFile.getFileName());
                        tokensDatasetOutputStream = Files.newOutputStream(tokensDatasetFile);
                        tokensDatasetOutputStream.write("[".getBytes());
                    } else {
                        tokensDatasetOutputStream.write(",".getBytes());
                    }
                    tokensDatasetOutputStream.write(objectMapper.writeValueAsBytes(tokenDatapoint));
                }
            }
            tokensDatasetOutputStream.write("]".getBytes());
            tokensDatasetOutputStream.close();
        }

        logger.info("------------------------------------------------------------");
        logger.info("Finished generating tokens dataset.");
        logger.info("Total samples: {}", OracleDP2TokenDPs.getPositiveSamples() + OracleDP2TokenDPs.getNegativeSamples());
        logger.info("Total positive samples: {}", OracleDP2TokenDPs.getPositiveSamples());
        logger.info("Total negative samples: {}", OracleDP2TokenDPs.getNegativeSamples());
        logger.info("------------------------------------------------------------");
    }

    private static void validateArgs(String[] args) {
        if (args.length == 0 && DATASET_TYPE == null) {
            logger.error("DATASET_TYPE not set. Pass one argument, which must be one of TOKENS, TOKEN_CLASSES or TOKEN_VALUES.");
            System.exit(1);
        } else if (args.length > 1) {
            logger.error("Wrong number of arguments. Expected 0 or 1, got {}", args.length);
<<<<<<< HEAD
        } else if (args.length == 1 && !Arrays.stream(TokenDPType.values()).map(Enum::name).toList().contains(args[0])) {
=======
            System.exit(1);
        } else if (args.length == 1 && !Arrays.stream(TokenDPType.values()).map(Enum::name).collect(Collectors.toList()).contains(args[0])) {
>>>>>>> 733df64e
            logger.error("Wrong argument. Expected TOKENS or TOKEN_CLASSES or TOKEN_VALUES, got {}", args[0]);
            System.exit(1);
        }
        if (args.length == 1) {
            DATASET_TYPE = TokenDPType.valueOf(args[0]);
        }
    }
}<|MERGE_RESOLUTION|>--- conflicted
+++ resolved
@@ -30,17 +30,10 @@
         logger.info("Dataset type: {}", DATASET_TYPE);
         Path tokensDatasetFolder = Paths.get(TOKENS_DATASET_FOLDER);
         FileUtils.deleteDirectory(tokensDatasetFolder);
-<<<<<<< HEAD
         Files.createDirectories(tokensDatasetFolder);
         Path oraclesDatasetPath = Path.of(ORACLES_DATASET_FOLDER);
         DirectoryStream<Path> oraclesDatasetStream = Files.newDirectoryStream(oraclesDatasetPath);
         for (Path oraclesDatasetFile : oraclesDatasetStream) { // Assume that only dataset files are in the folder
-=======
-        tokensDatasetFolder.mkdir();
-        File[] oraclesDatasetFiles = new File(ORACLES_DATASET_FOLDER).listFiles();
-        // Assume that only dataset files are in the folder
-        for (File oraclesDatasetFile : oraclesDatasetFiles) {
->>>>>>> 733df64e
             logger.info("------------------------------------------------------------");
             logger.info("Processing file: {}", oraclesDatasetFile.getFileName());
             logger.info("------------------------------------------------------------");
@@ -92,12 +85,8 @@
             System.exit(1);
         } else if (args.length > 1) {
             logger.error("Wrong number of arguments. Expected 0 or 1, got {}", args.length);
-<<<<<<< HEAD
+            System.exit(1);
         } else if (args.length == 1 && !Arrays.stream(TokenDPType.values()).map(Enum::name).toList().contains(args[0])) {
-=======
-            System.exit(1);
-        } else if (args.length == 1 && !Arrays.stream(TokenDPType.values()).map(Enum::name).collect(Collectors.toList()).contains(args[0])) {
->>>>>>> 733df64e
             logger.error("Wrong argument. Expected TOKENS or TOKEN_CLASSES or TOKEN_VALUES, got {}", args[0]);
             System.exit(1);
         }
