--- conflicted
+++ resolved
@@ -61,12 +61,7 @@
         this.tokensOracleVariablesNonPrivateNonStaticAttributes = ((List<List<String>>) oracleDatapointMap.get("tokensOracleVariablesNonPrivateNonStaticAttributes")).stream().map(Quartet::fromCollection).collect(Collectors.toList());
     }
 
-<<<<<<< HEAD
-    // For testing purposes
-    OracleDatapoint() {
-=======
     public OracleDatapoint() {
->>>>>>> 2fb44e5b
     }
 
     public boolean isProjectClass(String clazz) {
