--- conflicted
+++ resolved
@@ -23,12 +23,7 @@
 public class OracleDP2TokenDPs {
 
     private static final Parser parser = Parser.getInstance();
-<<<<<<< HEAD
-    private static int tokenIndex = 0;
-=======
-    private static List<String> currentTokenClassesSoFar;
     private static long tokenIndex = 0;
->>>>>>> 7a488ded
     private static int negativeSamples = 0;
     private static int positiveSamples = 0;
     public static boolean CRASH_WRONG_ORACLE = false; // TODO: make it configurable
