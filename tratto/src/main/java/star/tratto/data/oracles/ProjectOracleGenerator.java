package star.tratto.data.oracles;

import com.github.javaparser.ast.CompilationUnit;
import com.github.javaparser.ast.body.CallableDeclaration;
import com.github.javaparser.ast.body.TypeDeclaration;
import com.github.javaparser.resolution.UnsolvedSymbolException;
import star.tratto.data.OracleDatapoint;
import star.tratto.data.OracleType;
import star.tratto.data.JPClassNotFoundException;
import star.tratto.data.records.AttributeTokens;
import star.tratto.data.records.ClassTokens;
import star.tratto.data.records.JDoctorCondition;
import star.tratto.data.records.JDoctorCondition.Operation;
import star.tratto.data.records.JDoctorCondition.PostCondition;
import star.tratto.data.records.JDoctorCondition.PreCondition;
import star.tratto.data.records.JDoctorCondition.ThrowsCondition;
import star.tratto.data.records.JavadocTagTokens;
import star.tratto.data.records.MethodTokens;
import star.tratto.data.records.Project;
import star.tratto.util.StringUtils;
import star.tratto.util.javaparser.DatasetUtils;
import star.tratto.util.javaparser.TypeUtils;

<<<<<<< HEAD
import java.util.ArrayList;
import java.util.List;
import java.util.Optional;
=======
import java.nio.file.Path;
import java.util.*;
>>>>>>> a47e2497
import java.util.regex.Matcher;
import java.util.regex.Pattern;

/**
 * ProjectOracleGenerator generates all oracle data points of a project using
 * a list of JDoctor conditions associated with its classes and methods.
 */
public class ProjectOracleGenerator {
    // generator fields.
    // unique identifier of the generated OracleDatapoint objects.
    private int idCounter;
    // the number of oracles generated between projects.
    private int checkpoint;
    // project-level fields.
    private Project project;
    private List<JDoctorCondition> jDoctorConditions;
    private List<ClassTokens> projectClassesTokens;
    private List<MethodTokens> projectMethodsTokens;
    private List<AttributeTokens> projectAttributesTokens;
    private List<JavadocTagTokens> projectTagsTokens;

    /**
     * Creates a new instance of ProjectOracleGenerator.
     */
    public ProjectOracleGenerator() {
        this.idCounter = 0;
        this.checkpoint = 0;
    }

    /**
     * Creates references to the Project and corresponding JDoctor conditions,
     * and gets project-level token information.
     *
     * @param project the project under analysis
     * @param jDoctorConditions a list of JDoctor conditions
     */
    public void loadProject(
            Project project,
            List<JDoctorCondition> jDoctorConditions
    ) {
        this.project = project;
        this.jDoctorConditions = jDoctorConditions;
        this.projectClassesTokens = DatasetUtils.getProjectClassTokens(this.project.srcPath());
        this.projectMethodsTokens = DatasetUtils.getProjectNonPrivateStaticNonVoidMethodsTokens(this.project.srcPath());
        this.projectAttributesTokens = DatasetUtils.getProjectNonPrivateStaticAttributesTokens(this.project.srcPath());
        this.projectTagsTokens = DatasetUtils.getProjectTagsTokens(this.project.srcPath());
    }

    /**
     * Gets all OracleDatapoint objects for the loaded project from a list
     * of JDoctor conditions. Use "loadProject()" before "generate()".
     *
     * @return a list of data points {@link OracleDatapoint}
     */
    public List<OracleDatapoint> generate() {
        System.out.printf("Identified %s total JavaDoc tags.%n", this.projectTagsTokens.size());
        List<OracleDatapoint> oracleDPs = new ArrayList<>();
        // Generate an OracleDatapoint for each JDoctor condition.
        for (JDoctorCondition jDoctorCondition : this.jDoctorConditions) {
            Operation operation = jDoctorCondition.operation();
            // Add all ThrowsCondition oracles to dataset.
            List<ThrowsCondition> throwsConditions = jDoctorCondition.throwsCondition();
            for (ThrowsCondition condition : throwsConditions) {
                OracleDatapoint nextDatapoint = getNextDatapoint(operation, condition);
                if (nextDatapoint != null) oracleDPs.add(nextDatapoint);
                removeProjectClassesTag(operation, OracleType.EXCEPT_POST, condition.description());
            }
            // Add all PreCondition oracles to dataset.
            List<PreCondition> preConditions = jDoctorCondition.preConditions();
            for (PreCondition condition : preConditions) {
                OracleDatapoint nextDatapoint = getNextDatapoint(operation, condition);
                if (nextDatapoint != null) oracleDPs.add(nextDatapoint);
                removeProjectClassesTag(operation, OracleType.PRE, condition.description());
            }
            // Add all PostCondition oracles to dataset.
            List<PostCondition> postConditions = jDoctorCondition.postConditions();
            if (postConditions.size() > 0) {
                OracleDatapoint nextDatapoint = getNextDatapoint(operation, postConditions);
                if (nextDatapoint != null) oracleDPs.add(nextDatapoint);
                removeProjectClassesTag(operation, OracleType.NORMAL_POST, postConditions.get(0).description());
            }
        }
        int numNonEmptyOracles = oracleDPs.size();
        // Generate an OracleDatapoint for each remaining JavaDoc tag.
        for (JavadocTagTokens jpTag : this.projectTagsTokens) {
            OracleDatapoint nextDatapoint = getEmptyDatapoint(jpTag);
            if (nextDatapoint != null) oracleDPs.add(nextDatapoint);
        }
        int numEmptyOracles = oracleDPs.size() - numNonEmptyOracles;
        // log information.
        System.out.printf("Processed %s non-empty oracles.%n", numNonEmptyOracles);
        System.out.printf("Processed %s empty oracles.%n", numEmptyOracles);
        System.out.printf("Processed %s total conditions.%n", this.idCounter - this.checkpoint);
        this.checkpoint = this.idCounter;
        return oracleDPs;
    }

    /**
     * Finds the most similar source code tag to a target JDoctor tag. JDoctor
     * simplifies JavaDoc tags from source code, such that we rely on cosine
     * similarity to identify the source code tag that is most similar to the
     * given JDoctor tag. Only considers tags for a specific target method in
     * a specific target class.
     *
     * @param tagList list of source code tags
     * @param targetClass target class
     * @param targetCallable target method/constructor
     * @param targetOracleType target oracle type (e.g. pre-condition)
     * @param targetTag target JDoctor tag
     * @return source code tag with the greatest similarity to targetTag
     */
    private JavadocTagTokens findMaximumSimilarityTag(
            List<JavadocTagTokens> tagList,
            TypeDeclaration<?> targetClass,
            CallableDeclaration<?> targetCallable,
            OracleType targetOracleType,
            String targetTag
    ) {
        // filter tags by TypeDeclaration, CallableDeclaration, OracleType, and Pattern matching.
        List<JavadocTagTokens> filteredTags = tagList
                .stream()
                .filter(tagInfo -> {
                    if (!tagInfo.jpClass().equals(targetClass) ||
                        !tagInfo.jpCallable().equals(targetCallable) ||
                        !tagInfo.oracleType().equals(targetOracleType)) return false;
                    boolean tagHasNoName = !targetTag.contains("@param") && !targetTag.contains("@throws") && tagInfo.tagName().length() == 0;
                    Pattern pattern = Pattern.compile(String.format("@(param|return|throws)\\s+(.*\\.)*%s\\b", tagInfo.tagName()));
                    Matcher matcher = pattern.matcher(targetTag);
                    return matcher.find() || tagHasNoName;
                })
                .toList();
        // find index of most semantically similar tag (cosine similarity).
        JavadocTagTokens mostSimilarTag = null;
        double maxSimilarity = -1.0;
        for (JavadocTagTokens tag : filteredTags) {
            String simpleTargetTag = targetTag.replaceAll(String.format("@(param|return|throws)\\s+(.*\\.)*%s\\b", tag.tagName()),"").replaceAll("<[^>]*>|@code|@link|\\{|\\}|\\n|\\r|\\t", " ");
            String simpleActualTag = tag.tagBody().replaceAll("<[^>]*>|@code|@link|\\{|\\}|\\n|\\r|\\t", " ");
            double currentSimilarity = StringUtils.semanticSimilarity(simpleTargetTag, simpleActualTag);
            if (currentSimilarity > maxSimilarity) {
                maxSimilarity = currentSimilarity;
                mostSimilarTag = tag;
            }
        }
        assert mostSimilarTag != null;
        return mostSimilarTag;
    }

    /**
     * Removes the JavaDoc tag of a given JDoctor condition from the list
     * of total project JavaDoc tags.
     *
     * @param operation the operation of the JDoctor condition
     * @param oracleType the type of oracle (e.g. PRE/NORMAL_POST/EXCEPT_POST)
     * @param javaDocTag the (JDoctor simplified) JavaDoc tag to be removed
     */
    private void removeProjectClassesTag(
            JDoctorCondition.Operation operation,
            OracleType oracleType,
            String javaDocTag
    ) {
<<<<<<< HEAD
        String sourcePath = this.project.srcPath();
=======
        Path sourcePath = this.project.getSrcPath();
>>>>>>> a47e2497
        String className = DatasetUtils.getOperationClassName(operation);
        String callableName = DatasetUtils.getOperationCallableName(operation);
        List<String> parameterTypes = TypeUtils.fieldDescriptorsToSourceFormats(operation.parameterTypes());
        Optional<CompilationUnit> cuOptional = DatasetUtils.getOperationCompilationUnit(operation, sourcePath);
        if (cuOptional.isPresent()) {
            TypeDeclaration<?> jpClass = DatasetUtils.getTypeDeclaration(cuOptional.get(), className);
            assert jpClass != null;
            CallableDeclaration<?> jpCallable = DatasetUtils.getCallableDeclaration(jpClass, callableName, parameterTypes);
            assert jpCallable != null;
            // remove tag with maximum similarity.
            this.projectTagsTokens.remove(findMaximumSimilarityTag(
                    this.projectTagsTokens,
                    jpClass,
                    jpCallable,
                    oracleType,
                    javaDocTag
            ));
        }
    }

    /**
     * Generates an OracleDatapoint from a given source code tag. Used for
     * empty oracles (e.g. JavaDoc tags in a project without a corresponding
     * JDoctor condition).
     *
     * @param jpTag a sextet of tag information, including the declaring
     *              class string, type declaration, method, type of tag,
     *              tag name, and tag content
     * @return a fully populated OracleDatapoint. The "oracle" field is set
     * to a semicolon (";"). Returns null if an error occurs during
     * information collection.
     */
    private OracleDatapoint getEmptyDatapoint(
            JavadocTagTokens jpTag
    ) {
        OracleDatapointBuilder builder = new OracleDatapointBuilder();
        // get basic information of jpTag.
        TypeDeclaration<?> jpClass = jpTag.jpClass();
        CallableDeclaration<?> jpCallable = jpTag.jpCallable();
        OracleType oracleType = jpTag.oracleType();
        String tagName = jpTag.tagName();
        String tagContent = jpTag.tagBody();
        // get artificial condition information.
        String tagType = switch (oracleType) {
            case PRE -> "@param ";
            case NORMAL_POST -> "@return ";
            case EXCEPT_POST -> "@throws ";
        };
        builder.setOracleType(oracleType);
        builder.setJavadocTag(String.format("%s%s%s", tagType, !tagName.equals("") ? tagName + " " : "", tagContent));
        builder.setOracle(";");
        // set project-level information.
        builder.setProjectName(this.project.projectName());
        builder.setClassSourceCode(jpTag.fileContent());
        builder.setPackageName(jpClass.resolve().getPackageName());
        builder.setClassName(jpClass.getNameAsString());
        builder.setClassJavadoc(DatasetUtils.getClassJavadoc(jpClass));
        builder.setTokensProjectClasses(this.projectClassesTokens);
        builder.setTokensProjectClassesNonPrivateStaticNonVoidMethods(this.projectMethodsTokens);
        builder.setTokensProjectClassesNonPrivateStaticAttributes(this.projectAttributesTokens);
        builder.setMethodSourceCode(DatasetUtils.getCallableSourceCode(jpCallable));
        builder.setMethodJavadoc(DatasetUtils.getCallableJavadoc(jpCallable));
        builder.setTokensMethodJavadocValues(DatasetUtils.getJavadocValues(builder.copy().getMethodJavadoc()));
        builder.setTokensMethodArguments(DatasetUtils.getTokensMethodArguments(jpClass, jpCallable));
        // get method variable tokens (no oracle variable tokens).
        try {
            builder.setTokensMethodVariablesNonPrivateNonStaticNonVoidMethods(
                    DatasetUtils.getTokensMethodVariablesNonPrivateNonStaticNonVoidMethods(
                            jpClass,
                            jpCallable
                    )
            );
            builder.setTokensMethodVariablesNonPrivateNonStaticAttributes(
                    DatasetUtils.getTokensMethodVariablesNonPrivateNonStaticAttributes(
                            jpClass,
                            jpCallable
                    )
            );
        } catch (JPClassNotFoundException | UnsolvedSymbolException e) {
            e.printStackTrace();
            return null;
        }
        // return new datapoint.
        builder.setId(this.idCounter);
        this.idCounter++;
        return builder.build();
    }

    /**
     * Generates an OracleDatapoint from a given JDoctor condition and
     * operation.
     *
     * @param operation a JDoctor operation
     * @param condition a JDoctor condition (e.g. ThrowsCondition,
     *                  PreCondition, or a list of PostCondition's).
     * @return a fully populated OracleDatapoint. Returns null if error
     * occurs during information collection.
     */
    private OracleDatapoint getNextDatapoint(JDoctorCondition.Operation operation, Object condition) {
        OracleDatapointBuilder builder = new OracleDatapointBuilder();
        // get basic information of operation.
<<<<<<< HEAD
        String sourcePath = this.project.srcPath();
        String projectName = this.project.projectName();
=======
        Path sourcePath = this.project.getSrcPath();
        String projectName = this.project.getProjectName();
>>>>>>> a47e2497
        String packageName = DatasetUtils.getOperationPackageName(operation);
        String className = DatasetUtils.getOperationClassName(operation);
        String callableName = DatasetUtils.getOperationCallableName(operation);
        List<String> parameterTypes = TypeUtils.fieldDescriptorsToSourceFormats(operation.parameterTypes());
        // get CompilationUnit of operation class.
        Optional<CompilationUnit> cuOptional = DatasetUtils.getOperationCompilationUnit(operation, sourcePath);
        if (cuOptional.isEmpty()) {
          return null;
        }
        CompilationUnit cu = cuOptional.get();
        String classSourceCode = DatasetUtils.getOperationClassSource(operation, sourcePath).orElseThrow();
        // get TypeDeclaration of class in CompilationUnit.
        TypeDeclaration<?> jpClass = DatasetUtils.getTypeDeclaration(cu, className);
        assert jpClass != null;
        // get CallableDeclaration of method in TypeDeclaration.
        CallableDeclaration<?> jpCallable = DatasetUtils.getCallableDeclaration(jpClass, callableName, parameterTypes);
        assert jpCallable != null;
        // set data point information.
        builder.setConditionInfo(condition);
        // override JavaDoc tag with tag from source code.
        builder.setJavadocTag(DatasetUtils.reconstructTag(findMaximumSimilarityTag(
                this.projectTagsTokens,
                jpClass,
                jpCallable,
                builder.copy().getOracleType(),
                builder.copy().getJavadocTag()
        )));
        builder.setProjectName(projectName);
        builder.setClassSourceCode(classSourceCode);
        builder.setPackageName(packageName);
        builder.setClassName(className);
        builder.setClassJavadoc(DatasetUtils.getClassJavadoc(jpClass));
        builder.setTokensProjectClasses(this.projectClassesTokens);
        builder.setTokensProjectClassesNonPrivateStaticNonVoidMethods(this.projectMethodsTokens);
        builder.setTokensProjectClassesNonPrivateStaticAttributes(this.projectAttributesTokens);
        builder.setMethodSourceCode(DatasetUtils.getCallableSourceCode(jpCallable));
        builder.setMethodJavadoc(DatasetUtils.getCallableJavadoc(jpCallable));
        builder.setTokensMethodJavadocValues(DatasetUtils.getJavadocValues(builder.copy().getMethodJavadoc()));
        builder.setTokensMethodArguments(DatasetUtils.getTokensMethodArguments(jpClass, jpCallable));
        // get method variable and oracle variable tokens.
        try {
            builder.setTokensMethodVariablesNonPrivateNonStaticNonVoidMethods(
                    DatasetUtils.getTokensMethodVariablesNonPrivateNonStaticNonVoidMethods(
                            jpClass,
                            jpCallable
                    )
            );
            builder.setTokensMethodVariablesNonPrivateNonStaticAttributes(
                    DatasetUtils.getTokensMethodVariablesNonPrivateNonStaticAttributes(
                            jpClass,
                            jpCallable
                    )
            );
            builder.setTokensOracleVariablesNonPrivateNonStaticNonVoidMethods(
                    DatasetUtils.getTokensOracleVariablesNonPrivateNonStaticNonVoidMethods(
                            jpClass,
                            jpCallable,
                            builder.copy().getTokensMethodArguments(),
                            builder.copy().getOracle()
                    )
            );
            builder.setTokensOracleVariablesNonPrivateNonStaticAttributes(
                    DatasetUtils.getTokensOracleVariablesNonPrivateNonStaticAttributes(
                            jpClass,
                            jpCallable,
                            builder.copy().getTokensMethodArguments(),
                            builder.copy().getOracle()
                    )
            );
        } catch (JPClassNotFoundException | UnsolvedSymbolException e) {
            e.printStackTrace();
            return null;
        }
        // return new datapoint.
        builder.setId(this.idCounter);
        this.idCounter++;
        return builder.build();
    }
}<|MERGE_RESOLUTION|>--- conflicted
+++ resolved
@@ -21,14 +21,10 @@
 import star.tratto.util.javaparser.DatasetUtils;
 import star.tratto.util.javaparser.TypeUtils;
 
-<<<<<<< HEAD
 import java.util.ArrayList;
 import java.util.List;
 import java.util.Optional;
-=======
 import java.nio.file.Path;
-import java.util.*;
->>>>>>> a47e2497
 import java.util.regex.Matcher;
 import java.util.regex.Pattern;
 
@@ -189,11 +185,7 @@
             OracleType oracleType,
             String javaDocTag
     ) {
-<<<<<<< HEAD
-        String sourcePath = this.project.srcPath();
-=======
-        Path sourcePath = this.project.getSrcPath();
->>>>>>> a47e2497
+        Path sourcePath = this.project.srcPath();
         String className = DatasetUtils.getOperationClassName(operation);
         String callableName = DatasetUtils.getOperationCallableName(operation);
         List<String> parameterTypes = TypeUtils.fieldDescriptorsToSourceFormats(operation.parameterTypes());
@@ -295,13 +287,8 @@
     private OracleDatapoint getNextDatapoint(JDoctorCondition.Operation operation, Object condition) {
         OracleDatapointBuilder builder = new OracleDatapointBuilder();
         // get basic information of operation.
-<<<<<<< HEAD
-        String sourcePath = this.project.srcPath();
+        Path sourcePath = this.project.srcPath();
         String projectName = this.project.projectName();
-=======
-        Path sourcePath = this.project.getSrcPath();
-        String projectName = this.project.getProjectName();
->>>>>>> a47e2497
         String packageName = DatasetUtils.getOperationPackageName(operation);
         String className = DatasetUtils.getOperationClassName(operation);
         String callableName = DatasetUtils.getOperationCallableName(operation);
