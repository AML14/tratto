package star.tratto.identifiers;

/**
 * An enum to manage and compare various types of files used in I/O.
 */
public enum FileFormat {
    // types of extensions.
    JAVA(".java"),
    JSON(".json"),
    TXT(".txt"),
    CSV(".csv");

    private final String extension;

<<<<<<< HEAD
    FileFormat(String value) {
        this.value = value;
    }

    public String getExtension() {
        return this.value;
=======
    FileFormat(String extension) {
        this.extension = extension;
    }

    public String getExtension() {
        return this.extension;
>>>>>>> bb64dcb9
    }
}<|MERGE_RESOLUTION|>--- conflicted
+++ resolved
@@ -12,20 +12,11 @@
 
     private final String extension;
 
-<<<<<<< HEAD
-    FileFormat(String value) {
-        this.value = value;
-    }
-
-    public String getExtension() {
-        return this.value;
-=======
     FileFormat(String extension) {
         this.extension = extension;
     }
 
     public String getExtension() {
         return this.extension;
->>>>>>> bb64dcb9
     }
 }