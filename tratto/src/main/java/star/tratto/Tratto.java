package star.tratto;

import com.fasterxml.jackson.databind.ObjectMapper;
import com.github.javaparser.JavaParser;
import com.github.javaparser.ast.CompilationUnit;
import com.github.javaparser.ast.body.TypeDeclaration;
import org.javatuples.Pair;
import org.slf4j.Logger;
import org.slf4j.LoggerFactory;
import star.tratto.data.OracleDatapoint;
import star.tratto.data.OracleType;
import star.tratto.data.TokenDPType;
import star.tratto.data.TokenDatapoint;
import star.tratto.input.ClassAnalyzer;
import star.tratto.util.FileUtils;
import star.tratto.util.javaparser.JavaParserUtils;
import star.tratto.data.TokenNotFoundException;

import java.io.File;
import java.io.FileOutputStream;
import java.io.IOException;
import java.net.HttpURLConnection;
import java.net.URL;
import java.nio.charset.StandardCharsets;
import java.nio.file.Files;
import java.nio.file.Path;
import java.nio.file.Paths;
import java.util.ArrayList;
import java.util.List;
import java.util.stream.Collectors;

import static star.tratto.data.OracleDP2TokenDPs.oracleSoFarAndTokenToTokenDatapoint;
import static star.tratto.util.FileUtils.readString;
import static star.tratto.util.StringUtils.getClassNameFromPath;
import static star.tratto.util.javaparser.JavaParserUtils.getClassOrInterface;
import static star.tratto.util.StringUtils.compactExpression;

public class Tratto {

    private static final Logger logger = LoggerFactory.getLogger(Tratto.class);

    private static final ClassAnalyzer classAnalyzer = ClassAnalyzer.getInstance();
    private static final JavaParser javaParser = JavaParserUtils.getJavaParser();
    private static final ObjectMapper objectMapper = new ObjectMapper();
    private static final String ML_MODEL_ENDPOINT = String.format("/api/next_token?filename=%s/src/main/resources/token_datapoints.json", System.getProperty("user.dir"));
    public static String CLASS_PATH = "src/main/resources/projects-source/commons-collections4-4.1/raw/src/main/java/org/apache/commons/collections4/BagUtils.java";
    public static String PROJECT_SOURCE_PATH = "src/main/resources/projects-source/commons-collections4-4.1/raw/src/main/java/";
    public static String PROJECT_JAR_PATH = "src/main/resources/projects-packaged/commons-collections4-4.1-jar-with-dependencies.jar";
    public static String TOKEN_DATAPOINTS_PATH = "src/main/resources/token_datapoints.json";
    public static String ORACLE_DATAPOINTS_PATH = "src/main/resources/oracle_datapoints.json";

    public static void main(String[] args) throws IOException {
        Path fullyQualifiedClassNamePath = FileUtils.getRelativePathFromFullyQualifiedClassName(args[0]);
        Path projectSourcePath = Paths.get(args[1]);
        Path projectJarPath = Paths.get(args[2]);
        Path classPath = projectSourcePath.resolve(fullyQualifiedClassNamePath);
        String port = args[3];
        String http_domain = String.format("http://127.0.0.1:%s",port);


        if (!Files.exists(classPath)){
            Path commonPatternPath = Paths.get(projectSourcePath.toString(), "main", "java");
            classPath = commonPatternPath.resolve(fullyQualifiedClassNamePath);
            if (!Files.exists(classPath)) {
                classPath = FileUtils.searchClassFile(projectSourcePath, fullyQualifiedClassNamePath);
                if (classPath == null) {
                    throw new RuntimeException("The full path to the class file has not been found.");
                }
            }
        }

        logger.info("Starting Tratto...");
        logger.info("Starting up ML models local server...");
        // TODO: Start up ML models local server
        logger.info("Generating oracles for: \n\tClass: {}\n\tProject source: {}\n\tProject JAR: {}", classPath, projectSourcePath, projectJarPath);

        // Configure JavaParser to resolve symbols from project under test
        JavaParserUtils.updateSymbolSolver(projectJarPath.toString());

        // Set up OracleDatapointBuilder within ClassAnalyzer based on project and class under test
        String className = getClassNameFromPath(classPath.toString());
        String classSourceCode = readString(Paths.get(classPath.toString()));
        CompilationUnit classCu = javaParser.parse(classSourceCode).getResult().get();
        TypeDeclaration<?> classTd = getClassOrInterface(classCu, className);
        classAnalyzer.setProjectPath(projectSourcePath.toString());
        classAnalyzer.setClassFeatures(className, classSourceCode, classCu, classTd);

        List<OracleDatapoint> oracleDatapoints = classAnalyzer.getOracleDatapointsFromClass();
        // Update each OracleDatapoint until the oracle is complete (ends with ';')
        for (OracleDatapoint oracleDatapoint : oracleDatapoints) {
            List<String> oracleSoFarTokens = new ArrayList<>();

            logger.info("-------------------------------------------------------------------------");
            logger.info("Generating oracle for:\n\tMethod: {}\n\tJavadoc tag: {}\n\tOracle type: {}",
                    oracleDatapoint.getMethodSourceCode().split("\\{")[0],
                    oracleDatapoint.getJavadocTag(),
                    oracleDatapoint.getOracleType());

            int tokensCounter = 0;

            while (!(oracleDatapoint.getOracle().endsWith(";") || tokensCounter > 20)) {
                // Generate token datapoints and save to file
<<<<<<< HEAD
                List<TokenDatapoint> tokenDatapoints = oracleSoFarAndTokenToTokenDatapoints(oracleDatapoint, oracleSoFarTokens, tokenClassesSoFar, "", TokenDPType.TOKEN);

                if (tokenDatapoints.size() == 0) {
                    break;
                }

                FileOutputStream tokenDatapointsOutputStream = new FileOutputStream(TOKEN_DATAPOINTS_PATH);
                tokenDatapointsOutputStream.write(objectMapper.writeValueAsBytes(tokenDatapoints));
                tokenDatapointsOutputStream.close();

                Pair<String, String> nextTokenValueClass = getNextTokenValueClass(http_domain); // HTTP call to ML-model API to get next token and class

                oracleDatapoint.setOracle(compactExpression(oracleDatapoint.getOracle() + " " + nextTokenValueClass.getValue0()));
                oracleSoFarTokens.add(nextTokenValueClass.getValue0());
                tokenClassesSoFar.add(nextTokenValueClass.getValue1());

                tokensCounter += 1;

                logger.info("Oracle so far: {}", oracleDatapoint.getOracle());
=======
                try {
                    TokenDatapoint tokenDatapoint = oracleSoFarAndTokenToTokenDatapoint(oracleDatapoint, oracleSoFarTokens, "");
                    FileOutputStream tokenDatapointsOutputStream = new FileOutputStream(TOKEN_DATAPOINTS_PATH);
                    tokenDatapointsOutputStream.write(objectMapper.writerWithDefaultPrettyPrinter().writeValueAsBytes(tokenDatapoint));
                    tokenDatapointsOutputStream.close();
                    String nextToken = getNextToken();
                    oracleDatapoint.setOracle(compactExpression(oracleDatapoint.getOracle() + " " + nextToken));
                    oracleSoFarTokens.add(nextToken);
                    logger.info("Oracle so far: {}", oracleDatapoint.getOracle());
                } catch (TokenNotFoundException e) {
                    logger.error(e.getMessage());
                    oracleDatapoint.setOracle(";");
                    break;
                }// HTTP call to ML-model API to get next token and class
>>>>>>> 7df6cb0d
            }

            if (oracleDatapoint.getOracle().endsWith(";")) {
                logger.info("Final oracle: {}", oracleDatapoint.getOracle());
                logger.info("-------------------------------------------------------------------------");
            } else {
                logger.info("Unable to generate oracle. Oracle removed.");
                logger.info("-------------------------------------------------------------------------");
                oracleDatapoint.setOracle(null);
            }
        }
        // Remove all the oracle datapoints for which it has been impossible to produce an oracle
        oracleDatapoints = oracleDatapoints.stream().filter(oracleDatapoint -> oracleDatapoint.getOracle() != null).collect(Collectors.toList());
        // Save final oracleDatapoints to file
        File oracleDatapointsFile = new File(ORACLE_DATAPOINTS_PATH);
        FileOutputStream oracleDatapointsOutputStream = new FileOutputStream(oracleDatapointsFile);
        oracleDatapointsOutputStream.write(objectMapper.writeValueAsBytes(oracleDatapoints));
        oracleDatapointsOutputStream.close();
        new File(TOKEN_DATAPOINTS_PATH).delete();

        logger.info("Finished generating oracles for: \n\tClass: {}\n\tProject source: {}\n\tProject JAR: {}", classPath, projectSourcePath, projectJarPath);
    }

<<<<<<< HEAD
    private static Pair<String, String> getNextTokenValueClass(String http_domain) throws IOException {
        HttpURLConnection mlModelApiConn = (HttpURLConnection) new URL(http_domain.concat(ML_MODEL_ENDPOINT)).openConnection();
=======
    private static String getNextToken() throws IOException {
        HttpURLConnection mlModelApiConn = (HttpURLConnection) new URL(ML_MODEL_API_URL).openConnection();
>>>>>>> 7df6cb0d
        mlModelApiConn.setRequestMethod("GET");
        mlModelApiConn.connect();

        int responseCode = mlModelApiConn.getResponseCode();
        String nextToken;

        if (responseCode == HttpURLConnection.HTTP_OK) {
            nextToken = new String(mlModelApiConn.getInputStream().readAllBytes(), StandardCharsets.UTF_8);
        } else if (responseCode == HttpURLConnection.HTTP_NOT_FOUND) {
            // Handle 404 response
            String errorResponse = new String(mlModelApiConn.getErrorStream().readAllBytes(), StandardCharsets.UTF_8);
            throw new TokenNotFoundException(errorResponse);
        } else {
            throw new IOException("Unexpected response code: " + responseCode);
        }

        mlModelApiConn.disconnect();
        return nextToken;
    }
}<|MERGE_RESOLUTION|>--- conflicted
+++ resolved
@@ -12,7 +12,6 @@
 import star.tratto.data.TokenDPType;
 import star.tratto.data.TokenDatapoint;
 import star.tratto.input.ClassAnalyzer;
-import star.tratto.util.FileUtils;
 import star.tratto.util.javaparser.JavaParserUtils;
 import star.tratto.data.TokenNotFoundException;
 
@@ -22,12 +21,10 @@
 import java.net.HttpURLConnection;
 import java.net.URL;
 import java.nio.charset.StandardCharsets;
-import java.nio.file.Files;
 import java.nio.file.Path;
 import java.nio.file.Paths;
 import java.util.ArrayList;
 import java.util.List;
-import java.util.stream.Collectors;
 
 import static star.tratto.data.OracleDP2TokenDPs.oracleSoFarAndTokenToTokenDatapoint;
 import static star.tratto.util.FileUtils.readString;
@@ -42,7 +39,7 @@
     private static final ClassAnalyzer classAnalyzer = ClassAnalyzer.getInstance();
     private static final JavaParser javaParser = JavaParserUtils.getJavaParser();
     private static final ObjectMapper objectMapper = new ObjectMapper();
-    private static final String ML_MODEL_ENDPOINT = String.format("/api/next_token?filename=%s/src/main/resources/token_datapoints.json", System.getProperty("user.dir"));
+    private static final String ML_MODEL_API_URL = String.format("http://127.0.0.1:5000/api/next_token?filename=%s/src/main/resources/token_datapoints.json", System.getProperty("user.dir"));
     public static String CLASS_PATH = "src/main/resources/projects-source/commons-collections4-4.1/raw/src/main/java/org/apache/commons/collections4/BagUtils.java";
     public static String PROJECT_SOURCE_PATH = "src/main/resources/projects-source/commons-collections4-4.1/raw/src/main/java/";
     public static String PROJECT_JAR_PATH = "src/main/resources/projects-packaged/commons-collections4-4.1-jar-with-dependencies.jar";
@@ -50,39 +47,20 @@
     public static String ORACLE_DATAPOINTS_PATH = "src/main/resources/oracle_datapoints.json";
 
     public static void main(String[] args) throws IOException {
-        Path fullyQualifiedClassNamePath = FileUtils.getRelativePathFromFullyQualifiedClassName(args[0]);
-        Path projectSourcePath = Paths.get(args[1]);
-        Path projectJarPath = Paths.get(args[2]);
-        Path classPath = projectSourcePath.resolve(fullyQualifiedClassNamePath);
-        String port = args[3];
-        String http_domain = String.format("http://127.0.0.1:%s",port);
-
-
-        if (!Files.exists(classPath)){
-            Path commonPatternPath = Paths.get(projectSourcePath.toString(), "main", "java");
-            classPath = commonPatternPath.resolve(fullyQualifiedClassNamePath);
-            if (!Files.exists(classPath)) {
-                classPath = FileUtils.searchClassFile(projectSourcePath, fullyQualifiedClassNamePath);
-                if (classPath == null) {
-                    throw new RuntimeException("The full path to the class file has not been found.");
-                }
-            }
-        }
-
         logger.info("Starting Tratto...");
         logger.info("Starting up ML models local server...");
         // TODO: Start up ML models local server
-        logger.info("Generating oracles for: \n\tClass: {}\n\tProject source: {}\n\tProject JAR: {}", classPath, projectSourcePath, projectJarPath);
+        logger.info("Generating oracles for: \n\tClass: {}\n\tProject source: {}\n\tProject JAR: {}", CLASS_PATH, PROJECT_SOURCE_PATH, PROJECT_JAR_PATH);
 
         // Configure JavaParser to resolve symbols from project under test
-        JavaParserUtils.updateSymbolSolver(projectJarPath.toString());
+        JavaParserUtils.updateSymbolSolver(PROJECT_JAR_PATH);
 
         // Set up OracleDatapointBuilder within ClassAnalyzer based on project and class under test
-        String className = getClassNameFromPath(classPath.toString());
-        String classSourceCode = readString(Paths.get(classPath.toString()));
+        String className = getClassNameFromPath(CLASS_PATH);
+        String classSourceCode = readString(Paths.get(CLASS_PATH));
         CompilationUnit classCu = javaParser.parse(classSourceCode).getResult().get();
         TypeDeclaration<?> classTd = getClassOrInterface(classCu, className);
-        classAnalyzer.setProjectPath(projectSourcePath.toString());
+        classAnalyzer.setProjectPath(PROJECT_SOURCE_PATH);
         classAnalyzer.setClassFeatures(className, classSourceCode, classCu, classTd);
 
         List<OracleDatapoint> oracleDatapoints = classAnalyzer.getOracleDatapointsFromClass();
@@ -96,31 +74,8 @@
                     oracleDatapoint.getJavadocTag(),
                     oracleDatapoint.getOracleType());
 
-            int tokensCounter = 0;
-
-            while (!(oracleDatapoint.getOracle().endsWith(";") || tokensCounter > 20)) {
+            while (!oracleDatapoint.getOracle().endsWith(";")) {
                 // Generate token datapoints and save to file
-<<<<<<< HEAD
-                List<TokenDatapoint> tokenDatapoints = oracleSoFarAndTokenToTokenDatapoints(oracleDatapoint, oracleSoFarTokens, tokenClassesSoFar, "", TokenDPType.TOKEN);
-
-                if (tokenDatapoints.size() == 0) {
-                    break;
-                }
-
-                FileOutputStream tokenDatapointsOutputStream = new FileOutputStream(TOKEN_DATAPOINTS_PATH);
-                tokenDatapointsOutputStream.write(objectMapper.writeValueAsBytes(tokenDatapoints));
-                tokenDatapointsOutputStream.close();
-
-                Pair<String, String> nextTokenValueClass = getNextTokenValueClass(http_domain); // HTTP call to ML-model API to get next token and class
-
-                oracleDatapoint.setOracle(compactExpression(oracleDatapoint.getOracle() + " " + nextTokenValueClass.getValue0()));
-                oracleSoFarTokens.add(nextTokenValueClass.getValue0());
-                tokenClassesSoFar.add(nextTokenValueClass.getValue1());
-
-                tokensCounter += 1;
-
-                logger.info("Oracle so far: {}", oracleDatapoint.getOracle());
-=======
                 try {
                     TokenDatapoint tokenDatapoint = oracleSoFarAndTokenToTokenDatapoint(oracleDatapoint, oracleSoFarTokens, "");
                     FileOutputStream tokenDatapointsOutputStream = new FileOutputStream(TOKEN_DATAPOINTS_PATH);
@@ -135,20 +90,11 @@
                     oracleDatapoint.setOracle(";");
                     break;
                 }// HTTP call to ML-model API to get next token and class
->>>>>>> 7df6cb0d
             }
+            logger.info("Final oracle: {}", oracleDatapoint.getOracle());
+            logger.info("-------------------------------------------------------------------------");
+        }
 
-            if (oracleDatapoint.getOracle().endsWith(";")) {
-                logger.info("Final oracle: {}", oracleDatapoint.getOracle());
-                logger.info("-------------------------------------------------------------------------");
-            } else {
-                logger.info("Unable to generate oracle. Oracle removed.");
-                logger.info("-------------------------------------------------------------------------");
-                oracleDatapoint.setOracle(null);
-            }
-        }
-        // Remove all the oracle datapoints for which it has been impossible to produce an oracle
-        oracleDatapoints = oracleDatapoints.stream().filter(oracleDatapoint -> oracleDatapoint.getOracle() != null).collect(Collectors.toList());
         // Save final oracleDatapoints to file
         File oracleDatapointsFile = new File(ORACLE_DATAPOINTS_PATH);
         FileOutputStream oracleDatapointsOutputStream = new FileOutputStream(oracleDatapointsFile);
@@ -156,16 +102,11 @@
         oracleDatapointsOutputStream.close();
         new File(TOKEN_DATAPOINTS_PATH).delete();
 
-        logger.info("Finished generating oracles for: \n\tClass: {}\n\tProject source: {}\n\tProject JAR: {}", classPath, projectSourcePath, projectJarPath);
+        logger.info("Finished generating oracles for: \n\tClass: {}\n\tProject source: {}\n\tProject JAR: {}", CLASS_PATH, PROJECT_SOURCE_PATH, PROJECT_JAR_PATH);
     }
 
-<<<<<<< HEAD
-    private static Pair<String, String> getNextTokenValueClass(String http_domain) throws IOException {
-        HttpURLConnection mlModelApiConn = (HttpURLConnection) new URL(http_domain.concat(ML_MODEL_ENDPOINT)).openConnection();
-=======
     private static String getNextToken() throws IOException {
         HttpURLConnection mlModelApiConn = (HttpURLConnection) new URL(ML_MODEL_API_URL).openConnection();
->>>>>>> 7df6cb0d
         mlModelApiConn.setRequestMethod("GET");
         mlModelApiConn.connect();
 
