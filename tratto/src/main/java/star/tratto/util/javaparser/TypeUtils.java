--- conflicted
+++ resolved
@@ -4,6 +4,8 @@
 
 import java.util.Arrays;
 import java.util.List;
+import java.util.regex.Matcher;
+import java.util.regex.Pattern;
 import java.util.stream.Collectors;
 
 /**
@@ -30,15 +32,9 @@
      *                          representation of a type
      * @return the raw type without type arguments
      */
-<<<<<<< HEAD
-    public static String removeTypeArguments(String parameterizedType) {
-        // regex to match type arguments (e.g. <T>).
-        String regex = "<[^<>]*>";
-=======
     public static String removeTypeArgumentsAndSemicolon(String parameterizedType) {
         // regex to match type arguments in angle brackets.
         String regex = "<[^<>]*>|;";
->>>>>>> 79d5307b
         // repeatedly remove all type arguments.
         String previous;
         String current = parameterizedType;
@@ -70,7 +66,7 @@
      * NOTE: For inner classes, we represent the package name as:
      *  [outerClass package].[outerClass(es)]
      * for compatibility with the XText grammar.
-     * @see TypeUtilsTemp#getNameSegments(String)
+     * @see TypeUtils#getNameSegments(String)
      */
     public static String getPackageNameFromNameSegments(
             List<String> nameSegments
@@ -81,7 +77,7 @@
     /**
      * @param nameSegments name segments. Must represent a class.
      * @return innermost class of the name segments
-     * @see TypeUtilsTemp#getNameSegments(String)
+     * @see TypeUtils#getNameSegments(String)
      */
     public static String getClassNameFromNameSegments(
             List<String> nameSegments
@@ -107,8 +103,8 @@
      * Adds pairs of square brackets to a given type name, increasing the
      * array level by a given amount.
      *
-     * @param typeName a component type name
-     * @param arrayLevel the number of added array levels
+     * @param typeName a type name
+     * @param arrayLevel the number of array levels to add
      * @return the new type name with the added number of array levels
      */
     private static String addArrayLevel(String typeName, int arrayLevel) {
@@ -146,7 +142,6 @@
      * @param fieldDescriptor a field descriptor representation of a type
      * @return the corresponding source code format representation of the type
      */
-<<<<<<< HEAD
     private static String fieldDescriptorToSourceFormat(
             String fieldDescriptor
     ) {
@@ -158,7 +153,6 @@
             // convert object to format compatible with XText grammar.
             fieldDescriptor = fieldDescriptorArrayToSourceFormatArray(fieldDescriptor);
             fieldDescriptor = getClassNameFromNameSegments(getNameSegments(fieldDescriptor));
-=======
     private static String fieldDescriptorNameToSourceCodeName(String fieldDescriptor) {
         fieldDescriptor = removeTypeArgumentsAndSemicolon(fieldDescriptor);
         // converts primitive type.
@@ -166,11 +160,6 @@
         if (primitiveJDoctorValues.contains(fieldDescriptor.replaceAll("[^a-zA-Z]+", ""))) {
             fieldDescriptor = fieldDescriptorPrimitiveToSourceCodePrimitive(fieldDescriptor);
         }
-        // converts array type.
-        if (fieldDescriptor.startsWith("[")) {
-            fieldDescriptor = fieldDescriptorArrayToSourceCodeArray(fieldDescriptor);
->>>>>>> 79d5307b
-        }
         return fieldDescriptor;
     }
 
@@ -191,8 +180,6 @@
     }
 
     /**
-<<<<<<< HEAD
-=======
      * @param jpClass a JavaParser class or interface declaration
      * @return true iff the given class or interface uses generic types
      */
@@ -300,7 +287,6 @@
     }
 
     /**
->>>>>>> 79d5307b
      * We define a "standard" type as a type which implements either the
      * "Object" or "Comparable" interfaces, which require extra consideration
      * when comparing arguments to check equality.
@@ -314,7 +300,9 @@
     }
 
     /**
-     * Checks if the given type is an array of standard types.
+     * Checks if a given type name is a "standard" array. By definition, this
+     * includes the "Object[]" and "Comparable[]" types.
+     * See above method {@code isStandardType} for further elaboration.
      *
      * @param typeName name of the JDoctor or JavaParser type
      * @return true iff the given type name is "Object[]" or "Comparable[]"
