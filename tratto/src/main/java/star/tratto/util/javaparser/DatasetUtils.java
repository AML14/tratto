--- conflicted
+++ resolved
@@ -44,7 +44,6 @@
 import java.lang.reflect.Field;
 import java.nio.file.Path;
 import java.util.ArrayList;
-import java.util.Collections;
 import java.util.LinkedHashSet;
 import java.util.LinkedList;
 import java.util.List;
@@ -425,11 +424,7 @@
         List<MethodTokens> methodList = new ArrayList<>();
         // get package name.
         String packageName = JavaParserUtils.getPackageDeclaration(cu).getNameAsString();
-<<<<<<< HEAD
         // iterate over each class in the compilation unit.
-=======
-        // iterate over each class (including inner classes) in the compilation unit.
->>>>>>> 3d7de30e
         for (TypeDeclaration<?> jpClass : cu.findAll(TypeDeclaration.class)) {
             String className = jpClass.getNameAsString();
             for (MethodDeclaration jpMethod : jpClass.findAll(MethodDeclaration.class)) {
@@ -461,11 +456,14 @@
         List<AttributeTokens> attributeList = new ArrayList<>();
         // get package name.
         String packageName = JavaParserUtils.getPackageDeclaration(cu).getNameAsString();
-        // iterate over each class (including inner classes) in the compilation unit.
-        for (TypeDeclaration<?> jpClass : cu.findAll(TypeDeclaration.class)) {
+        // get all classes in compilation unit.
+        List<TypeDeclaration<?>> jpClasses = cu.getTypes();
+        // iterate over all classes.
+        for (TypeDeclaration<?> jpClass : jpClasses) {
             String className = jpClass.getNameAsString();
+            List<FieldDeclaration> jpFields = jpClass.findAll(FieldDeclaration.class);
             // add all non-private, static attributes.
-            for (FieldDeclaration jpField : jpClass.findAll(FieldDeclaration.class)) {
+            for (FieldDeclaration jpField : jpFields) {
                 // check if field declaration is non-private and static.
                 if (!jpField.isPrivate() && jpField.isStatic()) {
                     // add each variable in declaration.
@@ -499,9 +497,13 @@
     ) throws PackageDeclarationNotFoundException {
         List<JavadocTag> tagList = new ArrayList<>();
         // iterate through each class.
-        for (TypeDeclaration<?> jpClass : cu.findAll(TypeDeclaration.class)) {
-            // iterate through each method.
-            for (CallableDeclaration<?> jpCallable : jpClass.findAll(CallableDeclaration.class)) {
+        List<TypeDeclaration<?>> jpClasses = cu.getTypes();
+        for (TypeDeclaration<?> jpClass : jpClasses) {
+            // iterate through each function.
+            List<CallableDeclaration<?>> jpCallables = new ArrayList<>();
+            jpCallables.addAll(jpClass.getMethods());
+            jpCallables.addAll(jpClass.getConstructors());
+            for (CallableDeclaration<?> jpCallable : jpCallables) {
                 // iterate through each Javadoc tag.
                 Optional<Javadoc> optionalJavadoc = jpCallable.getJavadoc();
                 if (optionalJavadoc.isPresent()) {
@@ -719,14 +721,13 @@
     private static List<MethodTokens> getMethodsFromType(
             Type jpType
     ) {
-        ResolvedType jpResolvedType;
         try {
-            jpResolvedType = jpType.resolve();
+            ResolvedType jpResolvedType = jpType.resolve();
+            return getMethodsFromType(jpResolvedType);
         } catch (UnsolvedSymbolException e) {
             logger.error(String.format("Unable to generate method tokens from type %s", jpType));
-            return Collections.emptyList();
-        }
-        return getMethodsFromType(jpResolvedType);
+            return new ArrayList<>();
+        }
     }
 
     /**
@@ -1160,19 +1161,25 @@
             List<String> targetParamList
     ) {
         // iterate through each member in the class.
-        for (CallableDeclaration<?> callableDeclaration : jpClass.findAll(CallableDeclaration.class)) {
-            if (callableDeclaration.getNameAsString().equals(targetName)) {
-                List<String> paramList = callableDeclaration.getParameters()
-                        .stream()
-                        .map(p -> TypeUtils.getJDoctorSimpleNameFromSourceCode(jpClass, callableDeclaration, p))
-                        .toList();
-                if (jpParamListEqualsJDoctorParamList(
-                        targetParamList,
-                        paramList,
-                        callableDeclaration,
-                        jpClass
-                )) {
-                    return callableDeclaration;
+        for (BodyDeclaration<?> member : jpClass.getMembers()) {
+            // check if member is a function (method or constructor).
+            if (member.isCallableDeclaration()) {
+                CallableDeclaration<?> currentCallable = member.asCallableDeclaration();
+                // check if the function names are equal.
+                if (currentCallable.getNameAsString().equals(targetName)) {
+                    // check if parameters are equal.
+                    List<String> currentParamList = currentCallable.getParameters()
+                            .stream()
+                            .map(p -> TypeUtils.getJDoctorSimpleNameFromSourceCode(jpClass, currentCallable, p))
+                            .toList();
+                    if (jpParamListEqualsJDoctorParamList(
+                            targetParamList,
+                            currentParamList,
+                            currentCallable,
+                            jpClass
+                    )) {
+                        return currentCallable;
+                    }
                 }
             }
         }
