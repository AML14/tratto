--- conflicted
+++ resolved
@@ -67,15 +67,9 @@
     }
 
     /**
-<<<<<<< HEAD
-     * Removes all duplicate elements from a list.
+     * Removes all duplicate elements in a list.
      *
      * @param list a list of elements
-=======
-     * Removes all duplicate elements in a list.
-     * 
-     * @param list a list of elements 
->>>>>>> 29142107
      * @return the same list with all duplicates removed
      * @param <T> the type of object in the list
      */
