--- conflicted
+++ resolved
@@ -188,29 +188,15 @@
             methodBody.addStatement(methodArg.typeName() + " " + methodArg.argumentName() + ";");
         }
         // add return type (if non-void)
-<<<<<<< HEAD
-        String methodReturnType = ((MethodDeclaration) originalMethod).getType().asString();
-        if (!methodReturnType.equals("void")) {
-            methodBody.addStatement(
-                    methodReturnType + " methodResultID = " + originalMethod.getNameAsString() + "(" +
-                            methodArgs
-                                    .stream()
-                                    .map(MethodArgumentTokens::argumentName)
-                                    .collect(Collectors.joining(", "))
-                    + ");"
-            );
-        }
-=======
         addMethodResultIDStatementToMethod(
                 methodBody,
                 ((MethodDeclaration) originalMethod).getType().asString(),
                 originalMethod.getNameAsString(),
                 methodArgs
                         .stream()
-                        .map(Triplet::getValue0)
+                        .map(MethodArgumentTokens::argumentName)
                         .toList()
         );
->>>>>>> 376ef133
         // add expression
         methodBody.addStatement("var expressionReturnType = " + expression + ";");
     }
@@ -400,13 +386,8 @@
 
     private static void addImports(CompilationUnit cu, String expression, OracleDatapoint oracleDatapoint) {
         oracleDatapoint.getTokensProjectClasses().forEach(projectClass -> {
-<<<<<<< HEAD
-            if (expression.contains(projectClass.className())) {
+            if (containsWord(expression, projectClass.className())) {
                 cu.addImport(fullyQualifiedClassName(projectClass.packageName(), projectClass.className()));
-=======
-            if (containsWord(expression, projectClass.getValue0())) {
-                cu.addImport(fullyQualifiedClassName(projectClass.getValue1(), projectClass.getValue0()));
->>>>>>> 376ef133
             }
         });
         if (expression.contains("\\bArrays\\.")) {
