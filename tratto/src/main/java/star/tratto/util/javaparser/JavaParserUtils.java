--- conflicted
+++ resolved
@@ -1,12 +1,10 @@
 package star.tratto.util.javaparser;
 
 import com.github.javaparser.JavaParser;
-<<<<<<< HEAD
 import com.github.javaparser.ParserConfiguration;
 import com.github.javaparser.ast.*;
 import com.github.javaparser.ast.body.*;
 import com.github.javaparser.ast.nodeTypes.NodeWithSimpleName;
-=======
 import com.github.javaparser.ast.AccessSpecifier;
 import com.github.javaparser.ast.CompilationUnit;
 import com.github.javaparser.ast.Node;
@@ -17,7 +15,6 @@
 import com.github.javaparser.ast.body.ClassOrInterfaceDeclaration;
 import com.github.javaparser.ast.body.ConstructorDeclaration;
 import com.github.javaparser.ast.body.FieldDeclaration;
->>>>>>> 7612064a
 import com.github.javaparser.ast.body.MethodDeclaration;
 import com.github.javaparser.ast.body.Parameter;
 import com.github.javaparser.ast.body.TypeDeclaration;
@@ -35,13 +32,10 @@
 import com.github.javaparser.resolution.types.ResolvedType;
 import com.github.javaparser.symbolsolver.JavaSymbolSolver;
 import com.github.javaparser.symbolsolver.javaparsermodel.declarations.JavaParserMethodDeclaration;
-<<<<<<< HEAD
 import com.github.javaparser.symbolsolver.resolution.typesolvers.ClassLoaderTypeSolver;
 import com.github.javaparser.symbolsolver.resolution.typesolvers.CombinedTypeSolver;
 import com.github.javaparser.symbolsolver.resolution.typesolvers.ReflectionTypeSolver;
-=======
 import com.github.javaparser.symbolsolver.reflectionmodel.ReflectionMethodDeclaration;
->>>>>>> 7612064a
 import com.github.javaparser.symbolsolver.utils.SymbolSolverCollectionStrategy;
 import org.javatuples.Pair;
 import org.javatuples.Triplet;
@@ -92,7 +86,6 @@
     }
 
     /**
-<<<<<<< HEAD
      * This method is a bit cumbersome, but it is the only way I could think of to properly set up
      * the SymbolSolver for JavaParser. Given a path which may contain both source code and JAR files,
      * we need the SymbolSolver to consider all those. This can be done using the
@@ -150,13 +143,9 @@
     }
 
     /**
-     * Gets the type of a given expression. For example:
-     *  "jpClass.getMethods().get(0)" => MethodDeclaration
-=======
      * Gets the type of the given java expression. For example, given the
      * expression "jpClass.getMethods().get(0)", this method outputs,
      * "ResolvedMethodDeclaration".
->>>>>>> 7612064a
      *
      * @param jpClass the declaring class
      * @param jpCallable the method in which the type is used
