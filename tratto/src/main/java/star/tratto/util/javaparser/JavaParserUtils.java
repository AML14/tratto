package star.tratto.util.javaparser;

import com.github.javaparser.JavaParser;
import com.github.javaparser.ast.AccessSpecifier;
import com.github.javaparser.ast.CompilationUnit;
import com.github.javaparser.ast.Node;
import com.github.javaparser.ast.NodeList;
import com.github.javaparser.ast.PackageDeclaration;
import com.github.javaparser.ast.body.BodyDeclaration;
import com.github.javaparser.ast.body.CallableDeclaration;
import com.github.javaparser.ast.body.ClassOrInterfaceDeclaration;
import com.github.javaparser.ast.body.ConstructorDeclaration;
import com.github.javaparser.ast.body.FieldDeclaration;
import com.github.javaparser.ast.body.MethodDeclaration;
import com.github.javaparser.ast.body.Parameter;
import com.github.javaparser.ast.body.TypeDeclaration;
import com.github.javaparser.ast.body.VariableDeclarator;
import com.github.javaparser.ast.nodeTypes.NodeWithSimpleName;
import com.github.javaparser.ast.stmt.BlockStmt;
import com.github.javaparser.ast.type.TypeParameter;
import com.github.javaparser.resolution.MethodUsage;
import com.github.javaparser.resolution.UnsolvedSymbolException;
import com.github.javaparser.resolution.declarations.ResolvedFieldDeclaration;
import com.github.javaparser.resolution.declarations.ResolvedMethodDeclaration;
import com.github.javaparser.resolution.declarations.ResolvedReferenceTypeDeclaration;
import com.github.javaparser.resolution.declarations.ResolvedTypeParameterDeclaration;
import com.github.javaparser.resolution.types.ResolvedType;
import com.github.javaparser.symbolsolver.javaparsermodel.declarations.JavaParserMethodDeclaration;
import com.github.javaparser.symbolsolver.reflectionmodel.ReflectionMethodDeclaration;
import com.github.javaparser.symbolsolver.utils.SymbolSolverCollectionStrategy;
import org.javatuples.Pair;
import org.javatuples.Triplet;
import org.slf4j.Logger;
import org.slf4j.LoggerFactory;
import star.tratto.data.OracleDatapoint;
import star.tratto.exceptions.JPClassNotFoundException;
import star.tratto.exceptions.PackageDeclarationNotFoundException;
import star.tratto.exceptions.ResolvedTypeNotFound;
import star.tratto.oraclegrammar.custom.Parser;
import star.tratto.util.JavaTypes;

import java.io.File;
import java.io.FileNotFoundException;
import java.nio.file.Paths;
import java.util.List;
import java.util.ArrayList;
import java.util.Optional;
import java.util.*;
import java.util.regex.Matcher;
import java.util.regex.Pattern;
import java.util.stream.Collectors;

import static star.tratto.util.JavaTypes.isNumeric1AssignableToNumeric2;
import static star.tratto.util.StringUtils.fullyQualifiedClassName;

public class JavaParserUtils {
    private static final Logger logger = LoggerFactory.getLogger(JavaParserUtils.class);
    private static JavaParser javaParser = getJavaParser();
    private static final Parser parser = Parser.getInstance();
    private static final String SYNTHETIC_CLASS_NAME = "Tratto__AuxiliaryClass";
    private static final String SYNTHETIC_CLASS_SOURCE = "public class " + SYNTHETIC_CLASS_NAME + " {}";
    private static final String SYNTHETIC_METHOD_NAME = "__tratto__auxiliaryMethod";
    private static final Pattern METHOD_SIGNATURE = Pattern.compile("^ReflectionMethodDeclaration\\{method=((.*) )?\\S+ \\S+\\(.*\\}$|^JavassistMethodDeclaration\\{ctMethod\\=.*\\[((.*) )?\\S+ \\(.*\\).*\\]}$");
    private static final Pattern PACKAGE_CLASS = Pattern.compile("[a-zA-Z_][a-zA-Z\\d_]*(\\.[a-zA-Z_][a-zA-Z\\d_]*)*"); // e.g., "a.b.C"

    public static JavaParser getJavaParser() {
        if (javaParser == null) {
            String root = "src/main/resources/projects-packaged";
            SymbolSolverCollectionStrategy strategy = new SymbolSolverCollectionStrategy();
            strategy.collect(Paths.get(root));
            javaParser = new JavaParser();
            javaParser.getParserConfiguration().setSymbolResolver(strategy.getParserConfiguration().getSymbolResolver().get());
        }
        return javaParser;
    }

    /**
     * Gets the type of the given java expression. For example, given the
     * expression "jpClass.getMethods().get(0)", this method outputs,
     * "ResolvedMethodDeclaration".
     *
     * @param jpClass the declaring class
     * @param jpCallable the method in which the type is used
     * @param methodArgs the arguments of the method
     * @param expression a Java expression (e.g. "jpClass.getMethods()")
     * @return the resolved type of the expression
     * @throws ResolvedTypeNotFound if the type is not found
     */
    public static ResolvedType getResolvedTypeOfExpression(
            TypeDeclaration<?> jpClass,
            CallableDeclaration<?> jpCallable,
            List<Triplet<String, String, String>> methodArgs,
            String expression
    ) throws ResolvedTypeNotFound {
        String SYNTHETIC_METHOD_NAME = "__tratto__auxiliaryMethod";
        if (jpClass instanceof ClassOrInterfaceDeclaration) {
            BlockStmt syntheticMethodBody = jpClass.addMethod(SYNTHETIC_METHOD_NAME).getBody().get();
            // add statement per method argument.
            for (Triplet<String, String, String> methodArg : methodArgs) {
                syntheticMethodBody.addStatement(methodArg.getValue2() + " " + methodArg.getValue0() + ";");
            }
            // get method declaration.
            if (!jpCallable.getNameAsString().equals(jpClass.getNameAsString())) {
                String jpMethodType = ((MethodDeclaration) jpCallable).getType().asString();
                if (!jpMethodType.equals("void")) {
                    syntheticMethodBody.addStatement(
                            jpMethodType + " methodResultID = " + jpCallable.getNameAsString() + "(" +
                                    methodArgs
                                            .stream()
                                            .map(Triplet::getValue0)
                                            .collect(Collectors.joining(", "))
                                    + ");"
                    );
                }
                syntheticMethodBody.addStatement("var returnType = " + expression + ";");
                return jpClass.asClassOrInterfaceDeclaration()
                        .getMethodsByName(SYNTHETIC_METHOD_NAME).get(0)
                        .getBody().get()
                        .getStatements().getLast().get()
                        .asExpressionStmt().getExpression()
                        .asVariableDeclarationExpr().getVariables().get(0)
                        .getInitializer().get()
                        .calculateResolvedType();
            }
        }
        throw new ResolvedTypeNotFound(String.format(
                "ResolvedType of expression %s of class %s and method %s not found.",
                expression,
                jpClass.getNameAsString(),
                jpCallable.getNameAsString()
        ));
    }

    /**
     * Given a syntactically valid Java expression, evaluates its return type, including package and class.
     * If the expression is not syntactically valid, the method will throw an exception.
     * @param expression the expression to evaluate, e.g., "methodResultID.negate().value(null).getField()".
     *                   Must conform to TrattoGrammar.
     * @param oracleDatapoint OracleDatapoint containing additional necessary information for resolving types,
     *                        e.g., class and method names and sources. NOTE: To handle Java expressions
     *                        containing the token "jdVar", the oracleDatapoint must have its "oracle" field
     *                        populated, even if it's a partial oracle (e.g., it's the oracle being currently
     *                        generated). Then, the last occurring jdVar clause is looked for and its type is
     *                        resolved, which will be used to resolve the type of the expression.
     * @return pair of strings, where the first string is the package and the second string is the class
     */
    public static Pair<String, String> getReturnTypeOfExpression(String expression, OracleDatapoint oracleDatapoint) {
        // Handle null
        if ("null".equals(expression)) {
            return JavaTypes.NULL;
        }

        // Generate synthetic method
        CompilationUnit cu = javaParser.parse(oracleDatapoint.getClassSourceCode()).getResult().get();
        String className = oracleDatapoint.getClassName();
        MethodDeclaration syntheticMethod = getSyntheticMethod(
                getClassOrInterface(cu, className),
                getMethodOrConstructorDeclaration(oracleDatapoint.getMethodSourceCode())
        );
        BlockStmt syntheticMethodBody = syntheticMethod.getBody().get();

        // If the method is not constructor and not void, add statement to save methodResultID
        MethodDeclaration method = getMethodDeclaration(oracleDatapoint.getMethodSourceCode());
        if (method != null) {
            String methodName = method.getNameAsString();
            String methodReturnType = method.getType().asString();
            if (!"void".equals(methodReturnType)) {
                syntheticMethodBody.addStatement(methodReturnType + " methodResultID = " + methodName +
                        "(" + syntheticMethod.getParameters().stream().map(Parameter::getNameAsString).collect(Collectors.joining(", ")) + ");");
            }
        }

        // Handle jdVar if necessary
        handleJdVarIfNecessary(syntheticMethodBody, expression, oracleDatapoint);

        // Add last statement where the expression will be evaluated
        syntheticMethodBody.addStatement("var returnType = " + expression + ";");

        // Get return type of expression
        ResolvedType returnType;
        try {
            returnType = getReturnTypeOfLastStatementInSyntheticMethod(cu, className);
        } catch (UnsolvedSymbolException e) { // The resolution may fail if imports are missing, try to fix it by adding them
            addImports(cu, expression, oracleDatapoint);
            returnType = getReturnTypeOfLastStatementInSyntheticMethod(cu, className);
        }

        return getTypeFromResolvedType(returnType);
    }

    /**
     * Given the class and method under test, inserts into the class and returns a synthetic method
     * with the same signature (in terms of type parameters and arguments) as the method under test.
     */
    private static MethodDeclaration getSyntheticMethod(TypeDeclaration<? extends TypeDeclaration<?>> classUnderTest, BodyDeclaration<?> methodUnderTest) {
        MethodDeclaration syntheticMethod = classUnderTest.addMethod(SYNTHETIC_METHOD_NAME);
        syntheticMethod.setTypeParameters(getTypeParameters(methodUnderTest));
        syntheticMethod.setParameters(getParameters(methodUnderTest));
        return syntheticMethod;
    }

    /**
     * Pass a null oracleDatapoint to create a synthetic method without any particularities. Otherwise,
     * if the oracleDatapoint is not null, the method will be created with
     * {@link #getSyntheticMethod(TypeDeclaration, BodyDeclaration)} (see its documentation).
     */
    private static MethodDeclaration getSyntheticMethod(CompilationUnit cu, OracleDatapoint oracleDatapoint) {
        if (oracleDatapoint != null) {
            return getSyntheticMethod(
                    getClassOrInterface(cu, oracleDatapoint.getClassName()),
                    getMethodOrConstructorDeclaration(oracleDatapoint.getMethodSourceCode())
            );
        } else {
            return getClassOrInterface(cu, SYNTHETIC_CLASS_NAME).addMethod(SYNTHETIC_METHOD_NAME);
        }
    }

    private static void handleJdVarIfNecessary(BlockStmt syntheticMethodBody, String expression, OracleDatapoint oracleDatapoint) {
        if (!expression.contains("jdVar")) {
            return;
        }
        String jdVarArrayElement = parser.getLastJdVarArrayElement(oracleDatapoint.getOracle());
        if (jdVarArrayElement == null) { // Should never happen, but just in case
            throw new IllegalStateException("Could not find a jdVar clause in the oracle, but the expression contains jdVar. " +
                    "Expression: " + expression + ". Oracle: " + oracleDatapoint.getOracle());
        }
        syntheticMethodBody.addStatement("var jdVar = " + jdVarArrayElement + ";");
    }

    private static ResolvedType getReturnTypeOfLastStatementInSyntheticMethod(CompilationUnit cu, String className) {
        return getClassOrInterface(cu, className)
                .getMethodsByName(SYNTHETIC_METHOD_NAME).get(0)
                .getBody().get()
                .getStatements().getLast().get()
                .asExpressionStmt().getExpression()
                .asVariableDeclarationExpr().getVariables().get(0)
                .getInitializer().get()
                .calculateResolvedType();
    }

    private static void addImports(CompilationUnit cu, String expression, OracleDatapoint oracleDatapoint) {
        oracleDatapoint.getTokensProjectClasses().forEach(projectClass -> {
            if (expression.contains(projectClass.getValue0())) {
                cu.addImport(fullyQualifiedClassName(projectClass.getValue1(), projectClass.getValue0()));
            }
        });
        if (expression.contains("Arrays")) {
            cu.addImport("java.util.Arrays");
        }
    }

    /**
     * Note: if the class is something like "{@code List<String>}", this method will return "List" as the class name.
     */
    public static Pair<String, String> getTypeFromResolvedType(ResolvedType resolvedType) {
        if (resolvedType.isReferenceType()) {
            ResolvedReferenceTypeDeclaration type = resolvedType.asReferenceType().getTypeDeclaration().get();
            return Pair.with(type.getPackageName(), type.getClassName());
        } else if (resolvedType.isArray()) {
            StringBuilder suffix = new StringBuilder("[]");
            ResolvedType arrayElement = resolvedType.asArrayType().getComponentType();
            while (arrayElement.isArray()) {
                arrayElement = arrayElement.asArrayType().getComponentType();
                suffix.append("[]");
            }
            if (arrayElement.isReferenceType()) {
                ResolvedReferenceTypeDeclaration arrayElementType = arrayElement.asReferenceType().getTypeDeclaration().get();
                return Pair.with(arrayElementType.getPackageName(), arrayElementType.getClassName() + suffix);
            } else {
                return Pair.with("", arrayElement.describe() + suffix);
            }
        } else {
            return Pair.with("", resolvedType.describe()); // Primitive type
        }
    }

    /**
     * A resolved type may be void, primitive, an array of primitives or a reference type (including
     * package and class). It the type is a reference type, this method returns the fully qualified
     * type without packages. A fully qualified type may contain more than one package, for example:
     * {@code java.util.Comparator<java.util.Map.Entry<K, V>>}
     * For such example, this method would return the following:
     * {@code Comparator<Map.Entry<K, V>>}
     * @param resolvedType JavaParser ResolvedType (usually obtained when using JavaSymbolSolver)
     * @return string representation of the type without packages
     */
    public static String getTypeWithoutPackages(ResolvedType resolvedType) {
        String type = resolvedType.describe();
        if (resolvedType.isReferenceType()) {
            type = getTypeWithoutPackages(type);
        } else if (resolvedType.isArray()) {
            ResolvedType arrayElement = resolvedType.asArrayType().getComponentType();
            while (arrayElement.isArray()) {
                arrayElement = arrayElement.asArrayType().getComponentType();
            }
            if (arrayElement.isReferenceType()) {
                type = getTypeWithoutPackages(type);
            }
        }
        return type;
    }

    public static String getTypeWithoutPackages(String type) {
        Matcher matcher = PACKAGE_CLASS.matcher(type);
        while (matcher.find()) {
            if (matcher.group().contains(".")) {
                type = type.replaceAll(matcher.group(), getResolvedReferenceTypeDeclaration(matcher.group()).getClassName());
            }
        }
        return type;
    }

    /**
     * Given a fully qualified class name, returns the corresponding ResolvedReferenceTypeDeclaration.
     * This is useful to perform other operations on top of the returned object, such as getting all
     * methods and fields.
     * @param type fully qualified type, e.g., "java.util.List"
     * @throws UnsolvedSymbolException if the type cannot be resolved
     * @throws UnsupportedOperationException if the type is an array or a primitive type
     */
    public static ResolvedReferenceTypeDeclaration getResolvedReferenceTypeDeclaration(String type) throws UnsolvedSymbolException, UnsupportedOperationException {
        return getResolvedType(type).asReferenceType().getTypeDeclaration().get();
    }

    private static ResolvedReferenceTypeDeclaration getResolvedReferenceTypeDeclaration(ResolvedType resolvedType) throws UnsupportedOperationException {
        return resolvedType.asReferenceType().getTypeDeclaration().get();
    }

    /**
     * @throws UnsupportedOperationException if the type is an array or a primitive type
     */
    private static ResolvedType getResolvedType(String type) throws UnsupportedOperationException {
        CompilationUnit cu = javaParser.parse(SYNTHETIC_CLASS_SOURCE).getResult().get();
        BlockStmt syntheticMethodBody = getClassOrInterface(cu, SYNTHETIC_CLASS_NAME).addMethod(SYNTHETIC_METHOD_NAME).getBody().get();
        syntheticMethodBody.addStatement(type + " type1Var;");
        return getClassOrInterface(cu, SYNTHETIC_CLASS_NAME)
                .getMethodsByName(SYNTHETIC_METHOD_NAME).get(0)
                .getBody().get()
                .getStatements().getLast().get()
                .asExpressionStmt().getExpression()
                .asVariableDeclarationExpr().getVariables().get(0)
                .resolve().getType();
    }

    /**
     * Given a fully qualified class name, returns all methods that can be called on top of that type.
     * If the type is a regular reference type that can be resolved, retrieves applicable methods. If
     * the type is a reference type but cannot be resolved (e.g., a generic type), retrieves methods
     * from java.lang.Object. If the type is an array, retrieves methods from java.lang.Object. If the
     * type is a primitive, throws an IllegalArgumentException.
     * @throws IllegalArgumentException if the type is not a reference type or an array
     */
    public static Set<MethodUsage> getMethodsOfType(String type) throws IllegalArgumentException {
        ResolvedType resolvedType = null;
        ResolvedReferenceTypeDeclaration resolvedReferenceTypeDeclaration = null;
        Set<MethodUsage> methods = new HashSet<>();
        boolean useObjectMethods = true;
        try {
            resolvedType = getResolvedType(type);
            resolvedReferenceTypeDeclaration = getResolvedReferenceTypeDeclaration(resolvedType);
            methods.addAll(resolvedReferenceTypeDeclaration.getAllMethods());
            if (!resolvedReferenceTypeDeclaration.isInterface()) { // Interfaces do not always inherit from Object
                useObjectMethods = false;
            }
        } catch (UnsupportedOperationException e) {
            if (!resolvedType.isArray()) {
                throw new IllegalArgumentException("Trying to retrieve available methods from a type that is not " +
                        "a reference type or an array: " + type, e);
            }
        } catch (UnsolvedSymbolException e) {
            logger.warn("Unresolvable type: {}", type);
        } finally {
            if (useObjectMethods) {
                Set<MethodUsage> objectMethods = getResolvedReferenceTypeDeclaration("java.lang.Object").getAllMethods();
                objectMethods.forEach(om -> {
                    if (methods.stream().noneMatch(m -> m.getName().equals(om.getName()) && m.getParamTypes().equals(om.getParamTypes()))) {
                        methods.add(om);
                    }
                });
            }
        }
        return methods;
    }

    /**
     * @param type1 fully qualified type, e.g., "java.util.List"
     * @param type2 fully qualified type, e.g., "java.lang.Object"
     * @param oracleDatapoint may be null. If not null, it is used to check if some type is generic.
     * @return true if type1 is an instance of type2, false otherwise
     */
    public static boolean isType1InstanceOfType2(String type1, String type2, OracleDatapoint oracleDatapoint) {
        return isType1InstanceOfType2(type1, type2, oracleDatapoint, true);
    }

    /**
     * Compared to {@link #isType1InstanceOfType2(String, String, OracleDatapoint)}, this method returns
     * true if type1 and type2 can be compared using the instanceof operator. To better understand this
     * difference, consider the following use cases:
     * <ul>
     *     <li>{@code isType1InstanceOfType2("String", "Object", null)} returns {@code true}</li>
     *     <li>{@code isType1InstanceOfType2("Object", "String", null)} returns {@code false}</li>
     *     <li>{@code canType1BeInstanceOfType2("String", "Object", null)} returns {@code true}</li>
     *     <li>{@code canType1BeInstanceOfType2("Object", "String", null)} returns {@code true}</li>
     * </ul>
     * In other words, this method returns true if the expression "var1 instanceof type2" would compile,
     * where var1 is a variable of type1.
     */
    public static boolean canType1BeInstanceOfType2(String type1, String type2, OracleDatapoint oracleDatapoint) {
        ResolvedType resolvedType2 = tryToGetResolvedType(type2);
        if (resolvedType2 == null) {
            return false; // Either type2 is generic, or an unknown class. In both cases, type1 cannot be instanceof it
        }
        try {
            List<String> type2TypeParameters = resolvedType2.asReferenceType().getTypeDeclaration().get().getTypeParameters()
                    .stream().map(ResolvedTypeParameterDeclaration::getName).collect(Collectors.toList());
            if (type2TypeParameters.contains(type1)) {
                return true; // Special case: type1 is a generic and a type parameter of type2
            }
        } catch (UnsupportedOperationException|NoSuchElementException|NullPointerException ignored) {}
        return isType1InstanceOfType2(type1, type2, oracleDatapoint, false) || isType1InstanceOfType2(type2, type1, null, false);
    }

    /**
     * Auxiliary method used both by {@link #isType1InstanceOfType2(String, String, OracleDatapoint)}
     * and {@link #canType1BeInstanceOfType2}.
     * @param checkEquality if true, returns true if type1 is equal to type2. If false, this check is
     *                      not performed at all. Must be true if checking if type1 IS instanceof type2.
     *                      Must be false if checking if type1 CAN BE instanceof type2. This is because
     *                      type1 and type2 may be generics or unresolvable classes, and in those cases
     *                      we cannot use the instanceof operator in a generated oracle, because it
     *                      would not compile.
     */
    private static boolean isType1InstanceOfType2(String type1, String type2, OracleDatapoint oracleDatapoint, boolean checkEquality) {
        // Preliminary checks
        if (JavaTypes.PRIMITIVE_TYPES.contains(type1) || JavaTypes.PRIMITIVE_TYPES.contains(type2)) {
            return false;
        }
        if (checkEquality && type1.equals(type2)) {
            return true;
        }
        ResolvedType resolvedType2 = tryToGetResolvedType(type2);
        if (resolvedType2 == null) {
            return false; // Either type2 is generic, or an unknown class. In both cases, type1 cannot be instanceof it
        }

        String classSourceCode;
        String className;
        if (oracleDatapoint != null) {
            classSourceCode = oracleDatapoint.getClassSourceCode();
            className = oracleDatapoint.getClassName();
        } else {
            classSourceCode = SYNTHETIC_CLASS_SOURCE;
            className = SYNTHETIC_CLASS_NAME;
        }

        // Parse class that contains method under test and add synthetic method to get resolved type 1 (we already have type 2)
        CompilationUnit cu = javaParser.parse(classSourceCode).getResult().get();
        BlockStmt syntheticMethodBody = getSyntheticMethod(cu, oracleDatapoint).getBody().get();
        syntheticMethodBody.addStatement(type1 + " type1Var;");

        // Get result of instanceof expression
        try {
            return resolvedType2.isAssignableBy(
                    getClassOrInterface(cu, className)
                            .getMethodsByName(SYNTHETIC_METHOD_NAME).get(0)
                            .getBody().get()
                            .getStatements().getFirst().get()
                            .asExpressionStmt().getExpression()
                            .asVariableDeclarationExpr().getVariables().get(0)
                            .resolve().getType());
        } catch (UnsolvedSymbolException e) {
            logger.warn("Failed to evaluate instanceof within method. Expression: \"type1Var instanceof {}\". Method: \n{}", type2, syntheticMethodBody.getParentNode().get());
            return false;
        }
    }

    /**
     * @return a "java.lang.Object" type
     */
    public static ResolvedType getGenericType() {
        return javaParser.parse(SYNTHETIC_CLASS_SOURCE).getResult().get()
                .getLocalDeclarationFromClassname(SYNTHETIC_CLASS_NAME).get(0)
                .addMethod(SYNTHETIC_METHOD_NAME).getBody().get()
                .addStatement("java.lang.Object objectVar;")
                .getStatements().getLast().get()
                .asExpressionStmt().getExpression()
                .asVariableDeclarationExpr().getVariables().get(0)
                .resolve().getType();
    }

    private static ResolvedType tryToGetResolvedType(String type2) {
        ResolvedType resolvedType2;
        try {
            resolvedType2 = getResolvedType(type2);
        } catch (UnsolvedSymbolException e) {
            return null;
        }
        return resolvedType2;
    }

    /**
     * This method is different from {@link #isType1InstanceOfType2} in that it can be used to compare
     * primitive types and primitive wrapper types. For instance, a boolean is assignable to a Boolean,
     * but not the other way around. Note that this method takes as input pairs of package and class
     * name, instead of fully qualified types.
     * @param type1 pair with &lt;package, class&gt;, e.g., &lt;"java.util", "List"&gt;
     * @param type2 pair with &lt;package, class&gt;, e.g., &lt;"java.lang", "Object"&gt;
     * @param oracleDatapoint may be null. If not null, it is used to check if some type is generic.
     * @return true if a variable of type1 can be assigned to a variable of type2, false otherwise
     */
    public static boolean isType1AssignableToType2(Pair<String, String> type1, Pair<String, String> type2, OracleDatapoint oracleDatapoint) {
        // Cases to consider:
        // 1) left and right types are the same
        // 2) left type is null and right type is not primitive
        // 3) left type is primitive and right type is wrapper
        // 4) both types are numeric and left type is assignable to right type
        // 5) left type is instance of right type (both types are non-primitive)
        return
                type1.equals(type2) ||
                (type1.equals(JavaTypes.NULL) && !JavaTypes.PRIMITIVES.contains(type2)) ||
                (JavaTypes.PRIMITIVES.contains(type1) && JavaTypes.PRIMITIVES_TO_WRAPPERS.get(type1).equals(type2)) ||
                (JavaTypes.NUMBERS.contains(type1) && JavaTypes.NUMBERS.contains(type2) && isNumeric1AssignableToNumeric2(type1, type2)) ||
                isType1InstanceOfType2(fullyQualifiedClassName(type1), fullyQualifiedClassName(type2), oracleDatapoint);
    }

    public static TypeDeclaration<?> getClassOrInterface(CompilationUnit cu, String name) {
        try {
            return cu.getLocalDeclarationFromClassname(name).get(0);
        } catch (NoSuchElementException|IndexOutOfBoundsException ignored) {}
        try {
            return cu.getClassByName(name).get();
        } catch (NoSuchElementException ignored) {}
        try {
            return cu.getInterfaceByName(name).get();
        } catch (NoSuchElementException ignored) {}
        try {
            return cu.getEnumByName(name).get();
        } catch (NoSuchElementException e) {
            throw new RuntimeException("Could not find class or interface " + name + " in compilation unit.", e);
        }
    }

    public static TypeDeclaration<?> getClassOrInterface(String classSourceCode, String name) {
        return getClassOrInterface(javaParser.parse(classSourceCode).getResult().get(), name);
    }

    /**
     * Returns the signature of a JavaParser variable declarator.
     *
     * @param field the JP field declaration
     * @param variable the JP variable declaration
     * @return a string representation of the signature of {@code variable}.
     * Signature follows the format:
     *  "(modifiers) (type) (name)( = initial value);"
     */
    public static String getVariableSignature(FieldDeclaration field, VariableDeclarator variable) {
        String signature = "";
        signature += String.join("", field.getModifiers().stream().map(Node::toString).toList());
        signature += variable.getTypeAsString() + " ";
        signature += variable.getNameAsString();
        signature += variable.getInitializer().isPresent() ? " = " + variable.getInitializer().get() : "";
        signature += ";";
        return signature.trim();
    }

    /**
     * Returns the signature of a JavaParser resolved field declaration.
     *
     * @param resolvedField a resolved field declaration
     * @return a string representation of the signature of {@code resolvedField}.
     * Signature follows the format:
     *  "(access-specifier) (static) (type) (name);"
     */
    public static String getFieldSignature(
            ResolvedFieldDeclaration resolvedField
    ) {
        boolean hasAccessSpecifier = !resolvedField.accessSpecifier().asString().equals("");
        boolean isStatic = resolvedField.isStatic();
<<<<<<< HEAD
        String signature = "";
        signature += hasAccessSpecifier ? resolvedField.accessSpecifier().asString() + " " : "";
        signature += isStatic ? "static" + " " : "";
        signature += getTypeWithoutPackages(resolvedField.getType().describe()) + " ";
        signature += resolvedField.getName();
        signature += ";";
        return signature.trim();
    }

    /**
     * Gets the signature of a JavaParser resolved field declaration
     * {@link ResolvedFieldDeclaration} and return its string representation.
     * Uses a given modifier value to determine the modifiers.
     *
     * @param resolvedField resolved field declaration
     * @param modifier an integer representing the field modifiers
     * @return a string representation of the signature of the declaration
     */
    public static String getFieldSignature(
            ResolvedFieldDeclaration resolvedField,
            int modifier
    ) {
        String signature = "";
=======
        String signature = "";
        signature += hasAccessSpecifier ? resolvedField.accessSpecifier().asString() + " " : "";
        signature += isStatic ? "static" + " " : "";
        signature += getTypeWithoutPackages(resolvedField.getType().describe()) + " ";
        signature += resolvedField.getName();
        signature += ";";
        return signature.trim();
    }

    /**
     * Gets the signature of a JavaParser resolved field declaration
     * {@link ResolvedFieldDeclaration} and return its string representation.
     * Uses a given modifier value to determine the modifiers.
     *
     * @param resolvedField resolved field declaration
     * @param modifier an integer representing the field modifiers
     * @return a string representation of the signature of the declaration
     */
    public static String getFieldSignature(
            ResolvedFieldDeclaration resolvedField,
            int modifier
    ) {
        String signature = "";
>>>>>>> 321644bf
        signature += (modifier == 0) ? "" : (java.lang.reflect.Modifier.toString(modifier) + " ");
        signature += getTypeWithoutPackages(resolvedField.getType().describe()) + " ";
        signature += resolvedField.getName();
        signature += ";";
        return signature.trim();
    }

    /**
     * Returns the signature of a JavaParser callable declaration.
     *
     * @param jpCallable a JavaParser callable declaration
     * @return a string representation of the signature. Signature follows the
     * format:
     *  "[modifiers] [type] [methodName]([parameters]) throws [exceptions]"
     */
    public static String getCallableSignature(
            CallableDeclaration<?> jpCallable
    ) {
        String methodSignature = jpCallable.toString();
        Optional<BlockStmt> methodBody = jpCallable instanceof MethodDeclaration ?
                ((MethodDeclaration) jpCallable).getBody() :
                Optional.ofNullable(((ConstructorDeclaration) jpCallable).getBody());
        if (methodBody.isPresent()) {
            methodSignature = methodSignature.replace(methodBody.get().toString(), "");
        }
        for (Node comment: jpCallable.getAllContainedComments()) {
            methodSignature = methodSignature.replace(comment.toString(), "");
        }
        if (jpCallable.getComment().isPresent()) {
            methodSignature = methodSignature.replaceAll("[\\s\\S]*\n", "");
        }
        methodSignature = methodSignature.replaceAll("/\\*\\*([\\s\\S]*?)\\*/(\\n|\\r|\\t)*", "");
        return methodSignature.trim().replaceAll(";$", "");
    }

    /**
     * Returns the signature of a JavaParser method declaration.
     *
     * @param methodDeclaration a JavaParser method declaration
     * @return a string representation of the signature. Signature follows the
     * format:
     *  "[modifiers] [type] [methodName]([parameters]) throws [exceptions]"
     */
    public static String getMethodSignature(MethodDeclaration methodDeclaration) {
        String method = methodDeclaration.toString();
        if (methodDeclaration.getBody().isPresent()) { // Remove body
            method = method.replace(methodDeclaration.getBody().get().toString(), "");
        }
        for (Node comment: methodDeclaration.getAllContainedComments()) { // Remove comments within method signature
            method = method.replace(comment.toString(), "");
        }
        if (methodDeclaration.getComment().isPresent()) { // At this point, last line is method signature. Remove everything before that
            method = method.replaceAll("[\\s\\S]*\n", "");
        }
        return method.trim().replaceAll(";$", "");
    }

    /**
     * Get all generic types of a given method.
     */
    private static List<String> getMethodUsageTypeParameters(MethodUsage methodUsage) {
        return methodUsage.getDeclaration().getTypeParameters()
                .stream()
                .map(ResolvedTypeParameterDeclaration::getName)
                .toList();
    }

    /**
     * Get all formal parameters in the method arguments.
     */
    private static List<String> getMethodUsageParameters(MethodUsage methodUsage) {
        ResolvedMethodDeclaration methodDeclaration = methodUsage.getDeclaration();
        // iterate through each parameter in the method declaration.
        List<String> methodParameters = new ArrayList<>();
        for (int i = 0; i < methodDeclaration.getNumberOfParams(); i++) {
            methodParameters.add(getTypeWithoutPackages(methodDeclaration.getParam(i).getType()) + " arg" + i);
        }
        return methodParameters;
    }

    /**
     * Get all exceptions that can be thrown by a given method.
     */
    private static List<String> getMethodUsageExceptions(MethodUsage methodUsage) {
        return methodUsage.getDeclaration().getSpecifiedExceptions()
                .stream()
                .map(JavaParserUtils::getTypeWithoutPackages)
                .toList();
    }

    /**
     * Unfortunately, the MethodUsage class does not provide a function to obtain the method signature
     * as it was written, so the best that we can do is to reconstruct it to a certain extent. This
     * has the following limitations:
     * <ul>
     *     <li>We lose modifiers and annotations before parameters, e.g., the "final" and "@NotNull" in
     *     the signature {@code "... addAll(@NotNull final T[] elements)"}</li>
     *     <li>We lose parameter names, which are replaced by "arg0", "arg1", etc.</li>
     * </ul>
     * We consider three types of ResolvedMethodDeclaration's: JavaParserMethodDeclaration,
     * ReflectionMethodDeclaration, and JavassistMethodDeclaration. A signature follows the format:
     *  "[modifiers] [type] [methodName]([parameters]) throws [exceptions]"
     */
    public static String getMethodSignature(
            MethodUsage methodUsage
    ) {
        ResolvedMethodDeclaration methodDeclaration = methodUsage.getDeclaration();
        // Consider JavaParserMethodDeclaration.
        if (methodDeclaration instanceof JavaParserMethodDeclaration jpMethodDeclaration) {
            MethodDeclaration jpMethod = jpMethodDeclaration.getWrappedNode();
            return getMethodSignature(jpMethod);
        }
        // Consider ReflectionMethodDeclaration or JavassistMethodDeclaration
        Matcher matcher = METHOD_SIGNATURE.matcher(methodDeclaration.toString());
        if (!matcher.find()) {
            throw new IllegalStateException("Could not parse method signature: " + methodDeclaration);
        }
        String methodModifiers = methodDeclaration instanceof ReflectionMethodDeclaration ? matcher.group(1) : matcher.group(2);
        // Take into account the case in which the method declaration refers to a method without an access specifier.
        if (methodModifiers == null) {
            methodModifiers = "";
        }
        List<String> typeParameterList = getMethodUsageTypeParameters(methodUsage);
        List<String> formalParameterList = getMethodUsageParameters(methodUsage);
        List<String> exceptionList = getMethodUsageExceptions(methodUsage);
        return (methodModifiers + " " + (typeParameterList.isEmpty() ? "" : "<" + String.join(", ", typeParameterList) + ">") +
                " " + getTypeWithoutPackages(methodDeclaration.getReturnType()) +
                " " + methodDeclaration.getName() +
                "(" + String.join(", ", formalParameterList) + ")" +
                (exceptionList.isEmpty() ? "" : " throws " + String.join(", ", exceptionList)))
                .replaceAll(" +", " ").trim();
    }

    /**
     * Gets the JavaParser package declaration of a given compilation unit.
     *
     * @param cu a compilation unit
     * @return the JavaParser package declaration {@link PackageDeclaration}
     * of the compilation unit
     * @throws PackageDeclarationNotFoundException if the JavaParser package
     * declaration {@link PackageDeclaration} cannot be found or is unnamed
     */
    public static PackageDeclaration getPackageDeclarationFromCompilationUnit(
            CompilationUnit cu
    ) throws PackageDeclarationNotFoundException {
        Optional<PackageDeclaration> jpPackage = cu.getPackageDeclaration();
        if (jpPackage.isEmpty()) {
            throw new PackageDeclarationNotFoundException(
                    "The JavaParser package declaration of the compilation unit is empty"
            );
        }
        return jpPackage.get();
    }

    /**
     * Returns the base component type of the resolved type
     * {@code resolvedType}. Recursively strips all array variables.
     * For example:
     *  Object[][] => Object
     *
     * @param resolvedType a type
     * @return the base component type
     */
    public static ResolvedType removeArray(ResolvedType resolvedType) {
        if (resolvedType.isArray()) {
            return removeArray(resolvedType.asArrayType().getComponentType());
        }
        return resolvedType;
    }

    /**
     * @param resolvedType a JavaParser resolved type
     * @return true iff a given type is generic. If the given type is an
     * array, then the method tests the base component type.
     */
    public static boolean isGenericType(
            ResolvedType resolvedType
    ) {
        ResolvedType componentType = removeArray(resolvedType);
        return componentType.isTypeVariable();
    }

    /**
     * Returns true iff a given type name represents a generic type.
     *
     * @param jpTypeName the name of a type
     * @param jpCallable the method using the given type {@code jpTypeName}
     * @param jpClass the declaring class of the method {@code jpCallable}
     * @return true iff a given type is generic. Ignores any wrapped arrays
     */
    public static boolean isGenericType(
            String jpTypeName,
            CallableDeclaration<?> jpCallable,
            TypeDeclaration<?> jpClass
    ) {
        List<String> jpClassGenericTypes = jpCallable.getTypeParameters()
                .stream()
                .map(NodeWithSimpleName::getNameAsString)
                .collect(Collectors.toList());
        if (jpClass instanceof ClassOrInterfaceDeclaration) {
            jpClassGenericTypes.addAll(
                    jpClass.asClassOrInterfaceDeclaration().getTypeParameters()
                            .stream()
                            .map(NodeWithSimpleName::getNameAsString)
                            .toList()
            );
        }
        return jpClassGenericTypes.contains(jpTypeName.replaceAll("\\[\\]", ""));
    }

    /**
     * Get all methods available to a given class (including those defined in
     * superclasses).
     *
     * @param jpClass object class
     * @return list of MethodUsage objects
     * @throws JPClassNotFoundException if jpClass is not resolvable
     */
    public static List<MethodUsage> getAllAvailableMethodUsages(
            TypeDeclaration<?> jpClass
    ) throws JPClassNotFoundException {
        try {
            return new ArrayList<>(jpClass.resolve().getAllMethods());
        } catch (UnsolvedSymbolException | IllegalArgumentException e) {
            String errMsg = String.format(
                    "Impossible to get all the methods of class %s.\n%s.",
                    jpClass.getNameAsString(), e
            );
            logger.error(errMsg);
            throw new JPClassNotFoundException(errMsg);
        }
    }

    /**
     * Get all fields available to a given class (including those defined in
     * superclasses).
     *
     * @param jpClass object class
     * @return list of ResolvedFieldDeclaration objects
     * @throws JPClassNotFoundException if jpClass is not resolvable
     */
    public static List<ResolvedFieldDeclaration> getAllAvailableResolvedFields(
            TypeDeclaration<?> jpClass
    ) throws JPClassNotFoundException {
        try {
            return jpClass.resolve().getAllFields();
        } catch (UnsolvedSymbolException | IllegalArgumentException e) {
            String errMsg = String.format(
                    "Impossible to get all the methods of class %s.\n%s.",
                    jpClass.getNameAsString(), e
            );
            logger.error(errMsg);
            throw new JPClassNotFoundException(errMsg);
        }
    }

    /**
     * Read a compilation unit from a Java file.
     *
     * @param filePath the absolute path to the file
     * @return a JavaParser compilation unit
     */
    public static Optional<CompilationUnit> getCompilationUnitFromFilePath(String filePath) {
        File file = new File(filePath);
        try {
            return javaParser.parse(file).getResult();
        } catch (FileNotFoundException e) {
            return Optional.empty();
        }
    }

    private static boolean isNonPrivateNonVoidMethod(MethodUsage methodUsage) {
        return !methodUsage.getDeclaration().getReturnType().isVoid() && !methodUsage.getDeclaration().accessSpecifier().equals(AccessSpecifier.PRIVATE);
    }

    public static boolean isNonPrivateNonStaticAttribute(ResolvedFieldDeclaration fieldDeclaration) {
        return !fieldDeclaration.accessSpecifier().equals(AccessSpecifier.PRIVATE) && !fieldDeclaration.isStatic();
    }

    public static boolean isStaticNonPrivateNonVoidMethod(MethodUsage methodUsage) {
        return methodUsage.getDeclaration().isStatic() && isNonPrivateNonVoidMethod(methodUsage);
    }

    public static boolean isNonPrivateNonStaticNonVoidMethod(MethodUsage methodUsage) {
        return !methodUsage.getDeclaration().isStatic() && isNonPrivateNonVoidMethod(methodUsage);
    }

    /**
     * Unfortunately, JavaParser does not allow to parse constructors as method declarations. Since we don't
     * need the constructor declaration for anything, if the passed methodSourceCode is from a constructor,
     * this method returns null. This behavior must be handled by the caller.
     * @return null if the passed method source code is actually a constructor
     * @throws IllegalArgumentException if the provided methodSourceCode cannot be parsed by JavaParser
     */
    public static MethodDeclaration getMethodDeclaration(String methodSourceCode) throws IllegalArgumentException {
        try {
            return javaParser.parseBodyDeclaration(methodSourceCode).getResult().get().asMethodDeclaration();
        } catch (NoSuchElementException e) {
            throw new IllegalArgumentException("The provided methodSourceCode cannot be parsed by JavaParser. Method source code:\n\n" + methodSourceCode, e);
        } catch (IllegalStateException e) {
            return null; // This happens when the methodSourceCode is actually a constructor
        }
    }

    private static BodyDeclaration<?> getMethodOrConstructorDeclaration(String methodSourceCode) {
        BodyDeclaration<?> bodyDeclaration = javaParser.parseBodyDeclaration(methodSourceCode).getResult().get();
        if (bodyDeclaration.isMethodDeclaration() || bodyDeclaration.isConstructorDeclaration()) {
            return bodyDeclaration;
        } else {
            throw new IllegalArgumentException("The provided methodSourceCode is neither a constructor nor a method. Method source code:\n\n" + methodSourceCode);
        }
    }

    private static NodeList<TypeParameter> getTypeParameters(BodyDeclaration<?> bodyDeclaration) {
        if (bodyDeclaration.isMethodDeclaration()) {
            return bodyDeclaration.asMethodDeclaration().getTypeParameters();
        } else if (bodyDeclaration.isConstructorDeclaration()) {
            return bodyDeclaration.asConstructorDeclaration().getTypeParameters();
        } else {
            throw new IllegalArgumentException("The provided bodyDeclaration is neither a constructor nor a method. Body declaration:\n\n" + bodyDeclaration);
        }
    }

    private static NodeList<Parameter> getParameters(BodyDeclaration<?> bodyDeclaration) {
        if (bodyDeclaration.isMethodDeclaration()) {
            return bodyDeclaration.asMethodDeclaration().getParameters();
        } else if (bodyDeclaration.isConstructorDeclaration()) {
            return bodyDeclaration.asConstructorDeclaration().getParameters();
        } else {
            throw new IllegalArgumentException("The provided bodyDeclaration is neither a constructor nor a method. Body declaration:\n\n" + bodyDeclaration);
        }
    }
}<|MERGE_RESOLUTION|>--- conflicted
+++ resolved
@@ -576,7 +576,6 @@
     ) {
         boolean hasAccessSpecifier = !resolvedField.accessSpecifier().asString().equals("");
         boolean isStatic = resolvedField.isStatic();
-<<<<<<< HEAD
         String signature = "";
         signature += hasAccessSpecifier ? resolvedField.accessSpecifier().asString() + " " : "";
         signature += isStatic ? "static" + " " : "";
@@ -600,31 +599,6 @@
             int modifier
     ) {
         String signature = "";
-=======
-        String signature = "";
-        signature += hasAccessSpecifier ? resolvedField.accessSpecifier().asString() + " " : "";
-        signature += isStatic ? "static" + " " : "";
-        signature += getTypeWithoutPackages(resolvedField.getType().describe()) + " ";
-        signature += resolvedField.getName();
-        signature += ";";
-        return signature.trim();
-    }
-
-    /**
-     * Gets the signature of a JavaParser resolved field declaration
-     * {@link ResolvedFieldDeclaration} and return its string representation.
-     * Uses a given modifier value to determine the modifiers.
-     *
-     * @param resolvedField resolved field declaration
-     * @param modifier an integer representing the field modifiers
-     * @return a string representation of the signature of the declaration
-     */
-    public static String getFieldSignature(
-            ResolvedFieldDeclaration resolvedField,
-            int modifier
-    ) {
-        String signature = "";
->>>>>>> 321644bf
         signature += (modifier == 0) ? "" : (java.lang.reflect.Modifier.toString(modifier) + " ");
         signature += getTypeWithoutPackages(resolvedField.getType().describe()) + " ";
         signature += resolvedField.getName();
