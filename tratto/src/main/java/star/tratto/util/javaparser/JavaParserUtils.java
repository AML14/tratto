package star.tratto.util.javaparser;

import com.github.javaparser.JavaParser;
<<<<<<< HEAD
import com.github.javaparser.ParserConfiguration;
import com.github.javaparser.ParseResult;
import com.github.javaparser.ast.body.AnnotationDeclaration;
import com.github.javaparser.ast.nodeTypes.NodeWithSimpleName;
import com.github.javaparser.ParseResult;
=======
>>>>>>> 76780135
import com.github.javaparser.ast.AccessSpecifier;
import com.github.javaparser.ast.CompilationUnit;
import com.github.javaparser.ast.Modifier;
import com.github.javaparser.ast.Node;
import com.github.javaparser.ast.NodeList;
import com.github.javaparser.ast.PackageDeclaration;
import com.github.javaparser.ast.body.BodyDeclaration;
import com.github.javaparser.ast.body.CallableDeclaration;
import com.github.javaparser.ast.body.ClassOrInterfaceDeclaration;
import com.github.javaparser.ast.body.EnumDeclaration;
import com.github.javaparser.ast.body.FieldDeclaration;
import com.github.javaparser.ast.body.MethodDeclaration;
import com.github.javaparser.ast.body.Parameter;
import com.github.javaparser.ast.body.TypeDeclaration;
import com.github.javaparser.ast.body.VariableDeclarator;
import com.github.javaparser.ast.stmt.BlockStmt;
import com.github.javaparser.ast.type.ReferenceType;
import com.github.javaparser.ast.type.TypeParameter;
import com.github.javaparser.javadoc.Javadoc;
import com.github.javaparser.javadoc.JavadocBlockTag;
import com.github.javaparser.resolution.MethodUsage;
import com.github.javaparser.resolution.TypeSolver;
import com.github.javaparser.resolution.UnsolvedSymbolException;
import com.github.javaparser.resolution.declarations.ResolvedFieldDeclaration;
import com.github.javaparser.resolution.declarations.ResolvedMethodDeclaration;
import com.github.javaparser.resolution.declarations.ResolvedReferenceTypeDeclaration;
import com.github.javaparser.resolution.declarations.ResolvedTypeParameterDeclaration;
import com.github.javaparser.resolution.types.ResolvedType;
import com.github.javaparser.resolution.types.ResolvedWildcard;
import com.github.javaparser.symbolsolver.JavaSymbolSolver;
import com.github.javaparser.resolution.types.ResolvedWildcard;
import com.github.javaparser.symbolsolver.javaparsermodel.declarations.JavaParserMethodDeclaration;
import com.github.javaparser.symbolsolver.resolution.typesolvers.ClassLoaderTypeSolver;
import com.github.javaparser.symbolsolver.resolution.typesolvers.CombinedTypeSolver;
import com.github.javaparser.symbolsolver.resolution.typesolvers.ReflectionTypeSolver;
import com.github.javaparser.symbolsolver.javassistmodel.JavassistMethodDeclaration;
import com.github.javaparser.symbolsolver.reflectionmodel.ReflectionMethodDeclaration;
import com.github.javaparser.symbolsolver.utils.SymbolSolverCollectionStrategy;
import org.javatuples.Pair;
import org.slf4j.Logger;
import org.slf4j.LoggerFactory;
import star.tratto.data.OracleDatapoint;
import star.tratto.data.JPClassNotFoundException;
import star.tratto.data.PackageDeclarationNotFoundException;
import star.tratto.data.ResolvedTypeNotFound;
import star.tratto.data.records.MethodArgumentTokens;
import star.tratto.oraclegrammar.custom.Parser;
import star.tratto.util.JavaTypes;

import java.io.IOException;
import java.nio.file.Path;
import java.lang.reflect.Field;
import java.nio.file.Paths;
import java.util.HashSet;
import java.util.List;
import java.util.ArrayList;
import java.util.NoSuchElementException;
import java.util.Optional;
import java.util.Set;
import java.util.regex.Matcher;
import java.util.regex.Pattern;

import static org.plumelib.util.CollectionsPlume.mapList;
import static star.tratto.util.JavaTypes.isAssignableToNumeric;
import static star.tratto.util.StringUtils.containsWord;
import static star.tratto.util.StringUtils.fullyQualifiedClassName;

/**
 * This class provides static methods for JavaParser
 * utilities.
 */
public class JavaParserUtils {
    private static final Logger logger = LoggerFactory.getLogger(JavaParserUtils.class);
    private static final String ROOT = "src/main/resources/projects-packaged";
    private static JavaParser javaParser = getJavaParser();
    private static final Parser oracleParser = Parser.getInstance();
    // artificial source code used to parse arbitrary source code expressions using JavaParser
    /** Artificial class name. */
    private static final String SYNTHETIC_CLASS_NAME = "Tratto__AuxiliaryClass";
    /** Artificial class source code. */
    private static final String SYNTHETIC_CLASS_SOURCE = "public class " + SYNTHETIC_CLASS_NAME + " {}";
    /** Artificial method name. */
    private static final String SYNTHETIC_METHOD_NAME = "__tratto__auxiliaryMethod";
    /** Cache ResolvedType of Object to make subsequent accesses free. */
    private static ResolvedType objectType;
<<<<<<< HEAD
    /** Cache Set&lt;MethodUsage&gt; of Object methods to make subsequent accesses free. */
=======
    /** Cache of Object methods to make subsequent accesses free. */
>>>>>>> 76780135
    private static Set<MethodUsage> objectMethods;

    /** Do not instantiate this class. */
    private JavaParserUtils() {
        throw new UnsupportedOperationException("This class cannot be instantiated.");
    }

    public static JavaParser getJavaParser() {
        if (javaParser == null) {
            ParserConfiguration parserConfiguration = new ParserConfiguration();
            parserConfiguration.setLanguageLevel(ParserConfiguration.LanguageLevel.JAVA_17);
            CombinedTypeSolver typeSolver = createCombinedTypeSolver(ROOT);
            parserConfiguration.setSymbolResolver(new JavaSymbolSolver(typeSolver));
            javaParser = new JavaParser(parserConfiguration);
        }
        return javaParser;
    }

    /**
     * This method is a bit cumbersome, but it is the only way I could think of to properly set up
     * the SymbolSolver for JavaParser. Given a path which may contain both source code and JAR files,
     * we need the SymbolSolver to consider all those. This can be done using the
     * {@link SymbolSolverCollectionStrategy}, which creates a {@link CombinedTypeSolver} composed of
     * multiple {@link TypeSolver}s plus one {@link ReflectionTypeSolver}. The latter is needed to
     * resolve the types of the JDK classes. The problem is that the ReflectionTypeSolver, by default,
     * includes not only JDK classes but also all the classes in the classpath. Since the
     * javaparser-symbol-solver project includes Guava as a dependency, it collides with the Guava
     * JAR that we use for generating the datasets (located at src/main/resources/projects-packaged),
     * which is a lower version.
     * <br><br>
     * The alternative is to create a ReflectionTypeSolver with the parameter {@code jreOnly} set to
     * {@code true}, and include it within the CombinedTypeSolver. To do this, we need to use
     * reflection to first extract all TypeSolvers generated by the SymbolSolverCollectionStrategy,
     * modify them, and add them to our custom CombinedTypeSolver. In addition to the ReflectionTypeSolver,
     * we also need to add a {@link ClassLoaderTypeSolver} that resolves additional classes from the
     * jdk.* packages.
     */
    private static CombinedTypeSolver createCombinedTypeSolver(String root) {
        CombinedTypeSolver combinedTypeSolver = new CombinedTypeSolver();
        combinedTypeSolver.add(new ReflectionTypeSolver(true));
        combinedTypeSolver.add(new ClassLoaderTypeSolver(ClassLoader.getPlatformClassLoader()));
        SymbolSolverCollectionStrategy strategy = new SymbolSolverCollectionStrategy();
        strategy.collect(Paths.get(root));
        try {
            Field typeSolverField = strategy.getClass().getDeclaredField("typeSolver");
            typeSolverField.setAccessible(true);
            CombinedTypeSolver strategyTypeSolver = (CombinedTypeSolver) typeSolverField.get(strategy);
            Field elementsField = strategyTypeSolver.getClass().getDeclaredField("elements");
            elementsField.setAccessible(true);
            List<TypeSolver> strategyTypeSolvers = (List<TypeSolver>) elementsField.get(strategyTypeSolver);
            strategyTypeSolvers.stream().filter(ts -> !(ts instanceof ReflectionTypeSolver)).forEach(ts -> {
                try {
                    Field parentField = ts.getClass().getDeclaredField("parent");
                    parentField.setAccessible(true);
                    parentField.set(ts, null);
                    parentField.setAccessible(false);
                } catch (NoSuchFieldException | IllegalAccessException e) {
                    throw new RuntimeException(e);
                }
                combinedTypeSolver.add(ts);
            });
        } catch (NoSuchFieldException | IllegalAccessException e) {
            throw new RuntimeException(e);
        }
        return combinedTypeSolver;
    }

    public static void updateSymbolSolver(String root) {
        javaParser.getParserConfiguration().setSymbolResolver(new JavaSymbolSolver(createCombinedTypeSolver(root)));
    }

    public static void resetSymbolSolver() {
        javaParser.getParserConfiguration().setSymbolResolver(new JavaSymbolSolver(createCombinedTypeSolver(ROOT)));
    }

    /**
     * Returns a new, empty JavaParser class.
     *
     * @return an empty JavaParser class
     */
    private static TypeDeclaration<?> createNewClass() {
        return javaParser.parse(SYNTHETIC_CLASS_SOURCE).getResult().orElseThrow()
                .getLocalDeclarationFromClassname(SYNTHETIC_CLASS_NAME).get(0);
    }

    /**
     * Adds a new, empty method to a given class, and returns its body.
     *
     * @param typeDeclaration the class to add a method to
     * @return the body of the new method
     */
    private static BlockStmt createNewMethodBody(TypeDeclaration<?> typeDeclaration) {
        return typeDeclaration
                .addMethod(SYNTHETIC_METHOD_NAME)
                .getBody()
                .orElseThrow();
    }

    /**
     * Creates a "java.lang.Object" type if it has not been previously created
     * (see {@link #objectType}), otherwise returns the previously created type.
     *
     * @return a "java.lang.Object" type
     */
    public static ResolvedType getObjectType() {
        if (objectType == null) {
            TypeDeclaration<?> syntheticClass = createNewClass();
            BlockStmt syntheticMethod = createNewMethodBody(syntheticClass);
            objectType = syntheticMethod
                    .addStatement("java.lang.Object objectVar;")
                    .getStatements().getLast().orElseThrow()
                    .asExpressionStmt().getExpression()
                    .asVariableDeclarationExpr().getVariables().get(0)
                    .resolve().getType();
        }
        return objectType;
    }

    /**
     * Creates a set containing all methods of "java.lang.Object" if it has not
     * been previously created (see {@link #objectMethods}), otherwise returns
     * the previously created set.
     *
     * @return a set of "java.lang.Object" methods
     */
    public static Set<MethodUsage> getObjectMethods() {
        if (objectMethods == null) {
            objectMethods = getResolvedReferenceTypeDeclaration(getObjectType()).getAllMethods();
        }
        return objectMethods;
    }

    /**
     * Injects a new method declaration into a class, given an original method
     * from the class. The statements in the NEW method include:
     * <ul>
     *     <li>a variable declaration for each method argument in the original
     *     method</li>
     *     <li>a variable declaration for the return type of the original
     *     method</li>
     *     <li>a variable declaration (of unknown type) using given
     *     expression</li>
     * </ul>
     *
     * @param jpClass the class in which to insert the new method
     * @param originalMethod an original method from {@code jpClass}
     * @param methodArgs tokens for the parameters of {@code originalMethod}
     * @param expression an expression to add to the new method
     * @throws ResolvedTypeNotFound if {@code originalMethod} is a constructor
     */
    private static void addNewMethodWithExpression(
            TypeDeclaration<?> jpClass,
            CallableDeclaration<?> originalMethod,
            List<MethodArgumentTokens> methodArgs,
            String expression
    ) throws ResolvedTypeNotFound {
        // throw error when given a constructor due to JavaParser behavior differences
        if (originalMethod.getNameAsString().equals(jpClass.getNameAsString())) {
            throw new ResolvedTypeNotFound("Unable to generate synthetic constructor for class " + jpClass.getNameAsString());
        }
        // create synthetic method
        BlockStmt methodBody = createNewMethodBody(jpClass);
        // add method arguments as variable statements in method body (e.g. "ArgType argName;")
        for (MethodArgumentTokens methodArg : methodArgs) {
            methodBody.addStatement(methodArg.typeName() + " " + methodArg.argumentName() + ";");
        }
        // add return type (if non-void)
        addMethodResultIDStatementToMethod(
                methodBody,
                ((MethodDeclaration) originalMethod).getType().asString(),
                originalMethod.getNameAsString(),
                methodArgs
                        .stream()
                        .map(MethodArgumentTokens::argumentName)
                        .toList()
        );
        // add expression
        methodBody.addStatement("var expressionReturnType = " + expression + ";");
    }

    /**
     * Gets the type of the given Java expression. For example, given the
     * expression {@code Integer.MAX_VALUE - Integer.MIN_VALUE}, this method
     * returns a JavaParser representation of the type {@code int}.
     *
     * @param jpClass the declaring class of {@code jpCallable}
     * @param jpCallable a method of {@code jpClass}
     * @param methodArgs tokens for the parameters of {@code jpCallable}
     * @param expression a Java expression
     * @return the type of the expression
     * @throws ResolvedTypeNotFound if {@code jpClass} is not a class/interface
     * or if {@code jpCallable} is a constructor
     * @throws NoSuchElementException if an error occurs while parsing the
     * expression
     */
    public static ResolvedType getResolvedTypeOfExpression(
            TypeDeclaration<?> jpClass,
            CallableDeclaration<?> jpCallable,
            List<MethodArgumentTokens> methodArgs,
            String expression
    ) throws ResolvedTypeNotFound {
        if (jpClass instanceof ClassOrInterfaceDeclaration) {
            addNewMethodWithExpression(
                    jpClass,
                    jpCallable,
                    methodArgs,
                    expression
            );
            // find expression in synthetic method and resolve return type
            return jpClass.getMethodsByName(SYNTHETIC_METHOD_NAME).get(0)
                    .getBody().orElseThrow()
                    .getStatements().getLast().orElseThrow()
                    .asExpressionStmt().getExpression()
                    .asVariableDeclarationExpr().getVariables().get(0)
                    .getInitializer().orElseThrow()
                    .calculateResolvedType();
        }
        throw new ResolvedTypeNotFound(String.format(
                "ResolvedType of expression %s of class %s and method %s not found.",
                expression,
                jpClass.getNameAsString(),
                jpCallable.getNameAsString()
        ));
    }

    /**
     * Given a syntactically valid Java expression, evaluates its return type, including package and class.
     * If the expression is not syntactically valid, the method will throw an exception.
     * @param expression the expression to evaluate, e.g., "methodResultID.negate().value(null).getField()".
     *                   Must conform to TrattoGrammar
     * @param oracleDatapoint OracleDatapoint containing additional necessary information for resolving types,
     *                        e.g., class and method names and sources. NOTE: To handle Java expressions
     *                        containing the token "jdVar" (see {@link star.tratto.oraclegrammar.custom}), the
     *                        oracleDatapoint must have its "oracle" field populated, even if it's a partial
     *                        oracle (e.g., it's the oracle being currently generated). Then, the last occurring
     *                        jdVar clause is looked for and its type is resolved, which will be used to resolve
     *                        the type of the expression
     * @return pair of strings, where the first string is the package and the second string is the class
     */
    public static Pair<String, String> getReturnTypeOfExpression(String expression, OracleDatapoint oracleDatapoint) {
        // Handle null
        if ("null".equals(expression)) {
            return JavaTypes.NULL;
        }

        // Generate synthetic method
        CompilationUnit cu = javaParser.parse(oracleDatapoint.getClassSourceCode()).getResult().get();
        String className = oracleDatapoint.getClassName();
        MethodDeclaration syntheticMethod = createSyntheticMethod(
                getClassOrInterface(cu, className),
                getMethodOrConstructorDeclaration(oracleDatapoint.getMethodSourceCode())
        );
        BlockStmt syntheticMethodBody = syntheticMethod.getBody().get();

        // If the method is not a constructor and not void, add a statement to save methodResultID.
        MethodDeclaration method = getMethodDeclaration(oracleDatapoint.getMethodSourceCode());
        if (method != null) {
            addMethodResultIDStatementToMethod(
                    syntheticMethodBody,
                    method.getType().asString(),
                    method.getNameAsString(),
                    syntheticMethod.getParameters()
                            .stream()
                            .map(Parameter::getNameAsString)
                            .toList()
            );
        }

        // Handle jdVar if necessary
        handleJdVarIfNecessary(syntheticMethodBody, expression, oracleDatapoint);

        // Add last statement where the expression will be evaluated
        syntheticMethodBody.addStatement("var returnType = " + expression + ";");

        // Get return type of expression
        ResolvedType returnType;
        try {
            returnType = getReturnTypeOfLastStatementInSyntheticMethod(cu, className);
        } catch (UnsolvedSymbolException e) { // The resolution may fail if imports are missing, try to fix it by adding them
            addImports(cu, expression, oracleDatapoint);
            returnType = getReturnTypeOfLastStatementInSyntheticMethod(cu, className);
        }

        return getTypePairFromResolvedType(returnType);
    }

    /**
     * Add a statement to parentMethod that saves the result of a method call to a variable.
     * @param parentMethod the method to which the statement will be added
     * @param methodReturnType the return type of the method to add. If "void", no statement will be added
     * @param methodName the name of the method to add
     * @param methodParameters the parameters of the method to add
     */
    private static void addMethodResultIDStatementToMethod(BlockStmt parentMethod, String methodReturnType, String methodName, List<String> methodParameters) {
        if (!"void".equals(methodReturnType)) {
            parentMethod.addStatement(methodReturnType + " methodResultID = " + methodName +
                    "(" + String.join(", ", methodParameters) + ");");
        }
    }

    /**
     * Given a method, creates a synthetic method
     * with the same signature (in terms of type parameters and arguments).
     * Inserts the synthetic method into the class and returns it.
     */
    private static MethodDeclaration createSyntheticMethod(TypeDeclaration<? extends TypeDeclaration<?>> classUnderTest, BodyDeclaration<?> methodUnderTest) {
        MethodDeclaration syntheticMethod = classUnderTest.addMethod(SYNTHETIC_METHOD_NAME);
        syntheticMethod.setTypeParameters(getTypeParameters(methodUnderTest));
        syntheticMethod.setParameters(getParameters(methodUnderTest));
        return syntheticMethod;
    }

    /**
     * Pass a null oracleDatapoint to create a synthetic method without any particularities. Otherwise,
     * if the oracleDatapoint is not null, the method will be created with
     * {@link #createSyntheticMethod(TypeDeclaration, BodyDeclaration)} (see its documentation).
     */
    private static MethodDeclaration createSyntheticMethod(CompilationUnit cu, OracleDatapoint oracleDatapoint) {
        if (oracleDatapoint != null) {
            return createSyntheticMethod(
                    getClassOrInterface(cu, oracleDatapoint.getClassName()),
                    getMethodOrConstructorDeclaration(oracleDatapoint.getMethodSourceCode())
            );
        } else {
            TypeDeclaration<?> clazz = getClassOrInterface(cu, SYNTHETIC_CLASS_NAME);
            return clazz.addMethod(SYNTHETIC_METHOD_NAME);
        }
    }

    /**
     * When evaluating the return type of an expression, such expression may contain the
     * token "jdVar" (see {@link star.tratto.oraclegrammar.custom}). If so, this method
     * adds a statement to the synthetic method where the expression is evaluated, to declare
     * a variable "jdVar" with its type.
     * @param syntheticMethodBody parent method where an expression will be evaluated and
     *                            where the jdVar clause will be added if necessary
     * @param expression the expression to evaluate, potentially containing "jdVar"
     * @param oracleDatapoint OracleDatapoint containing additional necessary information
     *                        to resolve the type of "jdVar"
     */
    private static void handleJdVarIfNecessary(BlockStmt syntheticMethodBody, String expression, OracleDatapoint oracleDatapoint) {
        if (!expression.contains("jdVar")) {
            return;
        }
        String jdVarArrayElement = oracleParser.getLastJdVarArrayElement(oracleDatapoint.getOracle());
        if (jdVarArrayElement == null) {
            throw new IllegalStateException("Could not find a jdVar clause in the oracle, but the expression contains jdVar. " +
                    "Expression: " + expression + ". Oracle: " + oracleDatapoint.getOracle());
        }
        syntheticMethodBody.addStatement("var jdVar = " + jdVarArrayElement + ";");
    }

    private static ResolvedType getReturnTypeOfLastStatementInSyntheticMethod(CompilationUnit cu, String className) {
        return getClassOrInterface(cu, className)
                .getMethodsByName(SYNTHETIC_METHOD_NAME).get(0)
                .getBody().get()
                .getStatements().getLast().get()
                .asExpressionStmt().getExpression()
                .asVariableDeclarationExpr().getVariables().get(0)
                .getInitializer().get()
                .calculateResolvedType();
    }

    private static void addImports(CompilationUnit cu, String expression, OracleDatapoint oracleDatapoint) {
        oracleDatapoint.getTokensProjectClasses().forEach(projectClass -> {
            if (containsWord(expression, projectClass.className())) {
                cu.addImport(fullyQualifiedClassName(projectClass.packageName(), projectClass.className()));
            }
        });
        if (expression.contains("\\bArrays\\.")) {
            cu.addImport("java.util.Arrays");
        }
    }

    /**
     * Note: if the class is something like "{@code List<String>}", this method will return "List" as the class name.
     */
    public static Pair<String, String> getTypePairFromResolvedType(ResolvedType resolvedType) {
        if (resolvedType.isReferenceType()) {
            ResolvedReferenceTypeDeclaration type = resolvedType.asReferenceType().getTypeDeclaration().get();
            return Pair.with(type.getPackageName(), type.getClassName());
        } else if (resolvedType.isArray()) {
            StringBuilder suffix = new StringBuilder("[]");
            ResolvedType arrayElement = resolvedType.asArrayType().getComponentType();
            while (arrayElement.isArray()) {
                arrayElement = arrayElement.asArrayType().getComponentType();
                suffix.append("[]");
            }
            if (arrayElement.isReferenceType()) {
                ResolvedReferenceTypeDeclaration arrayElementType = arrayElement.asReferenceType().getTypeDeclaration().get();
                return Pair.with(arrayElementType.getPackageName(), arrayElementType.getClassName() + suffix);
            } else {
                return Pair.with("", arrayElement.describe() + suffix);
            }
        } else if (resolvedType.isWildcard()) { // e.g., in Collection<? extends String>, "? extends String" is a wildcard
            ResolvedWildcard type = resolvedType.asWildcard();
            ResolvedType boundedType = type.getBoundedType();
            if (boundedType != null) {
                ResolvedReferenceTypeDeclaration resolvedBoundedType = type.getBoundedType().asReferenceType().getTypeDeclaration().get();
                return Pair.with(resolvedBoundedType.getPackageName(), resolvedBoundedType.getClassName());
            } else { // e.g., in Collection<?>, "?" can be anything, so we return Object
                return Pair.with("java.lang", "Object");
            }
        } else {
            return Pair.with("", resolvedType.describe()); // Primitive type
        }
    }

    /** Regex to match the binary name of a class (e.g. "package.submodule.InnerClass$OuterClass") */
    private static final Pattern PACKAGE_CLASS = Pattern.compile("[a-zA-Z_][a-zA-Z\\d_]*(\\.[a-zA-Z_][a-zA-Z\\d_]*)*");

    /**
     * Removes the package name from a fully qualified name of a type for
     * compatibility with the XText grammar. Also removes package from type
     * parameters.
     *
     * @param fullyQualifiedName a fully qualified name of a type
     * @return the type name without packages. Includes outer classes, e.g.,
     *     package.Outer.Inner    =>    Outer.Inner
     */
    public static String getTypeWithoutPackages(String fullyQualifiedName) {
        // regex is used instead of String.lastIndexOf to avoid removing outer classes
        Matcher matcher = PACKAGE_CLASS.matcher(fullyQualifiedName);
        // continuously remove packages until none remain
        while (matcher.find()) {
            if (matcher.group().contains(".")) {
                // gets the class name using a JavaParser ResolvedReferenceTypeDeclaration
                String classNameWithoutPackages = getResolvedReferenceTypeDeclaration(matcher.group())
                        .getClassName();
                // replaces all instances of the fully qualified name with the JavaParser type name
                fullyQualifiedName = fullyQualifiedName.replaceAll(
                        matcher.group(),
                        classNameWithoutPackages
                );
            }
        }
        return fullyQualifiedName;
    }

    /**
     * A resolved type may be void, primitive, an array, a reference type, etc.
     * (including arrays of reference types). If the type involves a reference
     * type, this method returns the fully qualified name without packages.
     *
     * @param resolvedType JavaParser resolved type
     * @return the name of a type without packages. If the resolved type is an
     * array of reference types, then this method removes the packages from
     * the fully qualified name of the element types.
     */
    public static String getTypeWithoutPackages(ResolvedType resolvedType) {
        String typeName = resolvedType.describe();
        ResolvedType elementType = getElementType(resolvedType);
        if (elementType.isReferenceType()) {
            // use the original type name to avoid removing array brackets
            return getTypeWithoutPackages(typeName);
        } else {
            return typeName;
        }
    }

    /**
     * Returns the {@link ResolvedReferenceTypeDeclaration} of a given fully
     * qualified type name.
     *
     * @param fqName fully qualified type name, e.g., {@code java.util.List}
     * @return the corresponding JavaParser ResolvedReferenceTypeDeclaration
     * @throws UnsolvedSymbolException if the type cannot be resolved
     * @throws UnsupportedOperationException if the type is an array or
     * primitive type
     */
    public static ResolvedReferenceTypeDeclaration getResolvedReferenceTypeDeclaration(String fqName) throws UnsolvedSymbolException, UnsupportedOperationException {
        return getResolvedType(fqName).asReferenceType().getTypeDeclaration().get();
    }

    /**
     * @throws UnsupportedOperationException if the type is an array or
     * primitive type
     */
    private static ResolvedReferenceTypeDeclaration getResolvedReferenceTypeDeclaration(ResolvedType resolvedType) throws UnsupportedOperationException {
        return resolvedType.asReferenceType().getTypeDeclaration().get();
    }

    // TODO: Check that this method is not called with binary names as argument
    /**
     * @param fqName fully qualified name, e.g., {@code java.util.List}
     */
    public static ResolvedType getResolvedType(String fqName) throws UnsupportedOperationException {
        CompilationUnit cu = javaParser.parse(SYNTHETIC_CLASS_SOURCE).getResult().get();
        BlockStmt syntheticMethodBody = getClassOrInterface(cu, SYNTHETIC_CLASS_NAME).addMethod(SYNTHETIC_METHOD_NAME).getBody().get();
        syntheticMethodBody.addStatement(fqName + " type1Var;");
        return getClassOrInterface(cu, SYNTHETIC_CLASS_NAME)
                .getMethodsByName(SYNTHETIC_METHOD_NAME).get(0)
                .getBody().get()
                .getStatements().getLast().get()
                .asExpressionStmt().getExpression()
                .asVariableDeclarationExpr().getVariables().get(0)
                .resolve().getType();
    }

    /**
     * Given a fully qualified class name, returns all methods that can be called on that type.
     * <ul>
     * <li>If the type is a regular reference type that can be resolved, retrieves applicable methods.
     * <li>If
     * the type is a reference type but cannot be resolved (e.g., a generic type), retrieves methods
     * from java.lang.Object.
     * <li>If the type is an array, retrieves methods from java.lang.Object.
     * <li>If the
     * type is a primitive, throws an IllegalArgumentException.
     * </ul>
     * @throws IllegalArgumentException if the type is not a reference type or an array
     */
    public static Set<MethodUsage> getMethodsOfType(String referenceType) throws IllegalArgumentException {
        ResolvedType resolvedType = null;
        ResolvedReferenceTypeDeclaration resolvedReferenceTypeDeclaration = null;
        Set<MethodUsage> methods = new HashSet<>();
        boolean useObjectMethods = true;
        try {
            resolvedType = getResolvedType(referenceType);
            if (!resolvedType.isArray() && !resolvedType.isReferenceType()) {
                throw new IllegalArgumentException("getMethodsOfType: not a reference type or an array: " + referenceType);
            } else if (resolvedType.isReferenceType()) {
                resolvedReferenceTypeDeclaration = getResolvedReferenceTypeDeclaration(resolvedType);
                methods.addAll(resolvedReferenceTypeDeclaration.getAllMethods());
                // Interfaces do not always inherit from Object
                if (!resolvedReferenceTypeDeclaration.isInterface()) {
                    useObjectMethods = false;
                }
            }
        } catch (UnsolvedSymbolException e) {
            // Happens mostly for type parameters, may also happen in corner cases for unknown classes
            logger.warn("Unresolvable type: {}", referenceType);
        }
        if (useObjectMethods) {
            // Always add object methods for arrays or types that couldn't be resolved (e.g., generics)
            getObjectMethods().forEach(om -> {
                if (methods.stream().noneMatch(m -> m.getName().equals(om.getName()) && m.getParamTypes().equals(om.getParamTypes()))) {
                    methods.add(om);
                }
            });
        }
        return methods;
    }

    /** Returns true if a variable of type1 is an instance of type2, false otherwise.
     * @param type1 fully qualified type, e.g., "java.util.List"
     * @param type2 fully qualified type, e.g., "java.lang.Object"
     * @param oracleDatapoint may be null. If not null, it is used to check if some type is generic.
     * @return true if type1 is an instance of type2, false otherwise
     */
    public static boolean isInstanceOf(String type1, String type2, OracleDatapoint oracleDatapoint) {
        return isInstanceOf(type1, type2, oracleDatapoint, true);
    }

    /**
     * Compared to {@link #isInstanceOf(String, String, OracleDatapoint)}, this method returns
     * true if type1 and type2 can be compared using the instanceof operator. To better understand this
     * difference, consider the following use cases:
     * <ul>
     *     <li>{@code isInstanceOf("String", "Object", null)} returns {@code true}</li>
     *     <li>{@code isInstanceOf("Object", "String", null)} returns {@code false}</li>
     *     <li>{@code doesInstanceofCompile("String", "Object", null)} returns {@code true}</li>
     *     <li>{@code doesInstanceofCompile("Object", "String", null)} returns {@code true}</li>
     *     <li>{@code doesInstanceofCompile("String", "Integer", null)} returns {@code false}</li>
     * </ul>
     * In other words, this method returns true if the expression {@code var1 instanceof type2} would compile,
     * where var1 is a variable of type1.
     * The Java compiler rejects {@code var1 instanceof type2} if type1 and type2 are unrelated in
     * the type hierarchy.
     */
    public static boolean doesInstanceofCompile(String type1, String type2, OracleDatapoint oracleDatapoint) {
        ResolvedType resolvedType2 = getResolvedTypeOrNull(type2);
        if (resolvedType2 == null) {
            return false; // Either type2 is generic, or an unknown class. In both cases, type1 cannot be instanceof it.
        }
        try {
            List<String> classTypeParameters = getClassOrInterface(oracleDatapoint.getClassSourceCode(), oracleDatapoint.getClassName())
                    .resolve().getTypeParameters().stream().map(ResolvedTypeParameterDeclaration::getName).toList();
            if (classTypeParameters.contains(type1)) {
                // Special case: type1 is a type parameter of the oracle datapoint class, so "type1Var instanceof type2" compiles for any type2
                // Example: The OracleDatapoint class is Equator<T>, and type1 is T. Then, this method returns true regardless of type2.
                return true;
            }
        } catch (UnsupportedOperationException|NoSuchElementException|NullPointerException ignored) {
            // Previous check is only intended for special case, it may throw these exceptions for normal cases, which are handled below
        }
        return isInstanceOf(type1, type2, oracleDatapoint, false) || isInstanceOf(type2, type1, null, false);
    }

    /**
     * This method implements the underlying logic used both to check if a variable of type1 is an
     * instance of type2 ({@link #isInstanceOf(String, String, OracleDatapoint)}), and to check if
     * type1 and type2 can be compared using the instanceof operator ({@link #doesInstanceofCompile}).
     * This is an auxiliary private method to avoid code duplication, and it should ONLY be called
     * from the two aforementioned methods. Also, depending on where it is called from, the parameter
     * checkEquality must be true or false (see its documentation).
     * @param checkEquality if true, returns true if type1 is equal to type2. If false, this check is
     *                      not performed at all. Must be true if checking {@code isInstanceOf}.
     *                      Must be false if checking {@code doesInstanceofCompile}. This is because
     *                      type1 and type2 may be generics or unresolvable classes, and in those cases
     *                      we cannot use the instanceof operator in a generated oracle, because it
     *                      would not compile.
     */
    private static boolean isInstanceOf(String type1, String type2, OracleDatapoint oracleDatapoint, boolean checkEquality) {
        // Preliminary checks
        if (JavaTypes.PRIMITIVE_TYPES.contains(type1) || JavaTypes.PRIMITIVE_TYPES.contains(type2)) {
            return false;
        }
        if (checkEquality && type1.equals(type2)) {
            return true;
        }
        ResolvedType resolvedType2 = getResolvedTypeOrNull(type2);
        if (resolvedType2 == null) {
            return false; // Type2 is generic or an unknown class. In both cases, type1 cannot be instanceof it
        }

        String classSourceCode;
        String className;
        if (oracleDatapoint != null) {
            classSourceCode = oracleDatapoint.getClassSourceCode();
            className = oracleDatapoint.getClassName();
        } else {
            classSourceCode = SYNTHETIC_CLASS_SOURCE;
            className = SYNTHETIC_CLASS_NAME;
        }

        // Parse class that contains method under test and add synthetic method to get resolved type 1 (we already have type 2)
        CompilationUnit cu = javaParser.parse(classSourceCode).getResult().get();
        BlockStmt syntheticMethodBody = createSyntheticMethod(cu, oracleDatapoint).getBody().get();
        syntheticMethodBody.addStatement(type1 + " type1Var;");

        // Get result of instanceof expression
        try {
            return resolvedType2.isAssignableBy(
                    getClassOrInterface(cu, className)
                            .getMethodsByName(SYNTHETIC_METHOD_NAME).get(0)
                            .getBody().get()
                            .getStatements().getFirst().get()
                            .asExpressionStmt().getExpression()
                            .asVariableDeclarationExpr().getVariables().get(0)
                            .resolve().getType());
        } catch (UnsolvedSymbolException e) {
            logger.warn("Failed to evaluate instanceof within method. Expression: \"type1Var instanceof {}\". Method: {}", type2, syntheticMethodBody.getParentNode().get());
            return false;
        }
    }

    private static ResolvedType getResolvedTypeOrNull(String type2) {
        ResolvedType resolvedType2;
        try {
            resolvedType2 = getResolvedType(type2);
        } catch (UnsolvedSymbolException e) {
            return null;
        }
        return resolvedType2;
    }

    /**
     * This method is different from {@link #isInstanceOf(String, String, OracleDatapoint)} in that it
     * can be used to compare primitive types and primitive wrapper types. For instance, a boolean is
     * assignable to a Boolean, and vice versa, but this cannot be checked with the instanceof operator.
     * Note that this method takes as input pairs of package and class name, instead of fully qualified
     * types.
     * @param type1 pair with &lt;package, class&gt;, e.g., &lt;"java.util", "List"&gt;
     * @param type2 pair with &lt;package, class&gt;, e.g., &lt;"java.lang", "Object"&gt;
     * @param oracleDatapoint may be null. If not null, it is used to check if some type is generic.
     * @return true if a variable of type1 can be assigned to a variable of type2, false otherwise
     */
    public static boolean isType1AssignableToType2(Pair<String, String> type1, Pair<String, String> type2, OracleDatapoint oracleDatapoint) {
        if (type1.equals(type2)) {
            // 1) left and right types are the same
            return true;
        }
        if (type1.equals(JavaTypes.NULL) && !JavaTypes.PRIMITIVES.contains(type2)) {
            // 2) left type is the null/void type and right type is not primitive
            return true;
        }
        if (JavaTypes.PRIMITIVES.contains(type1) && JavaTypes.PRIMITIVES_TO_WRAPPERS.get(type1).equals(type2)) {
            // 3) left type is primitive and right type is wrapper
            return true;
        }
        if (JavaTypes.PRIMITIVES.contains(type2) && JavaTypes.PRIMITIVES_TO_WRAPPERS.get(type2).equals(type1)) {
            // 4) right type is primitive and left type is wrapper
            return true;
        }
        if (JavaTypes.NUMBERS.contains(type1) && JavaTypes.NUMBERS.contains(type2) && isAssignableToNumeric(type1, type2)) {
            // 5) both types are numeric and left type is assignable to right type
            return true;
        }
        if (isInstanceOf(fullyQualifiedClassName(type1), fullyQualifiedClassName(type2), oracleDatapoint)) {
            // 6) left type is instance of right type (both types are non-primitive)
            return true;
        }
        return false;
    }

    public static TypeDeclaration<?> getClassOrInterface(CompilationUnit cu, String name) {
        try {
            List<ClassOrInterfaceDeclaration> classOrInterfaceList = cu.getLocalDeclarationFromClassname(name);
            if (!classOrInterfaceList.isEmpty()) {
                return classOrInterfaceList.get(0);
            }
        } catch (NoSuchElementException ignored) {
            // There are other alternatives to retrieve class, interface, etc., as below
        }
        Optional<ClassOrInterfaceDeclaration> classOrInterface = cu.getClassByName(name);
        if (classOrInterface.isPresent()) {
            return classOrInterface.get();
        }
        Optional<ClassOrInterfaceDeclaration> interface0 = cu.getInterfaceByName(name);
        if (interface0.isPresent()) {
            return interface0.get();
        }
        Optional<EnumDeclaration> enum0 = cu.getEnumByName(name);
        if (enum0.isPresent()) {
            return enum0.get();
        }
        Optional<AnnotationDeclaration> annotation = cu.getAnnotationDeclarationByName(name);
        if (annotation.isPresent()) {
            return annotation.get();
        }
        throw new RuntimeException("Could not find class, interface, enum or annotation '" + name + "' in compilation unit.");
    }

    public static TypeDeclaration<?> getClassOrInterface(String classSourceCode, String name) {
        CompilationUnit cu = javaParser.parse(classSourceCode).getResult().get();
        return getClassOrInterface(cu, name);
    }

    /**
     * Returns the String variable declaration(s) represented by a JavaParser
     * VariableDeclarator. Recall that a JavaParser field declaration may
     * declare multiple variables. Each variable is separated into individual
     * declarations.
     *
     * @param field the JavaParser field declaration. The parent field is
     *              necessary, as a {@link VariableDeclarator} does not store
     *              modifier information.
     * @param variable the JavaParser variable declaration
     * @return a string representation of the declaration of {@code variable}.
     * The declaration follows the format:
     *  "(modifiers) (type) (name)( = initial value);"
     */
    public static String getVariableDeclaration(FieldDeclaration field, VariableDeclarator variable) {
        return (String.join("", mapList(Node::toString, field.getModifiers())) +
                variable.getTypeAsString() + " " +
                variable.getNameAsString() +
                (variable.getInitializer().isPresent()
                        ? " = " + variable.getInitializer().get()
                        : "") +
                ";");
    }

    /**
     * Gets the String field declaration represented by a JavaParser
     * {@link ResolvedFieldDeclaration}, but without the modifiers.
     *
     * @param resolvedField a field declaration
     * @return a string representation of the declaration. The declaration
     * follows the format:
     *  "(type) (name);"
     */
    private static String getFieldDeclarationWithoutModifiers(
            ResolvedFieldDeclaration resolvedField
    ) {
        return
                getTypeWithoutPackages(resolvedField.getType()) + " " +
                resolvedField.getName() +
                ";";
    }

    /**
     * Returns the String field declaration represented by a JavaParser
     * {@link ResolvedFieldDeclaration} as it would appear in source code.
     * Package names are removed for compatibility with the XText grammar.
     *
     * @param resolvedField a field declaration
     * @return a string representation of the declaration of
     * {@code resolvedField}. The declaration follows the format:
     *  "(access-specifier) (static) (type) (name);"
     */
    public static String getFieldDeclaration(
            ResolvedFieldDeclaration resolvedField
    ) {
        String accessSpecifier = resolvedField.accessSpecifier().asString();
        if (!accessSpecifier.equals("")) {
            accessSpecifier += " ";
        }
        boolean isStatic = resolvedField.isStatic();
        return accessSpecifier +
               (isStatic ? "static " : "") +
               getFieldDeclarationWithoutModifiers(resolvedField);
    }

    /**
     * Gets the String field declaration represented by a JavaParser
     * {@link ResolvedFieldDeclaration}. Package names are removed for
     * compatibility with the XText grammar.
     *
     * @param resolvedField a field declaration
     * @param modifier an integer representing the field modifiers
     * @return a string representation of the declaration. The declaration
     * follows the format:
     *  "(modifiers) (type) (name);"
     */
    public static String getFieldDeclaration(
            ResolvedFieldDeclaration resolvedField,
            int modifier
    ) {
        return ((modifier == 0) ? "" : (java.lang.reflect.Modifier.toString(modifier) + " ")) +
               getFieldDeclarationWithoutModifiers(resolvedField);
    }

    /**
     * Returns the signature of a JavaParser callable declaration. Uses the
     * method source code and removes method body, contained comments, the
     * Javadoc comment, and other special characters (e.g. "\n").
     *
     * @param jpCallable a JavaParser callable declaration
     * @return a string representation of the signature. A signature follows
     * the format:
     *     "[modifiers] [typeParameters] [type] [methodName]([parameters]) throws [exceptions]"
     */
    public static String getCallableSignature(
            CallableDeclaration<?> jpCallable
    ) {
        StringBuilder sb = new StringBuilder();
        // add modifiers
        List<String> modifiers = jpCallable.getModifiers()
                .stream()
                .map(Modifier::toString)
                .toList();
        sb.append(String.join("", modifiers));
        // add type parameters
        List<String> typeParameters = jpCallable.getTypeParameters()
                .stream()
                .map(TypeParameter::toString)
                .toList();
        if (!typeParameters.isEmpty()) {
            sb.append("<")
                    .append(String.join(", ", typeParameters))
                    .append(">")
                    .append(" ");
        }
        // add return type (if not a constructor)
        if (jpCallable.isMethodDeclaration()) {
            sb.append(jpCallable.asMethodDeclaration().getType())
                    .append(" ");
        }
        // add method name
        sb.append(jpCallable.getNameAsString());
        // add formal parameters
        List<String> parameters = jpCallable.getParameters()
                .stream()
                .map(Parameter::toString)
                .toList();
        sb.append("(")
                .append(String.join(", ", parameters))
                .append(")");
        // add exceptions
        List<String> exceptions = jpCallable.getThrownExceptions()
                .stream()
                .map(ReferenceType::asString)
                .toList();
        if (!exceptions.isEmpty()) {
            sb.append(" throws ")
                    .append(String.join(", ", exceptions));
        }
        return sb.toString().replaceAll(" +", " ").trim();
    }

    /**
     * Returns the signature of a JavaParser method declaration.
     *
     * @param methodDeclaration a JavaParser method declaration
     * @return a string representation of the signature. Signature follows the
     * format:
     *  "[modifiers] [type] [methodName]([parameters]) throws [exceptions]"
     */
    public static String getMethodSignature(MethodDeclaration methodDeclaration) {
        String method = methodDeclaration.toString();
        if (methodDeclaration.getBody().isPresent()) {
            // Remove body
            method = method.replace(methodDeclaration.getBody().get().toString(), "");
        }
        for (Node comment: methodDeclaration.getAllContainedComments()) {
            // Remove comments within method signature
            method = method.replace(comment.toString(), "");
        }
        // Last line is method signature, remove everything before that
        method = method.replaceAll("[\\s\\S]*\n", "");
        return method.trim().replaceAll(";$", "");
    }

    /**
     * Gets all type parameters of a given method as declared in source code.
     */
    private static List<String> getTypeParameters(MethodUsage methodUsage) {
        return methodUsage.getDeclaration().getTypeParameters()
                .stream()
                .map(ResolvedTypeParameterDeclaration::getName)
                .toList();
    }

    /**
     * Gets all formal parameters in the method definition. This method
     * returns the type of each parameter, followed by an artificial name. For
     * example,
     *     "MethodUsage[get(int i)]"    &rarr;    "List.of("int arg1")"
     */
    private static List<String> getParameters(MethodUsage methodUsage) {
        ResolvedMethodDeclaration methodDeclaration = methodUsage.getDeclaration();
        // iterate through each parameter in the method declaration.
        List<String> methodParameters = new ArrayList<>();
        for (int i = 0; i < methodDeclaration.getNumberOfParams(); i++) {
            methodParameters.add(getTypeWithoutPackages(methodDeclaration.getParam(i).getType()) + " arg" + i);
        }
        return methodParameters;
    }

    /**
     * Gets the simple names of all exceptions that can be thrown by a given
     * method.
     */
    private static List<String> getExceptions(MethodUsage methodUsage) {
        List<ResolvedType> exceptions = methodUsage.getDeclaration().getSpecifiedExceptions();
        return mapList(JavaParserUtils::getTypeWithoutPackages, exceptions);
    }

    /** Regex to match {@link ReflectionMethodDeclaration#toString()}. */
    private static final Pattern REFLECTION_METHOD_DECLARATION = Pattern.compile(
            "^ReflectionMethodDeclaration\\{method=((.*) )?\\S+ \\S+\\(.*}$"
    );

    /** Regex to match {@link JavassistMethodDeclaration#toString()}. */
    private static final Pattern JAVASSIST_METHOD_DECLARATION = Pattern.compile(
            "^JavassistMethodDeclaration\\{ctMethod=.*\\[((.*) )?\\S+ \\(.*\\).*]}$"
    );

    /**
     * Gets the modifiers of a JavaParser MethodUsage. Unfortunately, the
     * implementations of ResolvedMethodDeclaration have different approaches
     * for storing modifier information. This method uses regexes to handle
     * retrieving this information from {@link ReflectionMethodDeclaration} or
     * {@link JavassistMethodDeclaration} implementations of
     * ResolvedMethodDeclaration.
     *
     * @param methodDeclaration a resolved method declaration. Must be either
     *                          {@link ReflectionMethodDeclaration} or
     *                          {@link JavassistMethodDeclaration}.
     * @return the modifiers of the method
     */
    private static String getMethodModifiers(ResolvedMethodDeclaration methodDeclaration) {
        Matcher reflectionMatcher = REFLECTION_METHOD_DECLARATION.matcher(methodDeclaration.toString());
        Matcher javassistMatcher = JAVASSIST_METHOD_DECLARATION.matcher(methodDeclaration.toString());
        if (!reflectionMatcher.find() && !javassistMatcher.find()) {
            throw new IllegalStateException("Could not parse method signature: " + methodDeclaration);
        }
        String methodModifiers;
        if (methodDeclaration instanceof ReflectionMethodDeclaration) {
            methodModifiers = reflectionMatcher.group(1);
        } else {
            methodModifiers = javassistMatcher.group(1);
        }
        if (methodModifiers == null) {
            methodModifiers = "";
        }
        return methodModifiers;
    }

    /**
     * Gets the method signature from a JavaParser MethodUsage. Unfortunately,
     * depending on the implementation of the ResolvedMethodDeclaration, it is
     * not possible to recover specific features, such as:
     * <ul>
     *     <li>Modifiers</li>
     *     <li>Annotations</li>
     *     <li>Parameter names</li>
     * </ul>
     * This method considers three implementations of
     * ResolvedMethodDeclaration: JavaParserMethodDeclaration,
     * ReflectionMethodDeclaration, and JavassistMethodDeclaration. A
     * signature follows the format:
     *     "[modifiers] [typeParameters] [type] [methodName]([parameters]) throws [exceptions]"
     * All type names do not use package names for compatibility with the
     * XText grammar.
     */
    public static String getMethodSignature(
            MethodUsage methodUsage
    ) {
        ResolvedMethodDeclaration methodDeclaration = methodUsage.getDeclaration();
        // Consider JavaParserMethodDeclaration.
        if (methodDeclaration instanceof JavaParserMethodDeclaration jpMethodDeclaration) {
            MethodDeclaration jpMethod = jpMethodDeclaration.getWrappedNode();
            return getMethodSignature(jpMethod);
        }
        String methodModifiers = getMethodModifiers(methodDeclaration);
        List<String> typeParameterList = getTypeParameters(methodUsage);
        List<String> formalParameterList = getParameters(methodUsage);
        List<String> exceptionList = getExceptions(methodUsage);
        return (methodModifiers + " " + (typeParameterList.isEmpty() ? "" : "<" + String.join(", ", typeParameterList) + ">") +
                " " + getTypeWithoutPackages(methodDeclaration.getReturnType()) +
                " " + methodDeclaration.getName() +
                "(" + String.join(", ", formalParameterList) + ")" +
                (exceptionList.isEmpty() ? "" : " throws " + String.join(", ", exceptionList)))
                .replaceAll(" +", " ").trim();
    }

    /**
     * Gets the JavaParser package declaration of a given compilation unit.
     *
     * @param cu a compilation unit
     * @return the JavaParser package declaration {@link PackageDeclaration}
     * of the compilation unit
     * @throws PackageDeclarationNotFoundException if the JavaParser package
     * declaration {@link PackageDeclaration} cannot be found or is unnamed
     */
    public static PackageDeclaration getPackageDeclaration(
            CompilationUnit cu
    ) throws PackageDeclarationNotFoundException {
        Optional<PackageDeclaration> jpPackage = cu.getPackageDeclaration();
        if (jpPackage.isEmpty()) {
            throw new PackageDeclarationNotFoundException("The compilation unit has no package declaration");
        }
        return jpPackage.get();
    }

    /**
     * Returns the element of a resolved type. Recursively strips all array
     * variables. For example:
     *     Object[][] => Object
     *
     * @param resolvedType a type
     * @return the element type
     */
    public static ResolvedType getElementType(ResolvedType resolvedType) {
        while (resolvedType.isArray()) {
            resolvedType = resolvedType.asArrayType().getComponentType();
        }
        return resolvedType;
    }

    /**
     * Checks if a type is a type variable.
     *
     * @param resolvedType a JavaParser resolved type
     * @return true iff a given type is a type variable of a generic class or
     * method. If the given type is an array, then this method checks the
     * element type.
     */
    public static boolean isTypeVariable(
            ResolvedType resolvedType
    ) {
        ResolvedType elementType = getElementType(resolvedType);
        return elementType.isTypeVariable();
    }

    /**
     * Checks if a type name represents a type variable declared in the given
     * class or method. This method checks both the method where the type is
     * used and its declaring class.
     *
     * @param typeName a type name
     * @param jpCallable the method using {@code typeName}
     * @param jpClass the declaring class of {@code jpCallable}
     * @return true iff a given type is a type variable of the declaring class
     * or method. If the given type is an array, then this method checks the
     * element type.
     */
    public static boolean isTypeVariable(
            String typeName,
            CallableDeclaration<?> jpCallable,
            TypeDeclaration<?> jpClass
    ) {
        String elementType = typeName.replaceAll("\\[]", "");
        for (TypeParameter typeParameter : jpCallable.getTypeParameters()) {
            if (typeParameter.getNameAsString().equals(elementType)) {
                return true;
            }
        }
        if (jpClass instanceof ClassOrInterfaceDeclaration) {
            for (TypeParameter typeParameter : jpClass.asClassOrInterfaceDeclaration().getTypeParameters()) {
                if (typeParameter.getNameAsString().equals(elementType)) {
                    return true;
                }
            }
        }
        return false;
    }

    /**
     * Get all methods available to a given class (including those defined in
     * superclasses).
     *
     * @param typeDeclaration object class
     * @return list of MethodUsage objects
     * @throws JPClassNotFoundException if {@code typeDeclaration} is not
     * resolvable
     */
    public static List<MethodUsage> getAllMethods(
            TypeDeclaration<?> typeDeclaration
    ) throws JPClassNotFoundException {
        try {
            return new ArrayList<>(typeDeclaration.resolve().getAllMethods());
        } catch (UnsolvedSymbolException | IllegalArgumentException e) {
            String errMsg = String.format(
                    "Unable to get all the methods of the class %s.%n%s.",
                    typeDeclaration.getNameAsString(), e
            );
            logger.error(errMsg);
            throw new JPClassNotFoundException(errMsg, e);
        }
    }

    /**
     * Get all fields available (non-private) to a given class instance
     * (including those defined in superclasses). This method only considers
     * an instance of a class, such that private fields are not accessible.
     *
     * @param typeDeclaration object class
     * @return list of ResolvedFieldDeclaration objects
     * @throws JPClassNotFoundException if {@code typeDeclaration} is not
     * resolvable
     */
    public static List<ResolvedFieldDeclaration> getAllFields(
            TypeDeclaration<?> typeDeclaration
    ) throws JPClassNotFoundException {
        try {
            return typeDeclaration.resolve().getAllFields();
        } catch (UnsolvedSymbolException | IllegalArgumentException e) {
            String errMsg = String.format(
                    "Unable to get all the methods of class %s.%n%s.",
                    typeDeclaration.getNameAsString(), e
            );
            logger.error(errMsg);
            throw new JPClassNotFoundException(errMsg, e);
        }
    }

    /**
     * Gets a compilation unit from a Java file path.
     *
     * @param path a Java file
     * @return the corresponding JavaParser compilation unit. Returns
     * {@code Optional.empty()} if an error occurs while attempting to parse
     * the file.
     */
    public static Optional<CompilationUnit> getCompilationUnit(Path path) {
        try {
            return javaParser.parse(path).getResult();
        } catch (IOException e) {
            return Optional.empty();
        }
    }

    /**
     * Checks if a method is non-private and non-void.
     *
     * @param methodUsage a method
     * @return true iff the method is non-private and non-void
     */
    private static boolean isNonPrivateNonVoidMethod(MethodUsage methodUsage) {
        return !methodUsage.getDeclaration().getReturnType().isVoid() &&
                !methodUsage.getDeclaration().accessSpecifier().equals(AccessSpecifier.PRIVATE);
    }

    /**
     * Checks if an attribute is non-private and non-static. An attribute
     * is defined as any class field.
     *
     * @param fieldDeclaration a class attribute
     * @return true iff the attribute is non-private and non-static
     */
    public static boolean isNonPrivateNonStaticAttribute(ResolvedFieldDeclaration fieldDeclaration) {
        return !fieldDeclaration.accessSpecifier().equals(AccessSpecifier.PRIVATE) &&
                !fieldDeclaration.isStatic();
    }

    public static boolean isNonPrivateStaticNonVoidMethod(MethodUsage methodUsage) {
        return methodUsage.getDeclaration().isStatic() &&
                isNonPrivateNonVoidMethod(methodUsage);
    }

    public static boolean isNonPrivateNonStaticNonVoidMethod(MethodUsage methodUsage) {
        return !methodUsage.getDeclaration().isStatic() &&
                isNonPrivateNonVoidMethod(methodUsage);
    }

    /**
     * Unfortunately, JavaParser does not allow to parse constructors as method declarations. Since we don't
     * need the constructor declaration for anything, if the passed methodSourceCode is from a constructor,
     * this method returns null. This behavior must be handled by the caller.
     * @return null if the passed method source code is actually a constructor
     * @throws IllegalArgumentException if the provided methodSourceCode cannot be parsed by JavaParser or
     * if it is not a constructor or method
     */
    public static MethodDeclaration getMethodDeclaration(String methodSourceCode) throws IllegalArgumentException {
        Optional<BodyDeclaration<?>> parseResult = javaParser.parseBodyDeclaration(methodSourceCode).getResult();
        if (parseResult.isPresent()) {
            BodyDeclaration<?> bodyDeclaration = parseResult.get();
            if (bodyDeclaration.isMethodDeclaration()) {
                return bodyDeclaration.asMethodDeclaration();
            } else if (bodyDeclaration.isConstructorDeclaration()) {
                return null;
            } else {
                throw new IllegalArgumentException("Not a constructor or method:" + System.lineSeparator() + methodSourceCode);
            }
        } else {
            throw new IllegalArgumentException("JavaParser cannot parse:" + System.lineSeparator() + methodSourceCode);
        }
    }

    private static BodyDeclaration<?> getMethodOrConstructorDeclaration(String methodSourceCode) {
        BodyDeclaration<?> bodyDeclaration = javaParser.parseBodyDeclaration(methodSourceCode).getResult().get();
        if (bodyDeclaration.isMethodDeclaration() || bodyDeclaration.isConstructorDeclaration()) {
            return bodyDeclaration;
        } else {
            throw new IllegalArgumentException("Not a constructor or method:" + System.lineSeparator() + methodSourceCode);
        }
    }

    private static NodeList<TypeParameter> getTypeParameters(BodyDeclaration<?> bodyDeclaration) {
        if (bodyDeclaration.isMethodDeclaration()) {
            return bodyDeclaration.asMethodDeclaration().getTypeParameters();
        } else if (bodyDeclaration.isConstructorDeclaration()) {
            return bodyDeclaration.asConstructorDeclaration().getTypeParameters();
        } else {
            throw new IllegalArgumentException("Not a constructor or method body:"+ System.lineSeparator() + bodyDeclaration);
        }
    }

    private static NodeList<Parameter> getParameters(BodyDeclaration<?> bodyDeclaration) {
        if (bodyDeclaration.isMethodDeclaration()) {
            return bodyDeclaration.asMethodDeclaration().getParameters();
        } else if (bodyDeclaration.isConstructorDeclaration()) {
            return bodyDeclaration.asConstructorDeclaration().getParameters();
        } else {
            throw new IllegalArgumentException("Not a constructor or method body:" + System.lineSeparator() + bodyDeclaration);
        }
    }

    // Variables used in the next method
    private static final String javadocBeginning = "/**\n * ";
    private static final String javadocEnding = "\n */";
    private static final String javadocMethod = "\nvoid someMethod();";
    private static final String javadocIndent = "    ";
    /**
     * Change the Javadoc of a method so that it contains the new Javadoc tag instead
     * of the old one.
     * @param methodJavadoc the whole Javadoc of the method
     * @param oldJavadocTag the Javadoc tag that we want to replace
     * @param newJavadocTag the new Javadoc tag to replace the old one
     * @throws IllegalArgumentException if the old Javadoc tag is not present in the method Javadoc
     * @throws IllegalStateException should never be thrown, if it is, this method is probably buggy
     * @return the new Javadoc of the method
     */
    public static String updateMethodJavadoc(String methodJavadoc, String oldJavadocTag, String newJavadocTag) {
        if (oldJavadocTag.equals(newJavadocTag)) {
            return methodJavadoc;
        }

        // Can't update Javadoc as String, so need to parse, modify and stringify it
        Javadoc javadoc = javaParser.parseMethodDeclaration(methodJavadoc + javadocMethod).getResult().get().getJavadoc().get();
        List<JavadocBlockTag> oldJavadocBlockTags = javadoc.getBlockTags();
        JavadocBlockTag oldJavadocBlockTag = oldJavadocBlockTags.stream()
                .filter(t -> t.toText().equals(oldJavadocTag))
                .findFirst()
                .orElseThrow(() -> new IllegalArgumentException("The old Javadoc tag is not present in the method Javadoc."));

        if (newJavadocTag.equals("")) {
            // Remove tag from Javadoc
            oldJavadocBlockTags.remove(oldJavadocBlockTag);
        } else {
            // Replace tag in Javadoc
            JavadocBlockTag newJavadocBlockTag = javaParser.parseMethodDeclaration(javadocBeginning + newJavadocTag + javadocEnding + javadocMethod)
                    .getResult().get().getJavadoc().get().getBlockTags().get(0);
            oldJavadocBlockTags.set(oldJavadocBlockTags.indexOf(oldJavadocBlockTag), newJavadocBlockTag);
        }
        if (!javadoc.toText().contains(newJavadocTag) ||
                (javadoc.toText().contains(oldJavadocTag) && !newJavadocTag.contains(oldJavadocTag) && methodJavadoc.split(oldJavadocTag).length == 2)) {
            // After ||: If the new Javadoc still contains the old tag, it might be because the new tag actually contains
            // the old tag (is a substring) or because there's another tag whose param name contains the old param name
            throw new IllegalStateException("The Javadoc tag could not be correctly updated.");
        }

        return javadocIndent + javadoc.toComment(javadocIndent).asString();
    }
}<|MERGE_RESOLUTION|>--- conflicted
+++ resolved
@@ -1,14 +1,11 @@
 package star.tratto.util.javaparser;
 
 import com.github.javaparser.JavaParser;
-<<<<<<< HEAD
 import com.github.javaparser.ParserConfiguration;
 import com.github.javaparser.ParseResult;
 import com.github.javaparser.ast.body.AnnotationDeclaration;
 import com.github.javaparser.ast.nodeTypes.NodeWithSimpleName;
 import com.github.javaparser.ParseResult;
-=======
->>>>>>> 76780135
 import com.github.javaparser.ast.AccessSpecifier;
 import com.github.javaparser.ast.CompilationUnit;
 import com.github.javaparser.ast.Modifier;
@@ -94,11 +91,7 @@
     private static final String SYNTHETIC_METHOD_NAME = "__tratto__auxiliaryMethod";
     /** Cache ResolvedType of Object to make subsequent accesses free. */
     private static ResolvedType objectType;
-<<<<<<< HEAD
-    /** Cache Set&lt;MethodUsage&gt; of Object methods to make subsequent accesses free. */
-=======
     /** Cache of Object methods to make subsequent accesses free. */
->>>>>>> 76780135
     private static Set<MethodUsage> objectMethods;
 
     /** Do not instantiate this class. */
