--- conflicted
+++ resolved
@@ -153,12 +153,7 @@
     private static void addSyntheticMethodWithExpression(
             TypeDeclaration<?> jpClass,
             CallableDeclaration<?> jpCallable,
-<<<<<<< HEAD
             List<MethodArgumentTokens> methodArgs,
-=======
-            // NOTE: This is MethodArgumentTokens in the next pull request where records are integrated.
-            List<Triplet<String, String, String>> methodArgs,
->>>>>>> 20a1874e
             String expression
     ) throws ResolvedTypeNotFound {
         // throw error when given a constructor due to JavaParser behavior differences
