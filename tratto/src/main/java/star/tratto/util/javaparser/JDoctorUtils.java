package star.tratto.util.javaparser;

import star.tratto.identifiers.CommonPrimitiveType;

import com.github.javaparser.ast.body.CallableDeclaration;
import com.github.javaparser.ast.body.ClassOrInterfaceDeclaration;
import com.github.javaparser.ast.body.Parameter;
import com.github.javaparser.ast.body.TypeDeclaration;
import com.github.javaparser.ast.type.TypeParameter;

import java.util.Arrays;
import java.util.List;
import java.util.regex.Matcher;
import java.util.regex.Pattern;
import java.util.stream.Collectors;

/**
 * This class manages the differences between JDoctor and JavaParser
 * representations of variables, as well as other utilities for both type
 * representations.
 */
public class JDoctorUtils {
    /**
     * Removes any type arguments from a parameterized type name.
     *
     * @param dirtyTypeName a JDoctor or JavaParser type name
     * @return the same type name without any type arguments
     */
    public static String removeSpuriousCharacters(String dirtyTypeName) {
        String regex = "(\bsuper\b|\\s|\\?|;|<.*?>)";
        return dirtyTypeName.replaceAll(regex, "");
    }

    /**
     * Splits an identifier, which represents a class path or a
     * fully-qualified name (for a class or method), into components.
     *
     * @param identifier a class path or fully-qualified name
     * @return identifier components. Includes: path prefix (if the
     * identifier is a path), all outer classes (separated), the class, and a
     * file extension (if the identifier is a path).
     */
    public static List<String> getIdentifierComponents(
            String identifier
    ) {
        String regex = "[.$]";
        return Arrays.asList(identifier.split(regex));
    }

    /**
     * @param identifierComponents identifier components
     *                             (see {@code identifierComponents})
     * @return identifier components, with the suffix removed
     */
    public static List<String> removeIdentifierSuffix(
            List<String> identifierComponents
    ) {
        return identifierComponents.subList(0, identifierComponents.size() - 1);
    }

    /**
     * @param identifierComponents identifier components without suffix
     * @return identifier components joined by "."
     */
    public static String getPackageNameFromIdentifierComponents(
            List<String> identifierComponents
    ) {
        return String.join(".", identifierComponents);
    }

    /**
     * @param identifierComponents identifier components without suffix
     * @return the innermost class
     */
    public static String getClassNameFromIdentifierComponents(
            List<String> identifierComponents
    ) {
        return identifierComponents.get(identifierComponents.size() - 1);
    }

    /**
     * @param typeName a JDoctor or JavaParser type name
     * @return the array level of the type
     */
    private static int getArrayLevel(String typeName) {
        int arrayLevel = 0;
        for (char c : typeName.toCharArray()) {
            if (c == '[') {
                arrayLevel++;
            }
        }
        return arrayLevel;
    }

    /**
     * Adds brackets to a given type, increasing the array level by a
     * specified amount.
     *
     * @param typeName a component type name
     * @param arrayLevel the number of added array levels
     * @return the new type name with the added number of array levels
     */
    private static String addJPArrayLevel(String typeName, int arrayLevel) {
        return typeName + ("[]").repeat(arrayLevel);
    }

    /**
     * Converts a JDoctor array type name to a JavaParser array type name.
     * JDoctor represents arrays with single square brackets preceding the
     * name, whereas JavaParser uses pairs of square brackets after the name.
     *
     * @param jDoctorTypeName a JDoctor type name
     * @return the corresponding JavaParser type name
     */
    private static String convertJDoctorArrayToJPArray(String jDoctorTypeName) {
        int arrayLevel = getArrayLevel(jDoctorTypeName);
        return addJPArrayLevel(jDoctorTypeName.substring(arrayLevel), arrayLevel);
    }

    /**
     * Converts a JDoctor representation of a primitive type to a JavaParser
     * representation.
     *
     * @param jDoctorPrimitive a JDoctor primitive type name
     * @return the corresponding JavaParser primitive type name
     * @throws IllegalArgumentException if {@code jDoctorPrimitive} does not
     * match a known JDoctor primitive representation
     * @throws IllegalArgumentException if {@code jDoctorPrimitive} does not
     * represent a primitive type
     */
    private static String convertJDoctorPrimitiveToJPPrimitive(String jDoctorPrimitive) {
        List<String> primitiveJDoctorValues = CommonPrimitiveType.getAllJDoctorPrimitiveTypeNames();
        if (primitiveJDoctorValues.contains(jDoctorPrimitive.replaceAll("[^a-zA-z]+", ""))) {
            // match `jDoctorPrimitive` to a known JDoctor primitive representation.
            String jDoctorRegex = CommonPrimitiveType.getJDoctorPrimitivesRegex();
            String regex = String.format(
                    "[^A-Za-z0-9_]*(%s)[^A-Za-z0-9_]*",
                    jDoctorRegex
            );
            Pattern pattern = Pattern.compile(regex);
            Matcher matcher = pattern.matcher(jDoctorPrimitive);
            if (matcher.find()) {
                String foundPrimitiveType = matcher.group(1);
                CommonPrimitiveType jDoctorCommonPrimitiveType = CommonPrimitiveType.convertTypeNameToCommonPrimitiveType(foundPrimitiveType);
                CommonPrimitiveType jpCommonPrimitiveType = CommonPrimitiveType.jDoctorToJP(jDoctorCommonPrimitiveType);
                return jDoctorPrimitive.replaceAll(jDoctorRegex, jpCommonPrimitiveType.getTypeName());
            } else {
                // `jDoctorPrimitive` does not match any known JDoctor representation.
                throw new IllegalArgumentException(String.format(
                        "The condition parameter does not match any primitive type: %s",
                        jDoctorPrimitive
                ));
            }
        }
        throw new IllegalArgumentException(String.format(
                "The string passed to the function (%s) does not represent a primitive type",
                jDoctorPrimitive
        ));
    }

    /**
     * Converts a JDoctor type name to its corresponding JavaParser type name.
     *
     * @param jDoctorTypeName a JDoctor representation of a type
     * @return the corresponding JavaParser representation of a type
     */
    private static String convertJDoctorTypeNameToJPTypeName(String jDoctorTypeName) {
        jDoctorTypeName = removeSpuriousCharacters(jDoctorTypeName);
        // converts primitive type.
        List<String> primitiveJDoctorValues = CommonPrimitiveType.getAllJDoctorPrimitiveTypeNames();
        if (primitiveJDoctorValues.contains(jDoctorTypeName.replaceAll("[^a-zA-z]+", ""))) {
            jDoctorTypeName = convertJDoctorPrimitiveToJPPrimitive(jDoctorTypeName);
        }
        // converts array type.
        if (jDoctorTypeName.startsWith("[")) {
            jDoctorTypeName = convertJDoctorArrayToJPArray(jDoctorTypeName);
        }
        // gets class name.
        List<String> paramPathList = getIdentifierComponents(jDoctorTypeName);
        return getClassNameFromIdentifierComponents(paramPathList);
    }

    /**
     * The method converts a list of JDoctor type names {@code jDoctorTypeNames} into a list of JavaParser type names.
     * For example, the JDoctor type name {@code [D} represents a list of doubles, and the corresponding type name in
     * JavaParser is {@code double[]}. The method apply these conversions from JDoctor type names to JavaParser type
     * names. See CommonPrimitiveType {@link CommonPrimitiveType} for all possible conversions.
     *
     * @param jDoctorTypeNames JDoctor type names to convert
     * @return a list of the corresponding JavaParser type names
     */
    public static List<String> convertJDoctorTypeNamesToJPTypeNames(
            List<String> jDoctorTypeNames
    ) {
        return jDoctorTypeNames
                .stream()
                .map(JDoctorUtils::convertJDoctorTypeNameToJPTypeName)
                .collect(Collectors.toList());
    }

    /**
     * @param jpClass a JavaParser class or interface declaration
     * @return true iff the given class or interface uses generic types
     */
    public static boolean hasGenerics(ClassOrInterfaceDeclaration jpClass) {
        return jpClass.getTypeParameters().size() > 0;
    }

    /**
     * @param jpTypeName name of a JavaParser parameter {@link Parameter}
     * @return true iff the parameter name includes "..."
     */
    public static boolean hasEllipsis(String jpTypeName) {
        return jpTypeName.contains("...");
    }

    /**
     * Checks if a given type extends a supertype in source code.
     * NOTE: We only check "extends" and not "implements" for parameterized
     * types.
     *
     * @param sourceCode the method or class source code in which
     * {@code jpTypeName} is used
     * @param jpTypeName a JavaParser type name
     * @return true iff the type name extends another type
     */
    public static boolean hasSupertype(String sourceCode, String jpTypeName) {
        String regex = String.format("%s\\s+extends\\s+([A-Za-z0-9_]+)[<[A-Za-z0-9_,]+]*", jpTypeName.replaceAll("\\[]",""));
        // Using the Pattern and Matcher classes
        Pattern pattern = Pattern.compile(regex);
        Matcher matcher = pattern.matcher(sourceCode);
        return matcher.find();
    }

    /**
     * Finds the supertype of a given type name in source code. We analyze
     * source code using JavaParser, such that the given type name must use
     * the JavaParser representation.
     *
     * @param sourceCode the method or class source code in which
     * {@code jpTypeName} is used
     * @param jpTypeName a JavaParser type name
     * @return the name of the supertype of {@code jpTypeName}
     * @throws IllegalArgumentException if {@code jpTypeName} does not extend
     * a type
     */
    private static String getSupertype(String sourceCode, String jpTypeName) {
        int arrayLevel = getArrayLevel(jpTypeName);
        // finds the supertype.
        String regex = String.format("%s\\s+extends\\s+([A-za-z0-9_]+)[<[A-Za-z0-9_,]+]*", jpTypeName.replaceAll("\\[]", ""));
        Pattern pattern = Pattern.compile(regex);
        Matcher matcher = pattern.matcher(sourceCode);
        if (matcher.find()) {
            return removeSpuriousCharacters(matcher.group(1)) + ("[]").repeat(arrayLevel);
        } else {
            throw new IllegalArgumentException(String.format(
                    "The JavaParser source code %s does not match the regex built with the JavaParser type name %s.",
                    sourceCode,
                    jpTypeName
            ));
        }
    }

    /**
     * Gets the raw name of the type in source code. Used to manage edge cases
     * with generic types in source code. Also ensures name is consistent with
     * JDoctor format for direct comparison.
     *
     * @param jpClass the declaring class.
     * @param jpCallable the method using {@code jpParam}.
     * @param jpParam a parameter
     * @return
     */
    public static String getRawTypeName(
            TypeDeclaration<?> jpClass,
            CallableDeclaration<?> jpCallable,
            Parameter jpParam
    ) {
<<<<<<< HEAD
        String jpTypeName = removeSpuriousCharacters(jpTypeParam.getType().asString());
        if (jpTypeParam.getType().isClassOrInterfaceType()) {
            jpTypeName = removeSpuriousCharacters(jpTypeParam.getType().asClassOrInterfaceType().getName().asString());
=======
        String jpTypeName = removeSpuriousCharacters(jpParam.getType().asString());
        // get class name.
        if (jpParam.getType().isClassOrInterfaceType()) {
            jpTypeName = removeSpuriousCharacters(jpParam.getType().asClassOrInterfaceType().getNameAsString());
>>>>>>> 99f2c1fa
        }
        // handle ellipsis.
        if (hasEllipsis(jpParam.toString())) {
            jpTypeName = addJPArrayLevel(jpTypeName, 1);
        }
        // use upper bound if possible.
        if (hasSupertype(jpCallable.getTokenRange().get().toString(), jpTypeName)) {
            jpTypeName = getSupertype(jpCallable.getTokenRange().get().toString(), jpTypeName);
        }
        // handle generic upper bound separately due to naming.
        if (jpClass.isClassOrInterfaceDeclaration()) {
            ClassOrInterfaceDeclaration jpClassDeclaration =  jpClass.asClassOrInterfaceDeclaration();
            if (hasGenerics(jpClassDeclaration)) {
                for (TypeParameter jpGeneric : jpClassDeclaration.getTypeParameters()) {
                    if (jpGeneric.getNameAsString().equals(jpTypeName.replaceAll("\\[]", ""))) {
                        if (hasSupertype(jpGeneric.toString(), jpTypeName)) {
                            jpTypeName = getSupertype(jpGeneric.toString(), jpTypeName);
                        }
                    }
                }
            }
        }
        return jpTypeName;
    }

    /**
     * We define a "standard" type as a type which implements either the
     * "Object" or "Comparable" interfaces, which require extra consideration
     * when comparing arguments to check equality.
     * See `jpParamEqualsJDoctorParam` in DatasetUtils for elaboration.
     *
     * @param conditionType name of the JDoctor or JavaParser type
     * @return true iff the given type name is "Object" or "Comparable"
     */
    public static boolean isStandardType(String conditionType) {
        return conditionType.equals("Object") || conditionType.equals("Comparable");
    }

    /**
     * Checks if a given type name is a "standard" array. By definition, this
     * includes the "Object[]" and "Comparable[]" types.
     * See above method {@code isStandardType} for further elaboration.
     *
     * @param conditionType name of the JDoctor or JavaParser type
     * @return true iff the given type name is "Object[]" or "Comparable[]"
     */
    public static boolean isStandardTypeArray(String conditionType) {
        return conditionType.equals("Object[]") || conditionType.equals("Comparable[]");
    }
}<|MERGE_RESOLUTION|>--- conflicted
+++ resolved
@@ -276,16 +276,10 @@
             CallableDeclaration<?> jpCallable,
             Parameter jpParam
     ) {
-<<<<<<< HEAD
-        String jpTypeName = removeSpuriousCharacters(jpTypeParam.getType().asString());
-        if (jpTypeParam.getType().isClassOrInterfaceType()) {
-            jpTypeName = removeSpuriousCharacters(jpTypeParam.getType().asClassOrInterfaceType().getName().asString());
-=======
         String jpTypeName = removeSpuriousCharacters(jpParam.getType().asString());
         // get class name.
         if (jpParam.getType().isClassOrInterfaceType()) {
             jpTypeName = removeSpuriousCharacters(jpParam.getType().asClassOrInterfaceType().getNameAsString());
->>>>>>> 99f2c1fa
         }
         // handle ellipsis.
         if (hasEllipsis(jpParam.toString())) {
