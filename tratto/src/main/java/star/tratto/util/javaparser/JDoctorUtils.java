--- conflicted
+++ resolved
@@ -55,11 +55,7 @@
     }
 
     public static String convertConditionParameterType(String conditionParameterType) {
-<<<<<<< HEAD
-        List<String> primitiveConditionsValues = CommonPrimitiveType.getConditionValues();
-=======
         List<String> primitiveConditionsValues = CommonPrimitiveType.getAllJDoctorPrimitiveTypeNames();
->>>>>>> cf86c269
         conditionParameterType = removeSpuriousCharacters(conditionParameterType);
         if (primitiveConditionsValues.contains(conditionParameterType.replaceAll("[^a-zA-Z]+", ""))) {
             conditionParameterType = convertToPrimitiveType(conditionParameterType);
@@ -72,15 +68,9 @@
     }
 
     public static String convertToPrimitiveType(String primitiveType) {
-<<<<<<< HEAD
-        List<String> primitiveConditionsValues = CommonPrimitiveType.getConditionValues();
-        if (primitiveConditionsValues.contains(primitiveType.replaceAll("[^a-zA-Z]+", ""))) {
-            String conditionPrimitiveRegex = CommonPrimitiveType.getConditionRegexValues();
-=======
         List<String> primitiveConditionsValues = CommonPrimitiveType.getAllJDoctorPrimitiveTypeNames();
         if (primitiveConditionsValues.contains(primitiveType.replaceAll("[^a-zA-Z]+", ""))) {
             String conditionPrimitiveRegex = CommonPrimitiveType.getJDoctorValuesRegex();
->>>>>>> cf86c269
             String regex = String.format(
                     "[^A-Za-z0-9_]*(%s)[^A-Za-z0-9_]*",
                     conditionPrimitiveRegex
@@ -91,15 +81,9 @@
 
             if (matcher.find()) {
                 String extractedPrimitiveType = matcher.group(1);
-<<<<<<< HEAD
-                CommonPrimitiveType conditionParamEnum = CommonPrimitiveType.convertValue(extractedPrimitiveType);
-                CommonPrimitiveType conditionParamConverted = CommonPrimitiveType.condition2jp(conditionParamEnum);
-                return primitiveType.replaceAll(conditionPrimitiveRegex, conditionParamConverted.getValue());
-=======
                 CommonPrimitiveType conditionParamEnum = CommonPrimitiveType.convertTypeNameToConditionPrimitiveType(extractedPrimitiveType);
                 CommonPrimitiveType conditionParamConverted = CommonPrimitiveType.jDoctorToJP(conditionParamEnum);
                 return primitiveType.replaceAll(conditionPrimitiveRegex, conditionParamConverted.getTypeName());
->>>>>>> cf86c269
             } else {
                 String errMsg = String.format(
                         "The condition parameter does not match any primitive type: %s",
@@ -168,7 +152,6 @@
             Parameter jpTypeParam
     ) {
         String jpTypeName = removeSpuriousCharacters(jpTypeParam.getType().asString());
-
         if (jpTypeParam.getType().isClassOrInterfaceType()) {
             jpTypeName = removeSpuriousCharacters(jpTypeParam.getType().asClassOrInterfaceType().getName().asString());
         }
