--- conflicted
+++ resolved
@@ -3,18 +3,13 @@
 import com.fasterxml.jackson.core.type.TypeReference;
 import com.fasterxml.jackson.databind.ObjectMapper;
 
-import org.slf4j.Logger;
-import org.slf4j.LoggerFactory;
-
 import java.io.IOException;
-import java.io.File;
 import java.nio.file.Files;
 import java.nio.file.Path;
 import java.nio.file.StandardCopyOption;
 import java.util.List;
 import java.util.stream.Collectors;
 import java.util.stream.Stream;
-import java.util.Objects;
 
 
 /**
@@ -23,14 +18,10 @@
  * reading, etc.
  */
 public class FileUtils {
-<<<<<<< HEAD
-    private static final Logger logger = LoggerFactory.getLogger(FileUtils.class);
-=======
     // private constructor to avoid creating an instance of this class.
     private FileUtils() {
         throw new UnsupportedOperationException("This class cannot be instantiated.");
     }
->>>>>>> 7eb786a9
 
     /**
      * Creates an empty directory at a given path. Creates parent directories
@@ -252,54 +243,4 @@
             throw new Error("Error in collecting all files from " + dir, e);
         }
     }
-
-    public static void deleteDirectory(String dirPath) {
-        try {
-            org.apache.commons.io.FileUtils.deleteDirectory(new File(dirPath));
-        } catch (IOException e) {
-            logger.warn("There was an error when trying to delete the directory {} ", dirPath);
-        }
-    }
-
-    /**
-     * The method moves all the files contained in a given directory to another directory.
-     * If files are contained in subdirectories, these are not copied, i.e., only the files
-     * are moved to the destination directory, at the first level.
-     *
-     * @param orig the path to the directory where the files are located
-     * @param dest the path to the directory where the files must be moved
-     */
-    public static void moveFilesRecursively(String orig, String dest) {
-        File origDir = new File(orig);
-        File destDir = new File(dest);
-        if (!origDir.exists()) {
-            String errMsg = String.format("Directory %s not found.", orig);
-            logger.error(errMsg);
-            return;
-        }
-        if (!destDir.exists()) {
-            boolean success = destDir.mkdirs();
-            if (!success) {
-                String errMsg = String.format("Unable to create folder %s", dest);
-                logger.error(errMsg);
-                return;
-            }
-        }
-        for (File file: Objects.requireNonNull(origDir.listFiles())) {
-            if (file.isDirectory()) {
-                moveFilesRecursively(file.getAbsolutePath(), dest);
-            } else {
-                file.renameTo(new File(dest + "/" + file.getName()));
-            }
-        }
-    }
-
-    public static String readFile(String filePath) {
-        try {
-            return Files.readString(Paths.get(filePath));
-        } catch (IOException e) {
-            logger.error("Error reading file: " + e.getMessage());
-            return null;
-        }
-    }
 }