package star.tratto.util;

import com.fasterxml.jackson.core.type.TypeReference;
import com.fasterxml.jackson.databind.ObjectMapper;

import java.io.IOException;
import java.nio.file.Files;
import java.nio.file.Path;
import java.nio.file.StandardCopyOption;
import java.nio.file.attribute.FileAttribute;
import java.util.List;
import java.util.stream.Collectors;
import java.util.stream.Stream;


/**
 * This class provides static methods for a variety of file input and output
 * utilities, such as: creating, copying, moving, writing, reading, etc.
 */
public class FileUtils {
    /** Private constructor to avoid creating an instance of this class. */
    private FileUtils() {
        throw new UnsupportedOperationException("This class cannot be instantiated.");
    }

    /**
     * This method is a wrapper method of {@link Files#createDirectories(Path, FileAttribute[])}
     * to substitute {@link IOException} with {@link Error} and avoid
     * superfluous try/catch blocks. Creates an empty directory. Creates
     * parent directories if necessary. If the directory already exists, then
     * this method does nothing.
     *
     * @param path a path
     * @throws Error if an error occurs while creating the directory
     */
    public static void createDirectories(Path path) {
        try {
            Files.createDirectories(path);
        } catch (IOException e) {
            throw new Error("Error when creating directory " + path, e);
        }
    }

    /**
     * Creates an empty file. Creates parent directories if necessary. If the
     * file already exists, then this method does nothing.
     *
     * @param path a file
     * @throws Error if an error occurs while creating the parent directories
     * or new file
     */
    public static void createFile(Path path) {
        try {
            createDirectories(path.getParent());
            if (!Files.exists(path)) {
                Files.createFile(path);
            }
        } catch (IOException e) {
            throw new Error("Error when creating file " + path, e);
        }
    }

    /**
     * Recursively deletes a directory and its contents. If the file does not
     * exist, then this method does nothing.
     *
     * @param dirPath a directory
     * @throws Error if an error occurs while traversing or deleting files
     */
    public static void deleteDirectory(Path dirPath) {
        if (!Files.exists(dirPath)) {
            return;
        }
        try (Stream<Path> walk = Files.walk(dirPath)) {
            walk
                    .filter(p -> !p.equals(dirPath))
                    .forEach(p -> {
                        if (Files.isDirectory(p)) {
                            deleteDirectory(p);
                        } else {
                            try {
                                Files.delete(p);
                            } catch (IOException e) {
                                throw new Error("Error when trying to delete the file " + p, e);
                            }
                        }
                    });
            // delete root directory last
            Files.delete(dirPath);
        } catch (IOException e) {
            throw new Error("Error when trying to delete the directory " + dirPath, e);
        }
    }

    /**
     * Returns the path of the target file when (hypothetically) moved from
     * the source directory to the destination directory.
     * NOTE: This method does NOT perform the move.
     *
     * @param source the source directory
     * @param destination the destination directory
     * @param target the target file in the source directory
     * @return the relative path of target in the destination directory. For
     * example, let
     * <pre>
     *      source = [sourcePrefix]/[source]
     *      destination = [destinationPrefix]/[destination]
     *      target = [sourcePrefix]/[source]/[suffix]/[fileName]
     * </pre>
     * then the method outputs,
     * <pre>
     *      relativePath = [destinationPrefix]/[destination]/[suffix]/[fileName]
     * </pre>
     */
    private static Path getRelativePath(Path source, Path destination, Path target) {
        if (source.equals(target)) {
            return destination;
        }
        // remove source prefix
        if (!target.startsWith(source)) {
            throw new IllegalArgumentException(target + " must exist under " + source);
        }
        Path suffix = target.subpath(source.getNameCount(), target.getNameCount());
        // add remaining suffix to destination
        return destination.resolve(suffix);
    }

    /**
     * Recursively copies all files from the source directory to the
     * destination directory. If a file in the source directory already exists
     * in the destination directory, then the original file will be overridden.
     *
     * @param source the directory where the files are located
     * @param destination the directory where the files will be copied to
     * @throws Error if the source directory does not exist or an error occurs
     * while copying a file
     * @see FileUtils#move(Path, Path)
     */
    public static void copy(Path source, Path destination) {
        if (!Files.exists(source)) {
            throw new Error("Directory " + source + " is not found");
        }
        if (!Files.exists(destination)) {
            createDirectories(destination);
        }
        try (Stream<Path> walk = Files.walk(source)) {
            walk
                    .forEach(p -> {
                        Path relativePath = getRelativePath(source, destination, p);
                        if (Files.isDirectory(p)) {
                            createDirectories(relativePath);
                        } else {
                            try {
                                Files.copy(p, relativePath, StandardCopyOption.REPLACE_EXISTING);
                            } catch (IOException e) {
                                throw new Error("Error when trying to copy the file " + p + " to " + relativePath, e);
                            }
                        }
                    });
        } catch (IOException e) {
            throw new Error("Error when trying to copy " + source + " to " + destination, e);
        }
    }

    /**
     * Recursively moves all files from the source directory to the
     * destination directory. If a file in the source directory already exists
     * in the destination directory, then the original file will be overridden.
     *
     * @param source the directory where the files are located
     * @param destination the directory where the files will be moved to
     * @throws Error if the source directory does not exist or an error occurs
     * while moving a file
     * @see FileUtils#copy(Path, Path)
     */
    public static void move(Path source, Path destination) {
        if (!Files.exists(source)) {
            throw new Error("Directory " + source + " is not found");
        }
        if (!Files.exists(destination)) {
            createDirectories(destination);
        }
        copy(source, destination);
        deleteDirectory(source);
    }

    /**
     * Writes {@code content} to {@code path} in JSON format. Creates a new
     * file and parent directories if necessary. If file already exists,
     * then this method overrides any previous content.
     *
     * @param path a file
     * @param content an object to be written in JSON content
     * @throws Error if unable to create files/directories or unable to write
     * content to file
     */
    public static void write(Path path, Object content) {
        try {
            createFile(path);
            ObjectMapper objectMapper = new ObjectMapper();
            objectMapper.writerWithDefaultPrettyPrinter().writeValue(path.toFile(), content);
        } catch (IOException e) {
            throw new Error("Error when writing " + content + " to file " + path, e);
        }
    }

    /**
     * Returns the file contents as a String.
     *
     * @param path a file
     * @return the file contents as a String
     * @throws Error if unable to process the file
     */
    public static String readString(Path path) {
        try {
            return Files.readString(path);
        } catch (IOException e) {
            throw new Error("Error in processing file " + path, e);
        }
    }

    /**
     * Reads a list of objects from a JSON file. If the given type is null,
     * then returns a list of unknown type (wildcard).
     *
     * @param jsonPath a JSON file
     * @param type the class type of the elements to which the JSON data will
     *             be deserialized
     * @return a list of objects of the specified class type. If type is null,
     * then returns a list of a wildcard type.
     * @param <T> the generic type parameter representing the class of the
     *            elements in the list
     */
    public static <T> List<T> readJSONList(Path jsonPath, Class<T> type) {
        if (!Files.exists(jsonPath)) {
          throw new Error("JSON file " + jsonPath + " not found");
        }
        ObjectMapper objectMapper = new ObjectMapper();
        try {
<<<<<<< HEAD
            return (type == null)
                    // if type is null, return List<?>
                    ? objectMapper.readValue(jsonPath.toFile(), new TypeReference<>() {})
                    // otherwise, return List<T> of the given type
                    : objectMapper.readValue(
                            jsonPath.toFile(),
                            objectMapper.getTypeFactory().constructCollectionType(List.class, type)
                    );
=======
            if (type == null) {
                return objectMapper.readValue(jsonPath.toFile(), new TypeReference<>() {});
            } else {
                return objectMapper.readValue(
                        jsonPath.toFile(),
                        objectMapper.getTypeFactory().constructCollectionType(List.class, type)
                );
            }
>>>>>>> 1b4c95f8
        } catch (IOException e) {
            throw new Error("Error in processing the JSON file " + jsonPath, e);
        }
    }

    /**
     * Reads a list of objects from a JSON file. This method is used instead
     * of {@link FileUtils#readJSONList(Path, Class)} for parameterized types,
     * where it is not possible to retrieve the corresponding class.
     *
     * @param jsonPath a JSON file
     * @return a list of objects without a specified type
     */
    public static List<?> readJSONList(Path jsonPath) {
        return readJSONList(jsonPath, null);
    }

    /**
     * Gets all Java files under a given directory (including in
     * subdirectories).
     *
     * @param dir a directory
     * @return all Java files (as Path objects) in {@code dir}
     * @throws Error if unable to collect files from {@code dir}
     */
    public static List<Path> getAllJavaFilesUnderDirectory(Path dir) {
        try (Stream<Path> walk = Files.walk(dir)) {
            return walk
                    .filter(p -> p.getFileName().toString().endsWith(".java"))
                    .collect(Collectors.toList());
        } catch (IOException e) {
            throw new Error("Error when collecting all files from " + dir, e);
        }
    }
}<|MERGE_RESOLUTION|>--- conflicted
+++ resolved
@@ -237,16 +237,6 @@
         }
         ObjectMapper objectMapper = new ObjectMapper();
         try {
-<<<<<<< HEAD
-            return (type == null)
-                    // if type is null, return List<?>
-                    ? objectMapper.readValue(jsonPath.toFile(), new TypeReference<>() {})
-                    // otherwise, return List<T> of the given type
-                    : objectMapper.readValue(
-                            jsonPath.toFile(),
-                            objectMapper.getTypeFactory().constructCollectionType(List.class, type)
-                    );
-=======
             if (type == null) {
                 return objectMapper.readValue(jsonPath.toFile(), new TypeReference<>() {});
             } else {
@@ -255,7 +245,6 @@
                         objectMapper.getTypeFactory().constructCollectionType(List.class, type)
                 );
             }
->>>>>>> 1b4c95f8
         } catch (IOException e) {
             throw new Error("Error in processing the JSON file " + jsonPath, e);
         }
