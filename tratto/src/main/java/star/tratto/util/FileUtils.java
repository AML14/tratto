package star.tratto.util;

import com.fasterxml.jackson.core.type.TypeReference;
import com.fasterxml.jackson.databind.ObjectMapper;
import org.slf4j.Logger;
import org.slf4j.LoggerFactory;
import star.tratto.exceptions.FileNotCreatedException;
import star.tratto.exceptions.FolderCreationFailedException;
import star.tratto.identifiers.FileFormat;
import star.tratto.identifiers.FileName;

import java.io.File;
import java.io.FileWriter;
import java.io.IOException;
import java.nio.file.Files;
import java.nio.file.Paths;
import java.util.ArrayList;
import java.util.List;
import java.util.Objects;


/**
 * This class manages file I/O utilities.
 */
public class FileUtils {
    private static final Logger logger = LoggerFactory.getLogger(FileUtils.class);

    public static void appendToFile(
            String dirPath,
            String fileName,
            FileFormat fileFormat,
            String projectName,
            Object content
    ) {
        try {
            // create a new file
            File file = createFile(Paths.get(dirPath, projectName).toString(), fileName, fileFormat);
            // depending on the file format, save the content, accordingly
            switch (fileFormat) {
                case TXT, CSV -> {
                    // Convert content to string
                    String fileContent = (String) content;
                    // Create a FileWriter object with append flag set to true
                    FileWriter writer = new FileWriter(file, true);
                    // Write content to the file
                    writer.write(fileContent + "\n");
                    // Close the FileWriter object
                    writer.close();
                }
                case JSON -> {
                    ObjectMapper objectMapper = new ObjectMapper();
                    objectMapper.writerWithDefaultPrettyPrinter().writeValue(file, content);
                }
                default -> {
                    String errMsg = String.format("File format %s not yet supported to save the content of a file.", fileFormat.getExtension());
                    logger.error(errMsg);
                }
            }
        } catch (IOException | FolderCreationFailedException e) {
            e.printStackTrace();
        }
    }

<<<<<<< HEAD
    public static void appendToFileExclusive(
            String dirPath,
            String fileName,
            FileFormat fileFormat,
            String projectName,
            String content
    ) {
        String filePath = Paths.get(dirPath, projectName, fileName + fileFormat.getExtension()).toString();
        File file = new File(filePath);
        boolean found = false;
        if (file.exists()) {
            try (BufferedReader br = new BufferedReader(new FileReader(filePath))) {
                String line;
                while ((line = br.readLine()) != null) {
                    if (line.contains(content)) {
                        found = true;
                        break;
                    }
                }
            } catch (IOException e) {
                logger.error("Error reading file: " + e.getMessage());
            }
        }
        if (!found) {
            appendToFile(
                    dirPath,
                    fileName,
                    fileFormat,
                    projectName,
                    content
            );
        }
    }

=======
>>>>>>> bb64dcb9
    /**
     * The method creates a file within a given directory. If the file already
     * exists, then this method does nothing. Returns the File {@link File}
     * representation of the new file at the specified path.
     *
     * @param dirPath the path to the directory where the file must be saved
     * @param fileName the name of the file where to write the content
     * @param fileFormat the format of the file
     * @return the file created
     * @throws IOException if the file cannot be created
     */
    public static File createFile(String dirPath, String fileName, FileFormat fileFormat) throws FolderCreationFailedException, IOException, FileNotCreatedException {
        String filePath = Paths.get(dirPath, fileName + fileFormat.getExtension()).toString();
        File dir = new File(dirPath);
        File file = new File(filePath);
        // create directory.
        if (!dir.exists()) {
            boolean success = dir.mkdirs();
            if (!success) {
                String errMsg = String.format("Unable to create folder %s", dirPath);
                logger.error(errMsg);
                throw new FolderCreationFailedException();
            }
        }
        // create file.
        if (!file.exists()) {
            boolean fileCreated = file.createNewFile();
            if (!fileCreated) {
                String errMsg = String.format("Unable to create file %s to path %s.", fileName, dirPath);
                logger.error(errMsg);
                throw new FileNotCreatedException();
            }
        }
        return file;
    }

    /**
     * Recursively gets a list of all java files in a given directory.
     *
     * @param dir the directory from which to extract all the files contained
     * @return the list of all the files existing within the given directory
     */
    public static List<File> getAllJavaFilesFromDirectory(File dir) {
        List<File> javaFileList = new ArrayList<>();
        for (File file: Objects.requireNonNull(dir.listFiles())) {
            if (file.isDirectory()) {
                javaFileList.addAll(getAllJavaFilesFromDirectory(file));
            }
            if (isJavaFile(file)) {
                javaFileList.add(file);
            }
        }
        return javaFileList;
    }

    /**
     * The method builds a complete path to a file.
     *
     * @param dirPath the path to the directory where the file must be saved
     * @param fileName the name of the file where to write the content
     * @param fileFormat the format of the file
     * @return the complete path to a file
     */
    public static String getAbsolutePathToFile(String dirPath, FileName fileName, FileFormat fileFormat) {
        return Paths.get(dirPath, fileName.getValue()) + fileFormat.getExtension();
    }

    /**
     * The method checks if a file is a Java file.
     * @param file the file to inspect
     * @return a boolean value: {@code true} if the file is a Java file, {@code false} otherwise
     */
    public static boolean isJavaFile(File file) {
        String fileName = file.getName();
        // The file doesn't have an extension
        return fileName.endsWith(".java");
    }

    /**
     * The method reads a list from a JSON file.
     * @param filePath the path to the JSON file
     * @return the list of values read from the JSON file
     */
    public static List<?> readJSONList(String filePath) {
        File jsonFile = new File(filePath);
        if (!jsonFile.exists()) {
            String errMsg = String.format("JSON file %s not found.", filePath);
            logger.error(errMsg);
            return new ArrayList<>();
        }
        ObjectMapper objectMapper = new ObjectMapper();
        try {
            return objectMapper.readValue(
                    jsonFile,
                    new TypeReference<>() {
                    }
            );
        } catch (IOException e) {
            String errMsg = String.format("Error in processing the JSON file %s.", filePath);
            logger.error(errMsg);
            e.printStackTrace();
        }
        return new ArrayList<>();
    }

    public static void deleteDirectory(String dirPath) {
        try {
            org.apache.commons.io.FileUtils.deleteDirectory(new File(dirPath));
        } catch (IOException e) {
            logger.warn("There was an error when trying to delete the directory {} ", dirPath);
        }
    }

    /**
     * The method moves all the files contained in a given directory to another directory.
     * If files are contained in subdirectories, these are not copied, i.e., only the files
     * are moved to the destination directory, at the first level.
     *
     * @param orig the path to the directory where the files are located
     * @param dest the path to the directory where the files must be moved
     */
    public static void moveFilesRecursively(String orig, String dest) {
        File origDir = new File(orig);
        File destDir = new File(dest);
        if (!origDir.exists()) {
            String errMsg = String.format("Directory %s not found.", orig);
            logger.error(errMsg);
            return;
        }
        if (!destDir.exists()) {
            boolean success = destDir.mkdirs();
            if (!success) {
                String errMsg = String.format("Unable to create folder %s", dest);
                logger.error(errMsg);
                return;
            }
        }
        for (File file: Objects.requireNonNull(origDir.listFiles())) {
            if (file.isDirectory()) {
                moveFilesRecursively(file.getAbsolutePath(), dest);
            } else {
                file.renameTo(new File(dest + "/" + file.getName()));
            }
        }
    }

    public static String readFile(String filePath) {
        try {
            return Files.readString(Paths.get(filePath));
        } catch (IOException e) {
            logger.error("Error reading file: " + e.getMessage());
            return null;
        }
    }
}<|MERGE_RESOLUTION|>--- conflicted
+++ resolved
@@ -61,43 +61,6 @@
         }
     }
 
-<<<<<<< HEAD
-    public static void appendToFileExclusive(
-            String dirPath,
-            String fileName,
-            FileFormat fileFormat,
-            String projectName,
-            String content
-    ) {
-        String filePath = Paths.get(dirPath, projectName, fileName + fileFormat.getExtension()).toString();
-        File file = new File(filePath);
-        boolean found = false;
-        if (file.exists()) {
-            try (BufferedReader br = new BufferedReader(new FileReader(filePath))) {
-                String line;
-                while ((line = br.readLine()) != null) {
-                    if (line.contains(content)) {
-                        found = true;
-                        break;
-                    }
-                }
-            } catch (IOException e) {
-                logger.error("Error reading file: " + e.getMessage());
-            }
-        }
-        if (!found) {
-            appendToFile(
-                    dirPath,
-                    fileName,
-                    fileFormat,
-                    projectName,
-                    content
-            );
-        }
-    }
-
-=======
->>>>>>> bb64dcb9
     /**
      * The method creates a file within a given directory. If the file already
      * exists, then this method does nothing. Returns the File {@link File}
