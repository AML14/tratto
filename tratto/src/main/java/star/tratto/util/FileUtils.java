--- conflicted
+++ resolved
@@ -66,11 +66,7 @@
      */
     public static void deleteDirectory(Path dirPath) {
         if (!Files.exists(dirPath)) {
-<<<<<<< HEAD
             return;
-=======
-          return;
->>>>>>> 3a99836d
         }
         try (Stream<Path> walk = Files.walk(dirPath)) {
             walk
@@ -96,7 +92,7 @@
     /** Returns the path of {@code extension}, with {@code root} removed.
 @param root a root directory
      * @param extension a file/subdirectory in the given root directory
-     * @return the path of {@code extension}, with {@code root} removed 
+     * @return the path of {@code extension}, with {@code root} removed
      * @throws IllegalArgumentException if {@code extension} is equal to
      * {@code root} or if {@code extension} is not a child of {@code root}
      */
@@ -209,7 +205,7 @@
 
     /** Returns the file contents as a String.
 @param path a file
-     * @return the file contents as a String 
+     * @return the file contents as a String
      * @throws Error if unable to process the file
      */
     public static String readString(Path path) {
