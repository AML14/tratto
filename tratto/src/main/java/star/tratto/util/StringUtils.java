package star.tratto.util;

import edu.stanford.nlp.ling.CoreAnnotations.LemmaAnnotation;
import edu.stanford.nlp.ling.CoreAnnotations.TokensAnnotation;
import edu.stanford.nlp.ling.CoreLabel;
import edu.stanford.nlp.pipeline.Annotation;
import edu.stanford.nlp.pipeline.StanfordCoreNLP;
import org.apache.commons.math3.linear.ArrayRealVector;
import org.apache.commons.math3.linear.RealVector;
import org.javatuples.Pair;

import java.util.ArrayList;
import java.util.HashMap;
<<<<<<< HEAD
import java.util.LinkedHashSet;
import java.util.List;
import java.util.Map;
import java.util.Properties;
=======
import java.util.List;
import java.util.Map;
import java.util.Properties;
import java.util.Set;
import java.util.TreeSet;
>>>>>>> e4e4fa27
import java.util.stream.Collectors;
import java.util.stream.IntStream;

/**
 * This class provides static methods for manipulating and evaluating strings,
 * such as removing unnecessary spaces or computing the semantic similarity
 * of two inputs.
 */
public class StringUtils {
<<<<<<< HEAD
    private static StanfordCoreNLP stanfordCoreNLP = getStanfordCoreNLP();

    public static StanfordCoreNLP getStanfordCoreNLP() {
        if (stanfordCoreNLP == null) {
            // Initialize the CoreNLP pipeline for lemmatization
            Properties props = new Properties();
            props.setProperty("annotators", "tokenize, pos, lemma");
            stanfordCoreNLP = new StanfordCoreNLP(props);
        }
        return stanfordCoreNLP;
=======
    /** A suite of NLP tools for pre-processing text inputs */
    private static final StanfordCoreNLP stanfordCoreNLP = getStanfordCoreNLP();

    /** Private constructor to avoid creating an instance of this class */
    private StringUtils() {
        throw new UnsupportedOperationException("This class cannot be instantiated.");
    }

    /**
     * @return a new StanfordCoreNLP object with the necessary properties for
     * preprocessing two strings for semantic comparison. We use the following
     * modifiers:
     * <ul>
     *     <li>tokenize: splits input into tokens (e.g. words, punctuation)</li>
     *     <li>pos: assigns a part-of-speech to each token</li>
     *     <li>lemma: converts each word to its base root (e.g. "running" -> "run")</li>
     * </ul>
     */
    private static StanfordCoreNLP getStanfordCoreNLP() {
        Properties properties = new Properties();
        properties.setProperty("annotators", "tokenize, pos, lemma");
        return new StanfordCoreNLP(properties);
>>>>>>> e4e4fa27
    }

    /**
     * Remove spaces and add spaces around "instanceof".
     */
    public static String compactExpression(String expression) {
        return expression.replace(" ", "").replace("instanceof", " instanceof ");
    }

    public static String compactExpression(List<String> expressionTokens) {
        return compactExpression(String.join(" ", expressionTokens));
    }

    /**
     * @throws IllegalArgumentException if openingParenthesisIndex is greater than or equal to the size of oracleTokens,
     *                                  or if oracleTokens does not contain the "(" token at the openingParenthesisIndex
     *                                  position
     * @return null if no corresponding closing parenthesis is found, otherwise returns the index (in {@code oracleTokens}) of the corresponding closing parenthesis
     */
    public static Integer getCorrespondingClosingParenthesisIndex(List<String> oracleTokens, int openingParenthesisIndex) {
        if (openingParenthesisIndex >= oracleTokens.size()) {
            throw new IndexOutOfBoundsException("openingParenthesisIndex=" + openingParenthesisIndex + ", oracle tokens list size=" + oracleTokens.size());
        } else if (!oracleTokens.get(openingParenthesisIndex).equals("(")) {
            throw new IllegalArgumentException("The token at the openingParenthesisIndex (" + openingParenthesisIndex + ") is not an opening parenthesis. " +
                    "Token: " + oracleTokens.get(openingParenthesisIndex));
        }

        Integer closingParenthesisIndex = null;
        int openingParenthesisCounter = 1;
        for (int i = openingParenthesisIndex + 1; i < oracleTokens.size(); i++) {
            String token = oracleTokens.get(i);
            if (token.equals("(")) {
                openingParenthesisCounter++;
            } else if (token.equals(")")) {
                openingParenthesisCounter--;
            }
            if (openingParenthesisCounter == 0) {
                closingParenthesisIndex = i;
                break;
            }
        }

        return closingParenthesisIndex;
    }

    /** Returns the indexes of the oracleTokens list where then tokens are found. Empty if tokens is null.
     * All indexes if tokens is empty.
     * @param oracleTokens list of tokens in the (partial) oracle
     * @param tokens list of tokens to find in the oracle
     * @return the indexes of the oracleTokens list where then tokens are found. Empty if tokens is null.
     * All indexes if tokens is empty 
     */
    public static List<Integer> getIndexesOfTokensInOracleTokens(List<String> oracleTokens, List<String> tokens) {
        List<Integer> indexesOfTokensInOracle = new ArrayList<>();

        if (tokens == null) {
            return indexesOfTokensInOracle;
        } else if (tokens.isEmpty()) {
            return IntStream.rangeClosed(0, oracleTokens.size() - 1).boxed().collect(Collectors.toList());
        }

        for (int i = 0; i < oracleTokens.size(); i++) {
            if (tokens.contains(oracleTokens.get(i))) {
                indexesOfTokensInOracle.add(i);
            }
        }

        return indexesOfTokensInOracle;
    }

    public static String fullyQualifiedClassName(String packageName, String className) {
        if (packageName.isEmpty()) {
            return className;
        }
        return packageName + "." + className;
    }

    public static String fullyQualifiedClassName(Pair<String, String> packageClassPair) {
        return fullyQualifiedClassName(packageClassPair.getValue0(), packageClassPair.getValue1());
    }

    public static String getClassNameFromPath(String path) {
        assert path.endsWith(".java");
        String[] pathTokens = path.split("/");
        String className = pathTokens[pathTokens.length - 1];
        return className.substring(0, className.length() - 5);
    }

    /**
<<<<<<< HEAD
     * Computes the semantic similarity of two strings by the cosine
     * similarity of word frequencies in the input.
     * NOTE: During semantic comparison, a word such as "text2int"
     * will be considered as a single world "textint" rather than two words,
     * "text" and "int". This avoids potential oversimplification.
     *
     * @param s1 a string of one or more words separated by a space
     * @param s2 a string of one or more words separated by a space
     * @return the cosine similarity of the two strings represented by a
     * double between 0.0 and 1.0
     */
    public static double semanticSimilarity(String s1, String s2) {
        s1 = s1.replaceAll("[^a-zA-Z ]", "").toLowerCase();
        s2 = s2.replaceAll("[^a-zA-Z ]", "").toLowerCase();
        // Convert the words into lemmas.
        List<String> tokens1 = lemmatize(stanfordCoreNLP, s1);
        List<String> tokens2 = lemmatize(stanfordCoreNLP, s2);
        // Compute the cosine similarity of the two vectors of word frequencies.
        return cosineSimilarity(tokens1, tokens2);
    }

    /**
     * Converts a string into a list of lemmas using the CoreNLP library.
     */
    private static List<String> lemmatize(StanfordCoreNLP pipeline, String documentText) {
        Annotation document = new Annotation(documentText);
        pipeline.annotate(document);
        List<CoreLabel> tokens = document.get(TokensAnnotation.class);
=======
     * Removes all non-alphabetic and non-space characters in a String, and
     * sets all alphabetic characters to lower case.
     *
     * @param s an input string
     * @return removes all non-alphabetic and non-space characters from the
     * input, and sets all alphabetic characters to lower case
     */
    private static String toAllLowerCaseLetters(String s) {
        return s.replaceAll("[^a-zA-Z ]", "").toLowerCase();
    }

    /**
     * Transforms a String of words to a list of the corresponding lemmas. A
     * lemma is a dictionary-defined canonical form of a word. StanfordCoreNLP
     * uses WordNet to determine the canonical forms. For example:
     * <pre>
     *  "running"   ->  "run"
     *  "better"    ->  "good"
     * </pre>
     * When calculating semantic similarity, we use lemmas (rather than words)
     * to avoid treating similar words as entirely separate.
     *
     * @param words lowercase alphabetic characters separated by spaces
     * @return lemmas corresponding to words in the original String
     */
    private static List<String> toLemmas(String words) {
        Annotation processedText = new Annotation(words);
        stanfordCoreNLP.annotate(processedText);
        List<CoreLabel> tokens = processedText.get(TokensAnnotation.class);
>>>>>>> e4e4fa27
        return tokens
                .stream()
                .map(t -> t.get(LemmaAnnotation.class))
                .collect(Collectors.toList());
    }

    /**
<<<<<<< HEAD
     * Computes the cosine similarity of two lists of words.
     *
     * @param list1 list of words
     * @param list2 list of words
     * @return the cosine similarity (double between 0.0 and 1.0)
     */
    private static double cosineSimilarity(List<String> list1, List<String> list2) {
        Map<String, Integer> map1 = wordFrequencies(list1);
        Map<String, Integer> map2 = wordFrequencies(list2);
        LinkedHashSet<String> intersection = new LinkedHashSet<>(map1.keySet());
        intersection.retainAll(map2.keySet());
        RealVector vector1 = toRealVector(map1, intersection);
        RealVector vector2 = toRealVector(map2, intersection);
        double denominator = vector1.getNorm() * vector2.getNorm();
        return denominator > 0.0 ? vector1.dotProduct(vector2) / (denominator) : 0.0;
    }

    /**
     * Computes the frequency of each string in a list of strings.
     *
     * @param words a list of strings
     * @return a map of word frequencies, where the keys are strings and the
     * values are the number of occurrences
     */
    private static Map<String, Integer> wordFrequencies(List<String> words) {
        Map<String, Integer> frequencies = new HashMap<>();
        for (String word : words) {
            frequencies.put(word, frequencies.getOrDefault(word, 0) + 1);
        }
        return frequencies;
    }

    /**
     * Converts a map of word frequencies to a vector.
     *
     * @param map a map of word frequencies
     * @param words the set of all possible words
     * @return a vector representation of the word frequencies. Each dimension
     * represents a different word, where the magnitude of the dimension
     * corresponds to the word frequency.
     */
    private static RealVector toRealVector(Map<String, Integer> map, LinkedHashSet<String> words) {
        double[] vector = new double[words.size()];
        int i = 0;
        for (String word : words) {
            vector[i++] = map.getOrDefault(word, 0);
        }
        return new ArrayRealVector(vector);
=======
     * Creates a map from each String to its corresponding frequency in a
     * given list of Strings.
     *
     * @param strings a list of Strings
     * @return string frequencies, where the keys are unique strings and
     * the values are the number of occurrences in {@code strings}
     */
    private static Map<String, Integer> getHistogram(List<String> strings) {
        Map<String, Integer> histogram = new HashMap<>();
        for (String string : strings) {
            int currentCount = histogram.getOrDefault(string, 0);
            histogram.put(string, currentCount + 1);
        }
        return histogram;
    }

    /**
     * Converts a histogram of word frequencies to a vector.
     *
     * @param frequencies a map of word frequencies
     * @param words the set of all words to be considered in the vector
     * @return a vector representation of the word frequencies. Each entry
     * corresponds to a different word, where the value of the entry
     * corresponds to the word frequency. If a word does not appear in the
     * histogram, then it is assigned a value of 0.
     */
    private static RealVector wordFrequencyToVector(Map<String, Integer> frequencies, TreeSet<String> words) {
        double[] vector = new double[words.size()];
        int i = 0;
        for (String word : words) {
            vector[i] = frequencies.getOrDefault(word, 0);
            i++;
        }
        return new ArrayRealVector(vector);
    }

    /**
     * Returns the words in both sets.
     *
     * @param set1 a set of words
     * @param set2 a set of words
     * @return the words in both sets 
     */
    private static TreeSet<String> getSetIntersection(Set<String> set1, Set<String> set2) {
        TreeSet<String> intersectionKeys = new TreeSet<>(set1);
        intersectionKeys.retainAll(set2);
        return intersectionKeys;
    }

    /**
     * Computes the cosine similarity of two vectors. Imitates behavior of
     * {@link RealVector#cosine} without throwing exceptions. If the norm of
     * either vector is 0.0, then the method returns 0.0.
     *
     * @param vector1 a vector
     * @param vector2 a vector
     * @return the cosine similarity of the two vectors
     */
    private static double cosineSimilarity(RealVector vector1, RealVector vector2) {
        double denominator = vector1.getNorm() * vector2.getNorm();
        if (denominator == 0.0) {
            return 0.0;
        }
        return vector1.dotProduct(vector2) / denominator;
    }

    /**
     * Computes the cosine similarity from two lists.
     *
     * @param strings1 list of strings
     * @param strings2 list of strings
     * @return the cosine similarity (double between 0.0 and 1.0)
     */
    private static double cosineSimilarity(List<String> strings1, List<String> strings2) {
        Map<String, Integer> wordsFreq1 = getHistogram(strings1);
        Map<String, Integer> wordsFreq2 = getHistogram(strings2);
        TreeSet<String> intersectionKeys = getSetIntersection(wordsFreq1.keySet(), wordsFreq2.keySet());
        RealVector wordVector1 = wordFrequencyToVector(wordsFreq1, intersectionKeys);
        RealVector wordVector2 = wordFrequencyToVector(wordsFreq2, intersectionKeys);
        return cosineSimilarity(wordVector1, wordVector2);
    }

    /**
     * Computes the semantic similarity of two strings by the cosine
     * similarity of their word frequency vectors. We define a word as a
     * sequence of alphabetic characters separated by a space. We convert
     * words into their canonical forms using the StanfordCoreNLP toolkit.
     *
     * @param s1 a string of words
     * @param s2 a string of words
     * @return the cosine similarity of the two strings represented as a
     * double between 0.0 and 1.0
     */
    public static double semanticSimilarity(String s1, String s2) {
        s1 = toAllLowerCaseLetters(s1);
        s2 = toAllLowerCaseLetters(s2);
        List<String> lemmas1 = toLemmas(s1);
        List<String> lemmas2 = toLemmas(s2);
        return cosineSimilarity(lemmas1, lemmas2);
>>>>>>> e4e4fa27
    }
}<|MERGE_RESOLUTION|>--- conflicted
+++ resolved
@@ -11,18 +11,11 @@
 
 import java.util.ArrayList;
 import java.util.HashMap;
-<<<<<<< HEAD
-import java.util.LinkedHashSet;
-import java.util.List;
-import java.util.Map;
-import java.util.Properties;
-=======
 import java.util.List;
 import java.util.Map;
 import java.util.Properties;
 import java.util.Set;
 import java.util.TreeSet;
->>>>>>> e4e4fa27
 import java.util.stream.Collectors;
 import java.util.stream.IntStream;
 
@@ -32,18 +25,6 @@
  * of two inputs.
  */
 public class StringUtils {
-<<<<<<< HEAD
-    private static StanfordCoreNLP stanfordCoreNLP = getStanfordCoreNLP();
-
-    public static StanfordCoreNLP getStanfordCoreNLP() {
-        if (stanfordCoreNLP == null) {
-            // Initialize the CoreNLP pipeline for lemmatization
-            Properties props = new Properties();
-            props.setProperty("annotators", "tokenize, pos, lemma");
-            stanfordCoreNLP = new StanfordCoreNLP(props);
-        }
-        return stanfordCoreNLP;
-=======
     /** A suite of NLP tools for pre-processing text inputs */
     private static final StanfordCoreNLP stanfordCoreNLP = getStanfordCoreNLP();
 
@@ -66,7 +47,6 @@
         Properties properties = new Properties();
         properties.setProperty("annotators", "tokenize, pos, lemma");
         return new StanfordCoreNLP(properties);
->>>>>>> e4e4fa27
     }
 
     /**
@@ -156,36 +136,6 @@
     }
 
     /**
-<<<<<<< HEAD
-     * Computes the semantic similarity of two strings by the cosine
-     * similarity of word frequencies in the input.
-     * NOTE: During semantic comparison, a word such as "text2int"
-     * will be considered as a single world "textint" rather than two words,
-     * "text" and "int". This avoids potential oversimplification.
-     *
-     * @param s1 a string of one or more words separated by a space
-     * @param s2 a string of one or more words separated by a space
-     * @return the cosine similarity of the two strings represented by a
-     * double between 0.0 and 1.0
-     */
-    public static double semanticSimilarity(String s1, String s2) {
-        s1 = s1.replaceAll("[^a-zA-Z ]", "").toLowerCase();
-        s2 = s2.replaceAll("[^a-zA-Z ]", "").toLowerCase();
-        // Convert the words into lemmas.
-        List<String> tokens1 = lemmatize(stanfordCoreNLP, s1);
-        List<String> tokens2 = lemmatize(stanfordCoreNLP, s2);
-        // Compute the cosine similarity of the two vectors of word frequencies.
-        return cosineSimilarity(tokens1, tokens2);
-    }
-
-    /**
-     * Converts a string into a list of lemmas using the CoreNLP library.
-     */
-    private static List<String> lemmatize(StanfordCoreNLP pipeline, String documentText) {
-        Annotation document = new Annotation(documentText);
-        pipeline.annotate(document);
-        List<CoreLabel> tokens = document.get(TokensAnnotation.class);
-=======
      * Removes all non-alphabetic and non-space characters in a String, and
      * sets all alphabetic characters to lower case.
      *
@@ -215,7 +165,6 @@
         Annotation processedText = new Annotation(words);
         stanfordCoreNLP.annotate(processedText);
         List<CoreLabel> tokens = processedText.get(TokensAnnotation.class);
->>>>>>> e4e4fa27
         return tokens
                 .stream()
                 .map(t -> t.get(LemmaAnnotation.class))
@@ -223,56 +172,6 @@
     }
 
     /**
-<<<<<<< HEAD
-     * Computes the cosine similarity of two lists of words.
-     *
-     * @param list1 list of words
-     * @param list2 list of words
-     * @return the cosine similarity (double between 0.0 and 1.0)
-     */
-    private static double cosineSimilarity(List<String> list1, List<String> list2) {
-        Map<String, Integer> map1 = wordFrequencies(list1);
-        Map<String, Integer> map2 = wordFrequencies(list2);
-        LinkedHashSet<String> intersection = new LinkedHashSet<>(map1.keySet());
-        intersection.retainAll(map2.keySet());
-        RealVector vector1 = toRealVector(map1, intersection);
-        RealVector vector2 = toRealVector(map2, intersection);
-        double denominator = vector1.getNorm() * vector2.getNorm();
-        return denominator > 0.0 ? vector1.dotProduct(vector2) / (denominator) : 0.0;
-    }
-
-    /**
-     * Computes the frequency of each string in a list of strings.
-     *
-     * @param words a list of strings
-     * @return a map of word frequencies, where the keys are strings and the
-     * values are the number of occurrences
-     */
-    private static Map<String, Integer> wordFrequencies(List<String> words) {
-        Map<String, Integer> frequencies = new HashMap<>();
-        for (String word : words) {
-            frequencies.put(word, frequencies.getOrDefault(word, 0) + 1);
-        }
-        return frequencies;
-    }
-
-    /**
-     * Converts a map of word frequencies to a vector.
-     *
-     * @param map a map of word frequencies
-     * @param words the set of all possible words
-     * @return a vector representation of the word frequencies. Each dimension
-     * represents a different word, where the magnitude of the dimension
-     * corresponds to the word frequency.
-     */
-    private static RealVector toRealVector(Map<String, Integer> map, LinkedHashSet<String> words) {
-        double[] vector = new double[words.size()];
-        int i = 0;
-        for (String word : words) {
-            vector[i++] = map.getOrDefault(word, 0);
-        }
-        return new ArrayRealVector(vector);
-=======
      * Creates a map from each String to its corresponding frequency in a
      * given list of Strings.
      *
@@ -372,6 +271,5 @@
         List<String> lemmas1 = toLemmas(s1);
         List<String> lemmas2 = toLemmas(s2);
         return cosineSimilarity(lemmas1, lemmas2);
->>>>>>> e4e4fa27
     }
 }