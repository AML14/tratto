package star.tratto.util;

import edu.stanford.nlp.ling.CoreLabel;
import edu.stanford.nlp.pipeline.*;
import edu.stanford.nlp.ling.CoreAnnotations.*;
import org.apache.commons.math3.linear.ArrayRealVector;
import org.apache.commons.math3.linear.RealVector;
import org.javatuples.Pair;

import java.util.*;
import java.util.stream.Collectors;
import java.util.stream.IntStream;

public class StringUtils {
    public static StanfordCoreNLP stanfordCoreNLP = getStanfordCoreNLP();

    public static StanfordCoreNLP getStanfordCoreNLP() {
        if (stanfordCoreNLP == null) {
            // Initialize the CoreNLP pipeline for lemmatization
            Properties props = new Properties();
            props.setProperty("annotators", "tokenize, pos, lemma");
            stanfordCoreNLP = new StanfordCoreNLP(props);
        }
        return stanfordCoreNLP;
    }

    /**
     * Remove spaces and add spaces around "instanceof".
     */
    public static String compactExpression(String expression) {
        return expression.replace(" ", "").replace("instanceof", " instanceof ");
    }

    public static String compactExpression(List<String> expressionTokens) {
        return compactExpression(String.join(" ", expressionTokens));
    }

    /**
     * @throws IllegalArgumentException if openingParenthesisIndex is greater than or equal to the size of oracleTokens,
     *                                  or if oracleTokens does not contain the "(" token at the openingParenthesisIndex
     *                                  position
     * @return null if no corresponding closing parenthesis is found, otherwise returns the index of the corresponding closing parenthesis
     */
    public static Integer getCorrespondingClosingParenthesisIndex(List<String> oracleTokens, int openingParenthesisIndex) {
        if (openingParenthesisIndex >= oracleTokens.size()) {
            throw new IllegalArgumentException("The openingParenthesisIndex (" + openingParenthesisIndex + ") must be strictly less than " +
                    "the size of the list (" + oracleTokens.size() + ")");
        } else if (!oracleTokens.get(openingParenthesisIndex).equals("(")) {
            throw new IllegalArgumentException("The token at the openingParenthesisIndex (" + openingParenthesisIndex + ") is not an opening parenthesis. " +
                    "Token: " + oracleTokens.get(openingParenthesisIndex));
        }

        Integer closingParenthesisIndex = null;
        int openingParenthesisCounter = 1;
        for (int i = openingParenthesisIndex + 1; i < oracleTokens.size(); i++) {
            String token = oracleTokens.get(i);
            if (token.equals("(")) {
                openingParenthesisCounter++;
            } else if (token.equals(")")) {
                openingParenthesisCounter--;
            }
            if (openingParenthesisCounter == 0) {
                closingParenthesisIndex = i;
                break;
            }
        }

        return closingParenthesisIndex;
    }

    /**
     * @param oracleTokens list of tokens in the (partial) oracle
     * @param tokens list of tokens to find in the oracle
     * @return the indexes of the oracleTokens list where then tokens are found. Empty if tokens is null.
     * All indexes if tokens is empty.
     */
    public static List<Integer> getIndexesOfTokensInOracleTokens(List<String> oracleTokens, List<String> tokens) {
        List<Integer> indexesOfTokensInOracle = new ArrayList<>();

        if (tokens == null) {
            return indexesOfTokensInOracle;
        } else if (tokens.isEmpty()) {
            return IntStream.rangeClosed(0, oracleTokens.size() - 1).boxed().collect(Collectors.toList());
        }

        for (int i = 0; i < oracleTokens.size(); i++) {
            if (tokens.contains(oracleTokens.get(i))) {
                indexesOfTokensInOracle.add(i);
            }
        }

        return indexesOfTokensInOracle;
    }

    public static String fullyQualifiedClassName(String packageName, String className) {
        if (packageName.isEmpty()) {
            return className;
        }
        return packageName + "." + className;
    }

    public static String fullyQualifiedClassName(Pair<String, String> packageClassPair) {
        if (packageClassPair.getValue0().isEmpty()) {
            return packageClassPair.getValue1();
        }
        return packageClassPair.getValue0() + "." + packageClassPair.getValue1();
    }

<<<<<<< HEAD
    public static String getClassNameFromPath(String path) {
        assert path.endsWith(".java");
        String[] pathTokens = path.split("/");
        String className = pathTokens[pathTokens.length - 1];
        return className.substring(0, className.length() - 5);
    }

=======
>>>>>>> 3a0e8d02
    /**
     * Computes the semantic similarity of two strings by the cosine
     * similarity of word frequencies in the input.
     *
<<<<<<< HEAD
     * @param s1 a string {@link String}.
     * @param s2 a string {@link String}.
     * @return the cosine similarity of the two strings represented by a
     * double between 0.0 and 1.0.
=======
     * @param s1 a string
     * @param s2 a string
     * @return the cosine similarity of the two strings represented by a
     * double between 0.0 and 1.0
>>>>>>> 3a0e8d02
     */
    public static double semanticSimilarity(String s1, String s2) {
        s1 = s1.replaceAll("[^a-zA-Z ]", "").toLowerCase();
        s2 = s2.replaceAll("[^a-zA-Z ]", "").toLowerCase();
        // Convert the words into lemmas.
        List<String> tokens1 = lemmatize(stanfordCoreNLP, s1);
        List<String> tokens2 = lemmatize(stanfordCoreNLP, s2);
        // Compute the cosine similarity of the two vectors of word frequencies.
        return cosineSimilarity(tokens1, tokens2);
    }

    /**
     * Converts a string into a list of lemmas using the CoreNLP library.
     */
    private static List<String> lemmatize(StanfordCoreNLP pipeline, String documentText) {
        List<String> lemmas = new ArrayList<>();
        Annotation document = new Annotation(documentText);
        pipeline.annotate(document);
        List<CoreLabel> tokens = document.get(TokensAnnotation.class);
        for (CoreLabel token : tokens) {
            String lemma = token.get(LemmaAnnotation.class);
            lemmas.add(lemma);
        }
        return lemmas;
    }

    /**
     * Computes the cosine similarity of two lists of words.
     *
<<<<<<< HEAD
     * @param list1 list of strings.
     * @param list2 list of strings.
     * @return the cosine similarity (double between 0 and 1).
=======
     * @param list1 list of strings
     * @param list2 list of strings
     * @return the cosine similarity (double between 0 and 1)
>>>>>>> 3a0e8d02
     */
    private static double cosineSimilarity(List<String> list1, List<String> list2) {
        Map<String, Integer> map1 = wordFrequencies(list1);
        Map<String, Integer> map2 = wordFrequencies(list2);
        Set<String> intersection = new HashSet<>(map1.keySet());
        intersection.retainAll(map2.keySet());
        RealVector vector1 = toRealVector(map1, intersection);
        RealVector vector2 = toRealVector(map2, intersection);
        double denominator = vector1.getNorm() * vector2.getNorm();
        return denominator > 0.0 ? vector1.dotProduct(vector2) / (denominator) : 0.0;
    }

    /**
     * Computes the frequency of each string in a list of strings.
     *
<<<<<<< HEAD
     * @param words a list of strings.
     * @return a map of word frequencies, where the keys are strings and the
     * values are the number of occurrences.
=======
     * @param words a list of strings
     * @return a map of word frequencies, where the keys are strings and the
     * values are the number of occurrences
>>>>>>> 3a0e8d02
     */
    private static Map<String, Integer> wordFrequencies(List<String> words) {
        Map<String, Integer> frequencies = new HashMap<>();
        for (String word : words) {
            frequencies.put(word, frequencies.getOrDefault(word, 0) + 1);
        }
        return frequencies;
    }

    /**
     * Converts a map of word frequencies to a vector.
     *
<<<<<<< HEAD
     * @param map a map of word frequencies.
     * @param words the set of all possible words.
     * @return a vector representation of the word frequencies
     * {@link RealVector}.
=======
     * @param map a map of word frequencies
     * @param words the set of all possible words
     * @return a vector representation of the word frequencies
>>>>>>> 3a0e8d02
     */
    private static RealVector toRealVector(Map<String, Integer> map, Set<String> words) {
        double[] vector = new double[words.size()];
        int i = 0;
        for (String word : words) {
            vector[i++] = map.getOrDefault(word, 0);
        }
        return new ArrayRealVector(vector);
    }
}<|MERGE_RESOLUTION|>--- conflicted
+++ resolved
@@ -106,7 +106,6 @@
         return packageClassPair.getValue0() + "." + packageClassPair.getValue1();
     }
 
-<<<<<<< HEAD
     public static String getClassNameFromPath(String path) {
         assert path.endsWith(".java");
         String[] pathTokens = path.split("/");
@@ -114,23 +113,14 @@
         return className.substring(0, className.length() - 5);
     }
 
-=======
->>>>>>> 3a0e8d02
     /**
      * Computes the semantic similarity of two strings by the cosine
      * similarity of word frequencies in the input.
      *
-<<<<<<< HEAD
-     * @param s1 a string {@link String}.
-     * @param s2 a string {@link String}.
-     * @return the cosine similarity of the two strings represented by a
-     * double between 0.0 and 1.0.
-=======
      * @param s1 a string
      * @param s2 a string
      * @return the cosine similarity of the two strings represented by a
      * double between 0.0 and 1.0
->>>>>>> 3a0e8d02
      */
     public static double semanticSimilarity(String s1, String s2) {
         s1 = s1.replaceAll("[^a-zA-Z ]", "").toLowerCase();
@@ -160,15 +150,9 @@
     /**
      * Computes the cosine similarity of two lists of words.
      *
-<<<<<<< HEAD
-     * @param list1 list of strings.
-     * @param list2 list of strings.
-     * @return the cosine similarity (double between 0 and 1).
-=======
      * @param list1 list of strings
      * @param list2 list of strings
      * @return the cosine similarity (double between 0 and 1)
->>>>>>> 3a0e8d02
      */
     private static double cosineSimilarity(List<String> list1, List<String> list2) {
         Map<String, Integer> map1 = wordFrequencies(list1);
@@ -184,15 +168,9 @@
     /**
      * Computes the frequency of each string in a list of strings.
      *
-<<<<<<< HEAD
-     * @param words a list of strings.
-     * @return a map of word frequencies, where the keys are strings and the
-     * values are the number of occurrences.
-=======
      * @param words a list of strings
      * @return a map of word frequencies, where the keys are strings and the
      * values are the number of occurrences
->>>>>>> 3a0e8d02
      */
     private static Map<String, Integer> wordFrequencies(List<String> words) {
         Map<String, Integer> frequencies = new HashMap<>();
@@ -205,16 +183,9 @@
     /**
      * Converts a map of word frequencies to a vector.
      *
-<<<<<<< HEAD
-     * @param map a map of word frequencies.
-     * @param words the set of all possible words.
-     * @return a vector representation of the word frequencies
-     * {@link RealVector}.
-=======
      * @param map a map of word frequencies
      * @param words the set of all possible words
      * @return a vector representation of the word frequencies
->>>>>>> 3a0e8d02
      */
     private static RealVector toRealVector(Map<String, Integer> map, Set<String> words) {
         double[] vector = new double[words.size()];
