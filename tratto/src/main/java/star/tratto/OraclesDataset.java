package star.tratto;

import star.tratto.data.OracleDatapoint;
<<<<<<< HEAD
import star.tratto.data.oracles.JDoctorCondition;
import star.tratto.data.oracles.Project;
import star.tratto.data.oracles.ProjectOracleGenerator;
import star.tratto.data.oracles.json.parsers.JDoctorConditionParser;
import star.tratto.data.oracles.json.parsers.ProjectParser;
import star.tratto.identifiers.FileFormat;
import star.tratto.identifiers.FileName;
import star.tratto.identifiers.IOPath;
import star.tratto.util.FileUtils;
import star.tratto.util.javaparser.DatasetUtils;

import java.nio.file.Paths;
import java.util.ArrayList;
import java.util.List;
import java.util.stream.Collectors;

public class OraclesDataset {
    public static final int chunkSize = 100;
    public static final boolean sampleEmptyOracles = false;

    public static void main(String[] args) {
        // Clean folder where dataset will be provisionally stored.
        FileUtils.deleteDirectory(IOPath.OUTPUT.getValue());

        // Specify the path to JSON file with the list of the input projects and
        // the information, to initialize each of them.
        String projectsPath = FileUtils.getAbsolutePathToFile(IOPath.REPOS.getValue(), FileName.INPUT_PROJECTS, FileFormat.JSON);
        List<Project> projects = ProjectParser.initialize(projectsPath);
        JDoctorConditionParser jDoctorConditionParser = new JDoctorConditionParser();
        ProjectOracleGenerator oracleDPGenerator = new ProjectOracleGenerator();

        for (Project project : projects) {
            System.out.println("\nCollecting data from: " + project.getProjectName());
            // get JDoctor conditions and load project to generator.
            List<JDoctorCondition> jDoctorConditions = jDoctorConditionParser.parseJDoctorConditions(project);
            oracleDPGenerator.loadProject(project, jDoctorConditions);
            // get oracle data points.
            List<OracleDatapoint> oracleDPList = oracleDPGenerator.generate();
            List<String> oraclesString = oracleDPList.stream().map(OracleDatapoint::getOracle).toList();
            // randomly sample empty oracles.
            if (sampleEmptyOracles) {
                int numSamples = 10;
                List<OracleDatapoint> emptySample = DatasetUtils.randomSample(oracleDPList, true, numSamples);
                System.out.printf("Randomly sampling %d empty oracles:%n", numSamples);
                for (OracleDatapoint sample : emptySample) {
                    System.out.println("JavaDoc tag: " + sample.getJavadocTag() + " \toracle: " + sample.getOracle());
                }
            }
            // save oracles.
            String oracleStringFileName = String.format(
                    "oracle_list_%s", project.getProjectName()
            );
            FileUtils.appendToFile(
                    IOPath.OUTPUT.getValue(),
                    oracleStringFileName,
                    FileFormat.JSON,
                    project.getProjectName(),
                    oraclesString
            );
            // save OracleDatapoint chunks.
            List<List<OracleDatapoint>> oracleDPChunks = splitListIntoChunks(oracleDPList);
            for (int i = 0; i < oracleDPChunks.size(); i++) {
                List<OracleDatapoint> chunk = oracleDPChunks.get(i);
                String fileName = String.format(
                        "%s_%s_%d",
                        FileName.ORACLE_DATAPOINTS.getValue(),
                        project.getProjectName(),
                        i
                );
                FileUtils.appendToFile(
                        Paths.get(IOPath.OUTPUT.getValue(),"dataset").toString(),
                        fileName,
                        FileFormat.JSON,
                        project.getProjectName(),
                        chunk.stream().map(OracleDatapoint::toMapAndLists).collect(Collectors.toList())
                );
            }
        }

        // Move the generated oracles to the oracles-dataset folder.
        FileUtils.deleteDirectory(IOPath.ORACLES_DATASET.getValue());
        FileUtils.moveFilesRecursively(
                Paths.get(IOPath.OUTPUT.getValue(), "dataset").toString(),
                IOPath.ORACLES_DATASET.getValue()
        );
    }

    private static <T> List<List<T>> splitListIntoChunks(List<T> list) {
        List<List<T>> chunks = new ArrayList<>();
        for (int i = 0; i < list.size(); i += chunkSize) {
            int endIndex = Math.min(i + chunkSize, list.size());
            chunks.add(list.subList(i, endIndex));
        }
        return chunks;
=======
import star.tratto.data.ProjectInitializer;
import star.tratto.data.TrattoPath;
import star.tratto.data.records.JDoctorCondition;
import star.tratto.data.records.Project;
import star.tratto.data.oracles.ProjectOracleGenerator;
import star.tratto.util.FileUtils;
import star.tratto.util.javaparser.DatasetUtils;

import java.io.IOException;
import java.nio.file.Files;
import java.nio.file.Path;
import java.util.Collection;
import java.util.List;
import java.util.stream.Collectors;
import java.util.stream.Stream;

public class OraclesDataset {
    private static final ProjectOracleGenerator oracleDPGenerator = new ProjectOracleGenerator();
    // number of oracle datapoints per file (avoids generating absurdly large files).
    private static final int chunkSize = 100;

    /**
     * Reads all JSON files containing JDoctor conditions of a given project.
     *
     * @param project a project with JDoctor conditions to parse
     * @return a list of conditions, representing the original JSON conditions
     */
    private static List<JDoctorCondition> getProjectConditions(Project project) {
        Path conditionsDir = project.conditionsPath();
        try (Stream<Path> walk = Files.walk(conditionsDir)) {
            return walk
                    .filter(path -> path.toString().endsWith(".json"))
                    .map(path -> FileUtils.readJSONList(path, JDoctorCondition.class))
                    .flatMap(Collection::stream)
                    .collect(Collectors.toList());
        } catch (IOException e) {
            throw new Error("Error in collecting all files from " + conditionsDir, e);
        }
    }

    /**
     * @param project a project under analysis
     * @return the corresponding oracle datapoints of the project
     */
    private static List<OracleDatapoint> getProjectOracleDatapoints(Project project) {
        System.out.println("\nCollecting data from: " + project.projectName());
        List<JDoctorCondition> jDoctorConditions = getProjectConditions(project);
        oracleDPGenerator.loadProject(project, jDoctorConditions);
        return oracleDPGenerator.generate();
    }

    /**
     * Writes {@code oracleDPChunks} to individual JSON files. Creates new
     * files and parent directories if necessary. If files already exist,
     * overrides any previous content.
     *
     * @param path base path for all chunks. The i-th chunk will be written to
     *             the path "[path]_i.json".
     * @param oracleDPChunks oracle datapoints to write
     * @throws Error if unable to create files/directories or unable to write
     * content to file
     * @see FileUtils#write
     */
    private static void writeChunks(Path path, List<List<OracleDatapoint>> oracleDPChunks) {
        for (int i = 0; i < oracleDPChunks.size(); i++) {
            List<OracleDatapoint> chunk = oracleDPChunks.get(i);
            String chunkFileName = String.format("%s_%d.json", path.getFileName().toString().replace(".json", ""), i);
            Path chunkPath = path.getParent().resolve(chunkFileName);
            FileUtils.write(chunkPath, chunk.stream().map(OracleDatapoint::toMapAndLists).collect(Collectors.toList()));
        }
    }

    /**
     * Writes the generated OracleDatapoint objects to the target output
     * directory. Writes a separate file for all oracles.
     *
     * @param oracleDPs the oracle datapoints of a project
     * @param project the corresponding project
     */
    private static void writeProjectOracleDatapoints(
            List<OracleDatapoint> oracleDPs,
            Project project
    ) {
        // write raw oracles as separate file
        List<String> oracles = oracleDPs.stream().map(OracleDatapoint::getOracle).toList();
        String oraclesFileName = String.format("oracles_list_%s.json", project.projectName());
        Path oraclesPath = TrattoPath.OUTPUT.getPath().resolve(project.projectName()).resolve(oraclesFileName);
        FileUtils.write(oraclesPath, oracles);
        // write oracle datapoints as chunks
        List<List<OracleDatapoint>> oracleDPChunks = DatasetUtils.splitListIntoChunks(oracleDPs, chunkSize);
        String oracleDPFileName = String.format("oracle_datapoints_%s.json", project.projectName());
        Path oracleDPPath = TrattoPath.OUTPUT_DATASET.getPath().resolve(oracleDPFileName);
        writeChunks(oracleDPPath, oracleDPChunks);
    }

    public static void main(String[] args) throws IOException {
        // clean output directories
        FileUtils.deleteDirectory(TrattoPath.OUTPUT.getPath());
        FileUtils.deleteDirectory(TrattoPath.ORACLES_DATASET.getPath());
        // get oracle datapoints
        List<Project> projects = ProjectInitializer.initialize(TrattoPath.INPUT_PROJECTS.getPath());
        for (Project project : projects) {
            List<OracleDatapoint> oracleDPs = getProjectOracleDatapoints(project);
            writeProjectOracleDatapoints(oracleDPs, project);
        }
        // move oracles dataset from target to resources folder for TokensDataset
        FileUtils.move(TrattoPath.OUTPUT_DATASET.getPath(), TrattoPath.ORACLES_DATASET.getPath());
>>>>>>> e4e4fa27
    }
}<|MERGE_RESOLUTION|>--- conflicted
+++ resolved
@@ -1,102 +1,6 @@
 package star.tratto;
 
 import star.tratto.data.OracleDatapoint;
-<<<<<<< HEAD
-import star.tratto.data.oracles.JDoctorCondition;
-import star.tratto.data.oracles.Project;
-import star.tratto.data.oracles.ProjectOracleGenerator;
-import star.tratto.data.oracles.json.parsers.JDoctorConditionParser;
-import star.tratto.data.oracles.json.parsers.ProjectParser;
-import star.tratto.identifiers.FileFormat;
-import star.tratto.identifiers.FileName;
-import star.tratto.identifiers.IOPath;
-import star.tratto.util.FileUtils;
-import star.tratto.util.javaparser.DatasetUtils;
-
-import java.nio.file.Paths;
-import java.util.ArrayList;
-import java.util.List;
-import java.util.stream.Collectors;
-
-public class OraclesDataset {
-    public static final int chunkSize = 100;
-    public static final boolean sampleEmptyOracles = false;
-
-    public static void main(String[] args) {
-        // Clean folder where dataset will be provisionally stored.
-        FileUtils.deleteDirectory(IOPath.OUTPUT.getValue());
-
-        // Specify the path to JSON file with the list of the input projects and
-        // the information, to initialize each of them.
-        String projectsPath = FileUtils.getAbsolutePathToFile(IOPath.REPOS.getValue(), FileName.INPUT_PROJECTS, FileFormat.JSON);
-        List<Project> projects = ProjectParser.initialize(projectsPath);
-        JDoctorConditionParser jDoctorConditionParser = new JDoctorConditionParser();
-        ProjectOracleGenerator oracleDPGenerator = new ProjectOracleGenerator();
-
-        for (Project project : projects) {
-            System.out.println("\nCollecting data from: " + project.getProjectName());
-            // get JDoctor conditions and load project to generator.
-            List<JDoctorCondition> jDoctorConditions = jDoctorConditionParser.parseJDoctorConditions(project);
-            oracleDPGenerator.loadProject(project, jDoctorConditions);
-            // get oracle data points.
-            List<OracleDatapoint> oracleDPList = oracleDPGenerator.generate();
-            List<String> oraclesString = oracleDPList.stream().map(OracleDatapoint::getOracle).toList();
-            // randomly sample empty oracles.
-            if (sampleEmptyOracles) {
-                int numSamples = 10;
-                List<OracleDatapoint> emptySample = DatasetUtils.randomSample(oracleDPList, true, numSamples);
-                System.out.printf("Randomly sampling %d empty oracles:%n", numSamples);
-                for (OracleDatapoint sample : emptySample) {
-                    System.out.println("JavaDoc tag: " + sample.getJavadocTag() + " \toracle: " + sample.getOracle());
-                }
-            }
-            // save oracles.
-            String oracleStringFileName = String.format(
-                    "oracle_list_%s", project.getProjectName()
-            );
-            FileUtils.appendToFile(
-                    IOPath.OUTPUT.getValue(),
-                    oracleStringFileName,
-                    FileFormat.JSON,
-                    project.getProjectName(),
-                    oraclesString
-            );
-            // save OracleDatapoint chunks.
-            List<List<OracleDatapoint>> oracleDPChunks = splitListIntoChunks(oracleDPList);
-            for (int i = 0; i < oracleDPChunks.size(); i++) {
-                List<OracleDatapoint> chunk = oracleDPChunks.get(i);
-                String fileName = String.format(
-                        "%s_%s_%d",
-                        FileName.ORACLE_DATAPOINTS.getValue(),
-                        project.getProjectName(),
-                        i
-                );
-                FileUtils.appendToFile(
-                        Paths.get(IOPath.OUTPUT.getValue(),"dataset").toString(),
-                        fileName,
-                        FileFormat.JSON,
-                        project.getProjectName(),
-                        chunk.stream().map(OracleDatapoint::toMapAndLists).collect(Collectors.toList())
-                );
-            }
-        }
-
-        // Move the generated oracles to the oracles-dataset folder.
-        FileUtils.deleteDirectory(IOPath.ORACLES_DATASET.getValue());
-        FileUtils.moveFilesRecursively(
-                Paths.get(IOPath.OUTPUT.getValue(), "dataset").toString(),
-                IOPath.ORACLES_DATASET.getValue()
-        );
-    }
-
-    private static <T> List<List<T>> splitListIntoChunks(List<T> list) {
-        List<List<T>> chunks = new ArrayList<>();
-        for (int i = 0; i < list.size(); i += chunkSize) {
-            int endIndex = Math.min(i + chunkSize, list.size());
-            chunks.add(list.subList(i, endIndex));
-        }
-        return chunks;
-=======
 import star.tratto.data.ProjectInitializer;
 import star.tratto.data.TrattoPath;
 import star.tratto.data.records.JDoctorCondition;
@@ -204,6 +108,5 @@
         }
         // move oracles dataset from target to resources folder for TokensDataset
         FileUtils.move(TrattoPath.OUTPUT_DATASET.getPath(), TrattoPath.ORACLES_DATASET.getPath());
->>>>>>> e4e4fa27
     }
 }