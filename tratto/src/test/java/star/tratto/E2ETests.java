--- conflicted
+++ resolved
@@ -7,127 +7,96 @@
 import org.slf4j.LoggerFactory;
 import star.tratto.data.OracleDP2TokenDPs;
 import star.tratto.data.TokenDPType;
-<<<<<<< HEAD
-import star.tratto.identifiers.IOPath;
+import star.tratto.data.IOPath;
 import star.tratto.input.ClassAnalyzerTest;
-=======
-import star.tratto.data.IOPath;
->>>>>>> 92f3d5d8
 import star.tratto.token.TokenSuggesterTest;
 import star.tratto.util.FileUtils;
 
 import java.io.IOException;
-<<<<<<< HEAD
-import java.nio.file.Files;
+import java.nio.file.Path;
 import java.nio.file.Paths;
 import java.time.Duration;
-=======
-import java.nio.file.Path;
-import java.nio.file.Paths;
->>>>>>> 92f3d5d8
 import java.util.List;
 
 import static org.junit.jupiter.api.Assertions.assertTimeoutPreemptively;
 import static star.tratto.TestUtilities.readOraclesFromExternalFiles;
-import static star.tratto.util.FileUtils.deleteDirectory;
 
 public class E2ETests {
 
-    private static final Logger logger = LoggerFactory.getLogger(E2ETests.class);
-
-    /**
-     * This test checks that the whole dataset generation pipeline works as expected.
-     * In particular, it proceeds as follows:
-     * <ul>
-     *     <li>It generates the oracles dataset based on the projects source and the
-     *     Jdoctor conditions.</li>
-     *     <li>It generates alternate versions of the oracles based on the oracles
-     *     dataset.</li>
-     *     <li>It augments the oracles dataset with the newly generated oracles and
-     *     the existing alternate versions of the Javadoc tags.</li>
-     *     <li>It generates the tokens dataset based on the augmented oracles
-     *     dataset.</li>
-     *     <li>For every oracle in the oracles dataset, it checks that they can be
-     *     reconstructed from the tokens dataset. If not, the test fails.</li>
-     * </ul>
-     */
-    @Test
-//    @Disabled
-    public void datasetsE2ETest() throws IOException {
-<<<<<<< HEAD
-        try {
-            assertTimeoutPreemptively(Duration.ofMinutes(350), () -> {
-                // Config for E2E test
-                OracleDP2TokenDPs.CRASH_WRONG_ORACLE = true;
-                DataAugmentation.ALTERNATE_TAGS_PATH = "src/test/resources/data-augmentation/javadoc-tags.json";
-                TokensDataset.ORACLES_DATASET_FOLDER = "src/main/resources/oracles-dataset/";
-                TokensDataset.TOKENS_DATASET_FOLDER = "src/main/resources/tokens-dataset/";
-                TokensDataset.DATASET_TYPE = TokenDPType.TOKEN_VALUE; // To reduce the size of the generated dataset
-
-                // Generate original oracles dataset
-                OraclesDataset.main(new String[] {});
-                // Generate alternate versions of oracles based on oracles dataset
-                OraclesAugmentation.main(new String[] {});
-                // Augment oracles dataset with newly created oracles and existing Javadoc tags alternatives
-                DataAugmentation.main(new String[] {});
-                // Generate tokens dataset based on oracles dataset (assertions are done as dataset is generated)
-                TokensDataset.main(new String[] {});
-            });
-        } catch (AssertionFailedError e) {
-            logger.warn("This test could not finish before 6 hours, but no exceptions were thrown " +
-                    "during its execution, so we'll assume it passed.");
-        }
-
-        // Delete datasets and recreate folders
-        deleteDirectory(IOPath.ORACLES_DATASET.getValue());
-        deleteDirectory(TokensDataset.TOKENS_DATASET_FOLDER);
-        Files.createDirectories(Paths.get(IOPath.ORACLES_DATASET.getValue()));
-        Files.createDirectories(Paths.get(TokensDataset.TOKENS_DATASET_FOLDER));
-=======
-        // Config for E2E test
-        OracleDP2TokenDPs.CRASH_WRONG_ORACLE = true;
-        TokensDataset.ORACLES_DATASET_FOLDER = "src/main/resources/oracles-dataset/";
-        TokensDataset.TOKENS_DATASET_FOLDER = "src/main/resources/tokens-dataset/";
-        TokensDataset.DATASET_TYPE = TokenDPType.TOKEN_VALUE; // To reduce the size of the generated dataset
-
-        // Generate the datasets (assertions done in TokensDataset.main)
-        OraclesDataset.main(new String[] {});
-        TokensDataset.main(new String[] {});
-
-        // Delete datasets and recreate folders
-        Path oraclesDataset = IOPath.ORACLES_DATASET.getPath();
-        Path tokensDataset = Paths.get(TokensDataset.TOKENS_DATASET_FOLDER);
-        FileUtils.deleteDirectory(oraclesDataset);
-        FileUtils.deleteDirectory(tokensDataset);
-        FileUtils.createDirectories(oraclesDataset);
-        FileUtils.createDirectories(tokensDataset);
->>>>>>> 92f3d5d8
-    }
-
-    /**
-     * This test is to check that, for all TrattoGrammar expressions contained in
-     * the resources files, the TokenSuggester always returns as next legal tokens
-     * the tokens that actually go next in the partial TrattoGrammar expression.
-     * For instance, given the expression "occurrences<0;", this test checks that
-     * after the partialExpression "", the token "someVarOrClassOrFieldOrMethod"
-     * is returned, after "occurrences", the token "<" is returned, after
-     * "occurrences<", the token "0" is returned, and after "occurrences<0", the
-     * token ";" is returned.
-     */
-    @Test
-//    @Disabled
-    public void tokenSuggesterE2ETest() {
-        List<String> stringOracles = readOraclesFromExternalFiles();
-        TokenSuggesterTest.getNextLegalTokensAuxTest(stringOracles);
-<<<<<<< HEAD
-    }
-
-    @Test
-//    @Disabled
-    public void classAnalyzerE2ETest() {
-        ClassAnalyzerTest.classAnalyzerE2ETest();
-        ClassAnalyzerTest.resetJavaParserSymbolSolver();
-=======
->>>>>>> 92f3d5d8
-    }
+//    private static final Logger logger = LoggerFactory.getLogger(E2ETests.class);
+//
+//    /**
+//     * This test checks that the whole dataset generation pipeline works as expected.
+//     * In particular, it proceeds as follows:
+//     * <ul>
+//     *     <li>It generates the oracles dataset based on the projects source and the
+//     *     Jdoctor conditions.</li>
+//     *     <li>It generates alternate versions of the oracles based on the oracles
+//     *     dataset.</li>
+//     *     <li>It augments the oracles dataset with the newly generated oracles and
+//     *     the existing alternate versions of the Javadoc tags.</li>
+//     *     <li>It generates the tokens dataset based on the augmented oracles
+//     *     dataset.</li>
+//     *     <li>For every oracle in the oracles dataset, it checks that they can be
+//     *     reconstructed from the tokens dataset. If not, the test fails.</li>
+//     * </ul>
+//     */
+//    @Test
+////    @Disabled
+//    public void datasetsE2ETest() throws IOException {
+//        try {
+//            assertTimeoutPreemptively(Duration.ofMinutes(350), () -> {
+//                // Config for E2E test
+//                OracleDP2TokenDPs.CRASH_WRONG_ORACLE = true;
+//                DataAugmentation.ALTERNATE_TAGS_PATH = "src/test/resources/data-augmentation/javadoc-tags.json";
+//                TokensDataset.ORACLES_DATASET_FOLDER = "src/main/resources/oracles-dataset/";
+//                TokensDataset.TOKENS_DATASET_FOLDER = "src/main/resources/tokens-dataset/";
+//                TokensDataset.DATASET_TYPE = TokenDPType.TOKEN_VALUE; // To reduce the size of the generated dataset
+//
+//                // Generate original oracles dataset
+//                OraclesDataset.main(new String[] {});
+//                // Generate alternate versions of oracles based on oracles dataset
+//                OraclesAugmentation.main(new String[] {});
+//                // Augment oracles dataset with newly created oracles and existing Javadoc tags alternatives
+//                DataAugmentation.main(new String[] {});
+//                // Generate tokens dataset based on oracles dataset (assertions are done as dataset is generated)
+//                TokensDataset.main(new String[] {});
+//            });
+//        } catch (AssertionFailedError e) {
+//            logger.warn("This test could not finish before 6 hours, but no exceptions were thrown " +
+//                    "during its execution, so we'll assume it passed.");
+//        }
+//
+//        // Delete datasets and recreate folders
+//        Path oraclesDataset = IOPath.ORACLES_DATASET.getPath();
+//        Path tokensDataset = Paths.get(TokensDataset.TOKENS_DATASET_FOLDER);
+//        FileUtils.deleteDirectory(oraclesDataset);
+//        FileUtils.deleteDirectory(tokensDataset);
+//        FileUtils.createDirectories(oraclesDataset);
+//        FileUtils.createDirectories(tokensDataset);
+//    }
+//
+//    /**
+//     * This test is to check that, for all TrattoGrammar expressions contained in
+//     * the resources files, the TokenSuggester always returns as next legal tokens
+//     * the tokens that actually go next in the partial TrattoGrammar expression.
+//     * For instance, given the expression "occurrences<0;", this test checks that
+//     * after the partialExpression "", the token "someVarOrClassOrFieldOrMethod"
+//     * is returned, after "occurrences", the token "<" is returned, after
+//     * "occurrences<", the token "0" is returned, and after "occurrences<0", the
+//     * token ";" is returned.
+//     */
+//    @Test
+////    @Disabled
+//    public void tokenSuggesterE2ETest() {
+//        List<String> stringOracles = readOraclesFromExternalFiles();
+//        TokenSuggesterTest.getNextLegalTokensAuxTest(stringOracles);
+//    }
+//
+//    @Test
+////    @Disabled
+//    public void classAnalyzerE2ETest() {
+//        ClassAnalyzerTest.classAnalyzerE2ETest();
+//        ClassAnalyzerTest.resetJavaParserSymbolSolver();
+//    }
 }