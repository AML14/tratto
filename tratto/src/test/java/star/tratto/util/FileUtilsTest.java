--- conflicted
+++ resolved
@@ -1,11 +1,7 @@
 package star.tratto.util;
 
 import org.junit.jupiter.api.Test;
-<<<<<<< HEAD
-import star.tratto.data.IOPath;
-=======
 import star.tratto.data.TrattoPath;
->>>>>>> 25d8988e
 
 import java.io.IOException;
 import java.nio.file.Files;
@@ -46,7 +42,6 @@
     @Test
     public void deleteDirectoryTest() {
         Path root = setupFileEnvironment();
-<<<<<<< HEAD
         try {
             FileUtils.deleteDirectory(root);
         } catch (Error e) {
@@ -70,60 +65,6 @@
     }
 
     @Test
-    public void moveTest() {
-        try {
-            Path root = setupFileEnvironment();
-            Path other = root.getParent().resolve("otherTemp");
-            FileUtils.move(root, other);
-            FileUtils.deleteDirectory(other);
-        } catch (Error e) {
-            e.printStackTrace();
-            fail();
-        }
-    }
-
-    @Test
-    public void writeTest() {
-        Path path = Paths.get("src/test/java/star/tratto/util/temp/tempFile.json");
-=======
->>>>>>> 25d8988e
-        try {
-            FileUtils.deleteDirectory(root);
-        } catch (Error e) {
-            e.printStackTrace();
-            fail();
-        }
-    }
-
-    @Test
-    public void copyTest() {
-        try {
-<<<<<<< HEAD
-            List<String> fileNames = FileUtils.getAllJavaFilesFromDirectory(dir)
-                    .stream()
-                    .map(p -> p.getFileName().toString())
-                    .toList();
-            assertEquals(2, fileNames.size());
-            assertTrue(fileNames.contains("SplitterTest.java"));
-            assertTrue(fileNames.contains("ParserTest.java"));
-=======
-            Path root = setupFileEnvironment();
-            Path other = root.getParent().resolve("otherTemp");
-            FileUtils.copy(root, other);
-            FileUtils.deleteDirectory(other);
-            FileUtils.deleteDirectory(root);
->>>>>>> 25d8988e
-        } catch (Error e) {
-            e.printStackTrace();
-            fail();
-        }
-    }
-
-    @Test
-<<<<<<< HEAD
-    public void readJSONListTest() {
-        Path path = IOPath.IGNORE_FILE.getPath();
-=======
     public void moveTest() {
         try {
             Path root = setupFileEnvironment();
@@ -166,7 +107,6 @@
     @Test
     public void readJSONListTest() {
         Path path = TrattoPath.IGNORE_FILE.getPath();
->>>>>>> 25d8988e
         try {
             List<String> ignoreFileList = FileUtils.readJSONList(path)
                     .stream()
