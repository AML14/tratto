package star.tratto.util;

import org.junit.jupiter.api.Test;

import java.util.List;

import static org.junit.jupiter.api.Assertions.*;
import static star.tratto.util.StringUtils.getCorrespondingClosingParenthesisIndex;
import static star.tratto.util.StringUtils.semanticSimilarity;
import static star.tratto.util.StringUtils.containsWord;

public class StringUtilsTest {

    @Test
    public void compactExpressionTest()  {
        assertEquals("", StringUtils.compactExpression(""));
        assertEquals("this", StringUtils.compactExpression("this"));
        assertEquals("this instanceof SomeClass", StringUtils.compactExpression("this instanceof SomeClass"));
        assertEquals("this instanceof ", StringUtils.compactExpression("this instanceof"));
        assertEquals("this instanceof SomeClass&&someArg instanceof ", StringUtils.compactExpression("this instanceof SomeClass && someArg instanceof"));
<<<<<<< HEAD
=======
        assertEquals("instanceofVar instanceof MyClass", StringUtils.compactExpression("instanceofVar instanceof MyClass"));
        assertEquals("x&&instanceofVar instanceof MyClass", StringUtils.compactExpression("x && instanceofVar instanceof MyClass"));
        assertEquals("", StringUtils.compactExpression((String) null));
        assertEquals("", StringUtils.compactExpression((List<String>) null));
>>>>>>> ee7db5f8
    }

    @Test
    public void getCorrespondingClosingParenthesisIndex_IndexEqualToListSizeThrowExceptionTest()  {
        List<String> oracleTokens = List.of("this", ".", "someMethod", "(", "someArg");
        int openingParenthesisIndex = 5;
        try {
            getCorrespondingClosingParenthesisIndex(oracleTokens, openingParenthesisIndex);
            fail("Expected IllegalArgumentException");
        } catch (IndexOutOfBoundsException e) {
            assertEquals("openingParenthesisIndex=5, oracle tokens list size=5", e.getMessage());
        }
    }

    @Test
    public void getCorrespondingClosingParenthesisIndex_IndexIsNotOpeningParenthesisThrowExceptionTest()  {
        List<String> oracleTokens = List.of("this", ".", "someMethod", "(", "someArg");
        int openingParenthesisIndex = 2;
        try {
            getCorrespondingClosingParenthesisIndex(oracleTokens, openingParenthesisIndex);
            fail("Expected IllegalArgumentException");
        } catch (IllegalArgumentException e) {
            assertEquals("The token at the openingParenthesisIndex (" + openingParenthesisIndex + ") is not an opening parenthesis. " +
                    "Token: " + oracleTokens.get(openingParenthesisIndex), e.getMessage());
        }
    }

    @Test
    public void getCorrespondingClosingParenthesisIndex_Test1() {
        List<String> oracleTokens = List.of("this", ".", "someMethod", "(", "someArg");
        int openingParenthesisIndex = 3;
        assertNull(getCorrespondingClosingParenthesisIndex(oracleTokens, openingParenthesisIndex));
    }

    @Test
    public void getCorrespondingClosingParenthesisIndex_Test2() {
        List<String> oracleTokens = List.of("this", ".", "someMethod", "(", "someArg", ")");
        int openingParenthesisIndex = 3;
        assertEquals(5, getCorrespondingClosingParenthesisIndex(oracleTokens, openingParenthesisIndex));
    }

    @Test
    public void getCorrespondingClosingParenthesisIndex_Test3() {
        List<String> oracleTokens = List.of("this", ".", "someMethod", "(", "(", "someArg", ")");
        int openingParenthesisIndex1 = 3;
        int openingParenthesisIndex2 = 4;
        assertNull(getCorrespondingClosingParenthesisIndex(oracleTokens, openingParenthesisIndex1));
        assertEquals(6, getCorrespondingClosingParenthesisIndex(oracleTokens, openingParenthesisIndex2));
    }

    @Test
    public void getCorrespondingClosingParenthesisIndex_Test4() {
        List<String> oracleTokens = List.of("(", "this", ".", "someMethod", "(", "someArg", ")", "&&", "(", "(", "methodResultID", "||", "someOtherArg",  ")", "&&", "hello", ")");
        int openingParenthesisIndex1 = 0;
        int openingParenthesisIndex2 = 4;
        int openingParenthesisIndex3 = 8;
        int openingParenthesisIndex4 = 9;
        assertNull(getCorrespondingClosingParenthesisIndex(oracleTokens, openingParenthesisIndex1));
        assertEquals(6, getCorrespondingClosingParenthesisIndex(oracleTokens, openingParenthesisIndex2));
        assertEquals(16, getCorrespondingClosingParenthesisIndex(oracleTokens, openingParenthesisIndex3));
        assertEquals(13, getCorrespondingClosingParenthesisIndex(oracleTokens, openingParenthesisIndex4));
    }

    @Test
    public void semanticSimilarityTest() {
        assertEquals(1.0, semanticSimilarity("the", "the"));
        assertEquals(0.0, semanticSimilarity("the", "bratwurst"));
    }

    @Test
    public void containsWordTest() {
        assertFalse(containsWord("some expression", "word"));
        assertTrue(containsWord("some expression", "some"));
        assertTrue(containsWord("some expression", "expression"));
        assertTrue(containsWord("some expression", "some expression"));
        assertTrue(containsWord("This is an expression. That's it.", "expression"));
        assertFalse(containsWord("This is an expression. That's it.", "expression."));
        assertFalse(containsWord("This is an expression. That's it.", "exp"));
        assertFalse(containsWord("java.util.ArrayList", "List"));
        assertTrue(containsWord("java.util.ArrayList", "ArrayList"));
        assertTrue(containsWord("BagUtils.contains(bag);", "BagUtils"));
        assertTrue(containsWord("this instanceof Bag && methodResultID != null;", "Bag"));
    }
}<|MERGE_RESOLUTION|>--- conflicted
+++ resolved
@@ -18,13 +18,10 @@
         assertEquals("this instanceof SomeClass", StringUtils.compactExpression("this instanceof SomeClass"));
         assertEquals("this instanceof ", StringUtils.compactExpression("this instanceof"));
         assertEquals("this instanceof SomeClass&&someArg instanceof ", StringUtils.compactExpression("this instanceof SomeClass && someArg instanceof"));
-<<<<<<< HEAD
-=======
         assertEquals("instanceofVar instanceof MyClass", StringUtils.compactExpression("instanceofVar instanceof MyClass"));
         assertEquals("x&&instanceofVar instanceof MyClass", StringUtils.compactExpression("x && instanceofVar instanceof MyClass"));
         assertEquals("", StringUtils.compactExpression((String) null));
         assertEquals("", StringUtils.compactExpression((List<String>) null));
->>>>>>> ee7db5f8
     }
 
     @Test
