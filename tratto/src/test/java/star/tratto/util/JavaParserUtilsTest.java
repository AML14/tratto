package star.tratto.util;

import com.github.javaparser.JavaParser;
import com.github.javaparser.ast.body.MethodDeclaration;
import com.github.javaparser.resolution.MethodUsage;
import com.github.javaparser.resolution.UnsolvedSymbolException;
import org.javatuples.Pair;
import org.junit.jupiter.api.Test;
import org.junit.jupiter.params.ParameterizedTest;
import org.junit.jupiter.params.provider.Arguments;
import org.junit.jupiter.params.provider.MethodSource;
import star.tratto.dataset.oracles.OracleDatapoint;
import star.tratto.dataset.oracles.OracleDatapointTest;
<<<<<<< HEAD
import star.tratto.oraclegrammar.custom.Parser;
import star.tratto.util.javaparser.JavaParserUtils;
=======
>>>>>>> ae8ae606

import java.util.ArrayList;
import java.util.Comparator;
import java.util.List;
import java.util.stream.Collectors;
import java.util.stream.Stream;

import static org.junit.jupiter.api.Assertions.*;
import static star.tratto.TestUtilities.readOracleDatapointsFromOraclesDataset;
import static star.tratto.util.javaparser.JavaParserUtils.*;

public class JavaParserUtilsTest {

    private static final List<OracleDatapoint> oracleDatapoints = readOracleDatapointsFromOraclesDataset();
    private static final JavaParser javaParser = JavaParserUtils.getJavaParser();

    // TODO: Once the oracles dataset is ready, test this method with all oracles, which should evaluate to boolean
    @Test
    public void getReturnTypeOfExpressionOracle1Test() {
        OracleDatapoint oracleDatapoint = oracleDatapoints.get(0);

        assertEquals(Pair.with("java.lang", "String"), getReturnTypeOfExpression("\"someString\"", oracleDatapoint));
        assertEquals(Pair.with("", "int"), getReturnTypeOfExpression("1", oracleDatapoint));
        assertEquals(Pair.with("", "int[]"), getReturnTypeOfExpression("new int[0]", oracleDatapoint));
        assertEquals(Pair.with("", "int[][]"), getReturnTypeOfExpression("new int[0][0]", oracleDatapoint));
        assertEquals(Pair.with("java.lang", "Integer"), getReturnTypeOfExpression("new Integer(1)", oracleDatapoint));
        assertEquals(Pair.with("java.lang", "Integer[][]"), getReturnTypeOfExpression("new Integer[0][0]", oracleDatapoint));
        assertEquals(Pair.with("java.util", "List"), getReturnTypeOfExpression("java.util.List.of(1)", oracleDatapoint));
        assertEquals(Pair.with("", "T"), getReturnTypeOfExpression("o1", oracleDatapoint));
        assertEquals(Pair.with("", "boolean"), getReturnTypeOfExpression("o1==null", oracleDatapoint));
        assertEquals(Pair.with("", "boolean"), getReturnTypeOfExpression("((o1==null)==false)", oracleDatapoint));
        assertEquals(Pair.with("", "T"), getReturnTypeOfExpression("o2", oracleDatapoint));
        assertEquals(Pair.with("", "boolean"), getReturnTypeOfExpression("o1.equals(o2)", oracleDatapoint));
        assertEquals(Pair.with("", "boolean"), getReturnTypeOfExpression("((o1==null)==false) && (o1.equals(o2))", oracleDatapoint));
        assertEquals(Pair.with("", "boolean"), getReturnTypeOfExpression("methodResultID", oracleDatapoint));
        assertEquals(Pair.with("", "boolean"), getReturnTypeOfExpression("methodResultID == true", oracleDatapoint));
        assertEquals(Pair.with("", "boolean"), getReturnTypeOfExpression("true", oracleDatapoint));
        assertEquals(Pair.with("", "boolean"), getReturnTypeOfExpression("((o1==null)==false) && (o1.equals(o2)) ? methodResultID == true : true", oracleDatapoint));
    }

    @Test
    public void getReturnTypeOfExpressionOracle2Test() {
        OracleDatapoint oracleDatapoint = oracleDatapoints.get(1);

        assertEquals(Pair.with("org.apache.commons.math3.analysis.polynomials", "PolynomialFunction"), getReturnTypeOfExpression("this", oracleDatapoint));
        assertEquals(Pair.with("", "double[]"), getReturnTypeOfExpression("this.getCoefficients()", oracleDatapoint));
        assertEquals(Pair.with("", "int"), getReturnTypeOfExpression("this.getCoefficients().length", oracleDatapoint));
        assertEquals(Pair.with("", "int"), getReturnTypeOfExpression("0", oracleDatapoint));
        assertEquals(Pair.with("org.apache.commons.math3.analysis.differentiation", "DerivativeStructure"), getReturnTypeOfExpression("t", oracleDatapoint));
        assertEquals(Pair.with("org.apache.commons.math3.analysis.differentiation", "DerivativeStructure"), getReturnTypeOfExpression("methodResultID", oracleDatapoint));
        assertEquals(Pair.with("", "boolean"), getReturnTypeOfExpression("this.getCoefficients().length==0", oracleDatapoint));
        assertEquals(Pair.with("", "double"), getReturnTypeOfExpression("SparseGradient.createConstant(1).taylor(Complex.I.getReal())", oracleDatapoint));
        assertThrows(UnsolvedSymbolException.class, () -> getReturnTypeOfExpression("SparseGradient.createConstant(arg0).taylor(Complex.I.getReal())", oracleDatapoint));
    }

    @Test
    public void getReturnTypeOfExpressionOracle3Test() {
        OracleDatapoint oracleDatapoint = oracleDatapoints.get(1);

        assertEquals(Pair.with("org.apache.commons.math3.analysis.polynomials", "PolynomialFunction"), getReturnTypeOfExpression("this", oracleDatapoint));
        assertEquals(Pair.with("", "boolean"), getReturnTypeOfExpression("this instanceof PolynomialFunction", oracleDatapoint));
        assertEquals(Pair.with("", "boolean"), getReturnTypeOfExpression("t.equals(this)", oracleDatapoint));
        assertEquals(Pair.with("", "boolean"), getReturnTypeOfExpression("(t.equals(this))==false", oracleDatapoint));
        assertEquals(Pair.with("", "boolean"), getReturnTypeOfExpression("this instanceof PolynomialFunction && (t.equals(this))", oracleDatapoint));
        assertEquals(Pair.with("", "boolean"), getReturnTypeOfExpression("this instanceof PolynomialFunction && (t.equals(this))==false", oracleDatapoint));
    }

    @Test
    public void getReturnTypeOfExpressionOracle4Test() {
        OracleDatapoint oracleDatapoint = OracleDatapointTest.getEmptyOracleDatapoint();
        oracleDatapoint.setClassName("SomeClass");
        oracleDatapoint.setMethodSourceCode("public List<Integer> someMethod() { return List.of(1, 2, 3); }");
        oracleDatapoint.setClassSourceCode("import java.util.List; public class SomeClass { " + oracleDatapoint.getMethodSourceCode() + " }");
        oracleDatapoint.setTokensMethodArguments(List.of());
        oracleDatapoint.setOracle("methodResultID.stream().anyMatch(jdVar -> jdVar.toString() != null);");

        assertEquals(Pair.with("java.lang", "Integer"), getReturnTypeOfExpression("jdVar", oracleDatapoint));
        assertEquals(Pair.with("java.lang", "String"), getReturnTypeOfExpression("jdVar.toString()", oracleDatapoint));
    }

    @Test
    public void getReturnTypeOfExpressionOracle5Test() {
        OracleDatapoint oracleDatapoint = oracleDatapoints.get(4);

        assertEquals(Pair.with("org.apache.commons.math3.complex", "Complex"), getReturnTypeOfExpression("jdVar", oracleDatapoint));
        assertEquals(Pair.with("", "double"), getReturnTypeOfExpression("jdVar.getArgument()", oracleDatapoint));
        assertEquals(Pair.with("java.util", "List"), getReturnTypeOfExpression("jdVar.nthRoot(0)", oracleDatapoint));
    }

    @Test
    public void isType1InstanceOfType2Test() {
        assertTrue(isType1InstanceOfType2("String", "String", null));
        assertTrue(isType1InstanceOfType2("String", "java.lang.String", null));
        assertTrue(isType1InstanceOfType2("java.lang.String", "String", null));
        assertTrue(isType1InstanceOfType2("java.lang.String", "java.lang.String", null));
        assertTrue(isType1InstanceOfType2("String", "Object", null));
        assertTrue(isType1InstanceOfType2("String", "java.lang.Object", null));
        assertFalse(isType1InstanceOfType2("Object", "String", null));
        assertTrue(isType1InstanceOfType2("java.util.List", "Object", null));
        assertFalse(isType1InstanceOfType2("String", "StringBuilder", null));
        assertFalse(isType1InstanceOfType2("StringBuilder", "String", null));
        assertFalse(isType1InstanceOfType2("boolean", "boolean", null));
        assertTrue(isType1InstanceOfType2("Boolean", "Boolean", null));
        assertFalse(isType1InstanceOfType2("boolean", "Boolean", null));
        assertFalse(isType1InstanceOfType2("Boolean", "boolean", null));
        assertFalse(isType1InstanceOfType2("boolean", "java.lang.Boolean", null));
        assertFalse(isType1InstanceOfType2("java.lang.Boolean", "boolean", null));
        assertFalse(isType1InstanceOfType2("Integer", "int", null));
        assertFalse(isType1InstanceOfType2("int", "Integer", null));
        assertFalse(isType1InstanceOfType2("int", "Long", null));
        assertFalse(isType1InstanceOfType2("java.lang.Long", "int", null));
        assertFalse(isType1InstanceOfType2("long", "Long", null));
        assertFalse(isType1InstanceOfType2("java.lang.Long", "long", null));
        assertFalse(isType1InstanceOfType2("Float", "float", null));
        assertFalse(isType1InstanceOfType2("float", "Float", null));
        assertFalse(isType1InstanceOfType2("float", "Double", null));
        assertFalse(isType1InstanceOfType2("java.lang.Double", "float", null));
        assertFalse(isType1InstanceOfType2("Double", "double", null));
        assertFalse(isType1InstanceOfType2("double", "Double", null));
        assertTrue(isType1InstanceOfType2("T", "T", null));
        assertFalse(isType1InstanceOfType2("T", "java.lang.Object", null));
        assertTrue(isType1InstanceOfType2("T", "java.lang.Object", oracleDatapoints.get(0)));
        assertFalse(isType1InstanceOfType2("java.lang.Object", "T", null));
        assertFalse(isType1InstanceOfType2("java.lang.Object", "T", oracleDatapoints.get(0)));
        assertFalse(isType1InstanceOfType2("java.lang.Object", "non.existing.Clazz", null));
        assertFalse(isType1InstanceOfType2("java.lang.Object", "non.existing.Clazz", oracleDatapoints.get(0)));
        assertFalse(isType1InstanceOfType2("non.existing.Clazz", "java.lang.Object", null));
        assertFalse(isType1InstanceOfType2("non.existing.Clazz", "java.lang.Object", oracleDatapoints.get(0)));
        assertTrue(isType1InstanceOfType2("org.apache.commons.math3.ml.clustering.CentroidCluster", "org.apache.commons.math3.ml.clustering.Cluster", null));
        assertTrue(isType1InstanceOfType2("star.tratto.token.restrictions.multi.LastMethodNameRestriction", "star.tratto.token.restrictions.multi.MultiTokenRestriction", null));
        assertFalse(isType1InstanceOfType2("star.tratto.token.restrictions.multi.LastMethodNameRestriction", "star.tratto.token.restrictions.multi.MultiTokenRestrictions", null));
        assertTrue(isType1InstanceOfType2("star.tratto.oraclegrammar.generator.TrattoGrammarGenerator", "org.eclipse.xtext.generator.AbstractGenerator", null));
        // Unexplicably, the following three assertions make PITest fail
//        assertTrue(isType1InstanceOfType2("org.miv.pherd.Particle", "org.miv.pherd.Particle", null));
//        assertTrue(isType1InstanceOfType2("plume.ArraysMDE", "plume.ArraysMDE", null));
//        assertTrue(isType1InstanceOfType2("org.apache.commons.bcel6.classfile.Attribute", "org.apache.commons.bcel6.classfile.Attribute", null));
    }

    @Test
    public void canType1BeInstanceOfType2Test() {
        assertTrue(canType1BeInstanceOfType2("String", "String", null));
        assertTrue(canType1BeInstanceOfType2("String", "java.lang.String", null));
        assertTrue(canType1BeInstanceOfType2("java.lang.String", "String", null));
        assertTrue(canType1BeInstanceOfType2("java.lang.String", "java.lang.String", null));
        assertTrue(canType1BeInstanceOfType2("String", "Object", null));
        assertTrue(canType1BeInstanceOfType2("String", "java.lang.Object", null));
        assertTrue(canType1BeInstanceOfType2("Object", "String", null));
        assertTrue(canType1BeInstanceOfType2("java.util.List", "Object", null));
        assertFalse(canType1BeInstanceOfType2("String", "StringBuilder", null));
        assertFalse(canType1BeInstanceOfType2("StringBuilder", "String", null));
        assertFalse(canType1BeInstanceOfType2("boolean", "boolean", null));
        assertTrue(canType1BeInstanceOfType2("Boolean", "Boolean", null));
        assertFalse(canType1BeInstanceOfType2("boolean", "Boolean", null));
        assertFalse(canType1BeInstanceOfType2("Boolean", "boolean", null));
        assertFalse(canType1BeInstanceOfType2("boolean", "java.lang.Boolean", null));
        assertFalse(canType1BeInstanceOfType2("java.lang.Boolean", "boolean", null));
        assertFalse(canType1BeInstanceOfType2("Integer", "int", null));
        assertFalse(canType1BeInstanceOfType2("int", "Integer", null));
        assertFalse(canType1BeInstanceOfType2("int", "Long", null));
        assertFalse(canType1BeInstanceOfType2("java.lang.Long", "int", null));
        assertFalse(canType1BeInstanceOfType2("long", "Long", null));
        assertFalse(canType1BeInstanceOfType2("java.lang.Long", "long", null));
        assertFalse(canType1BeInstanceOfType2("Float", "float", null));
        assertFalse(canType1BeInstanceOfType2("float", "Float", null));
        assertFalse(canType1BeInstanceOfType2("float", "Double", null));
        assertFalse(canType1BeInstanceOfType2("java.lang.Double", "float", null));
        assertFalse(canType1BeInstanceOfType2("Double", "double", null));
        assertFalse(canType1BeInstanceOfType2("double", "Double", null));
        assertFalse(canType1BeInstanceOfType2("T", "T", null));
        assertFalse(canType1BeInstanceOfType2("T", "java.lang.Object", null));
        assertTrue(canType1BeInstanceOfType2("T", "java.lang.Object", oracleDatapoints.get(0)));
        assertFalse(canType1BeInstanceOfType2("java.lang.Object", "T", null));
        assertFalse(canType1BeInstanceOfType2("java.lang.Object", "T", oracleDatapoints.get(0)));
        assertFalse(canType1BeInstanceOfType2("java.lang.Object", "non.existing.Clazz", null));
        assertFalse(canType1BeInstanceOfType2("java.lang.Object", "non.existing.Clazz", oracleDatapoints.get(0)));
        assertFalse(canType1BeInstanceOfType2("non.existing.Clazz", "java.lang.Object", null));
        assertFalse(canType1BeInstanceOfType2("non.existing.Clazz", "java.lang.Object", oracleDatapoints.get(0)));
        assertTrue(canType1BeInstanceOfType2("org.apache.commons.math3.ml.clustering.CentroidCluster", "org.apache.commons.math3.ml.clustering.Cluster", null));
        assertTrue(canType1BeInstanceOfType2("star.tratto.token.restrictions.multi.LastMethodNameRestriction", "star.tratto.token.restrictions.multi.MultiTokenRestriction", null));
        assertFalse(canType1BeInstanceOfType2("star.tratto.token.restrictions.multi.LastMethodNameRestriction", "star.tratto.token.restrictions.multi.MultiTokenRestrictions", null));
        assertTrue(canType1BeInstanceOfType2("star.tratto.oraclegrammar.generator.TrattoGrammarGenerator", "org.eclipse.xtext.generator.AbstractGenerator", null));
        // Unexplicably, the following three assertions make PITest fail
//        assertTrue(canType1BeInstanceOfType2("org.miv.pherd.Particle", "org.miv.pherd.Particle", null));
//        assertTrue(canType1BeInstanceOfType2("plume.ArraysMDE", "plume.ArraysMDE", null));
//        assertTrue(canType1BeInstanceOfType2("org.apache.commons.bcel6.classfile.Attribute", "org.apache.commons.bcel6.classfile.Attribute", null));
    }

    @Test
    public void isType1AssignableToType2Test() {
        assertTrue(isType1AssignableToType2(Pair.with("java.lang", "String"), Pair.with("java.lang", "String"), null));
        assertTrue(isType1AssignableToType2(Pair.with("java.lang", "String"), Pair.with("java.lang", "Object"), null));
        assertFalse(isType1AssignableToType2(Pair.with("java.lang", "Object"), Pair.with("java.lang", "String"), null));
        assertTrue(isType1AssignableToType2(Pair.with("java.util", "List"), Pair.with("java.lang", "Object"), null));
        assertFalse(isType1AssignableToType2(Pair.with("java.lang", "Object"), Pair.with("java.util", "List"), null));
        assertFalse(isType1AssignableToType2(Pair.with("java.lang", "String"), Pair.with("java.lang", "StringBuilder"), null));
        assertFalse(isType1AssignableToType2(Pair.with("java.lang", "StringBuilder"), Pair.with("java.lang", "String"), null));
        assertFalse(isType1AssignableToType2(Pair.with("java.lang", "String"), Pair.with("java.lang", "StringBuilder"), null));
        assertTrue(isType1AssignableToType2(Pair.with("", "boolean"), Pair.with("", "boolean"), null));
        assertTrue(isType1AssignableToType2(Pair.with("", "boolean"), Pair.with("java.lang", "Boolean"), null));
        assertFalse(isType1AssignableToType2(Pair.with("java.lang", "Boolean"), Pair.with("", "boolean"), null));
        assertTrue(isType1AssignableToType2(Pair.with("java.lang", "Boolean"), Pair.with("java.lang", "Boolean"), null));
        assertTrue(isType1AssignableToType2(Pair.with("", "int"), Pair.with("", "int"), null));
        assertTrue(isType1AssignableToType2(Pair.with("", "int"), Pair.with("java.lang", "Integer"), null));
        assertTrue(isType1AssignableToType2(Pair.with("java.lang", "Integer"), Pair.with("", "int"), null));
        assertTrue(isType1AssignableToType2(Pair.with("java.lang", "Integer"), Pair.with("java.lang", "Integer"), null));
        assertTrue(isType1AssignableToType2(Pair.with("", "long"), Pair.with("", "long"), null));
        assertTrue(isType1AssignableToType2(Pair.with("", "long"), Pair.with("java.lang", "Long"), null));
        assertTrue(isType1AssignableToType2(Pair.with("java.lang", "Long"), Pair.with("", "long"), null));
        assertTrue(isType1AssignableToType2(Pair.with("java.lang", "Long"), Pair.with("java.lang", "Long"), null));
        assertTrue(isType1AssignableToType2(Pair.with("", "float"), Pair.with("", "float"), null));
        assertTrue(isType1AssignableToType2(Pair.with("", "float"), Pair.with("java.lang", "Float"), null));
        assertTrue(isType1AssignableToType2(Pair.with("java.lang", "Float"), Pair.with("", "float"), null));
        assertTrue(isType1AssignableToType2(Pair.with("java.lang", "Float"), Pair.with("java.lang", "Float"), null));
        assertTrue(isType1AssignableToType2(Pair.with("", "double"), Pair.with("", "double"), null));
        assertTrue(isType1AssignableToType2(Pair.with("", "double"), Pair.with("java.lang", "Double"), null));
        assertTrue(isType1AssignableToType2(Pair.with("java.lang", "Double"), Pair.with("", "double"), null));
        assertTrue(isType1AssignableToType2(Pair.with("java.lang", "Double"), Pair.with("java.lang", "Double"), null));
        assertTrue(isType1AssignableToType2(Pair.with("", "T"), Pair.with("", "T"), null));
        assertFalse(isType1AssignableToType2(Pair.with("", "T"), Pair.with("java.lang", "Object"), null));
        assertTrue(isType1AssignableToType2(Pair.with("", "T"), Pair.with("java.lang", "Object"), oracleDatapoints.get(0)));
        assertFalse(isType1AssignableToType2(Pair.with("java.lang", "Object"), Pair.with("", "T"), null));
        assertFalse(isType1AssignableToType2(Pair.with("java.lang", "Object"), Pair.with("", "T"), oracleDatapoints.get(0)));
        assertFalse(isType1AssignableToType2(Pair.with("java.lang", "Object"), Pair.with("non.existing", "Clazz"), null));
        assertFalse(isType1AssignableToType2(Pair.with("java.lang", "Object"), Pair.with("non.existing", "Clazz"), oracleDatapoints.get(0)));
        assertFalse(isType1AssignableToType2(Pair.with("non.existing", "Clazz"), Pair.with("java.lang", "Object"), null));
        assertFalse(isType1AssignableToType2(Pair.with("non.existing", "Clazz"), Pair.with("java.lang", "Object"), oracleDatapoints.get(0)));
        assertTrue(isType1AssignableToType2(Pair.with("org.apache.commons.math3.ml.clustering", "CentroidCluster"), Pair.with("org.apache.commons.math3.ml.clustering", "Cluster"), null));
        assertTrue(isType1AssignableToType2(Pair.with("star.tratto.token.restrictions.multi", "LastMethodNameRestriction"), Pair.with("star.tratto.token.restrictions.multi", "MultiTokenRestriction"), null));
        assertFalse(isType1AssignableToType2(Pair.with("star.tratto.token.restrictions.multi", "LastMethodNameRestriction"), Pair.with("star.tratto.token.restrictions.multi", "MultiTokenRestrictions"), null));
        assertTrue(isType1AssignableToType2(Pair.with("star.tratto.oraclegrammar.generator", "TrattoGrammarGenerator"), Pair.with("org.eclipse.xtext.generator", "AbstractGenerator"), null));
        // Unexplicably, the following three assertions make PITest fail
//        assertTrue(isType1AssignableToType2(Pair.with("org.miv.pherd", "Particle"), Pair.with("org.miv.pherd", "Particle"), null));
//        assertTrue(isType1AssignableToType2(Pair.with("plume", "ArraysMDE"), Pair.with("plume", "ArraysMDE"), null));
//        assertTrue(isType1AssignableToType2(Pair.with("org.apache.commons.bcel6.classfile", "Attribute"), Pair.with("org.apache.commons.bcel6.classfile", "Attribute"), null));
    }

    @Test
    public void getMethodsOfTypeTest() {
        assertTrue(getMethodsOfType("org.apache.commons.math3.analysis.polynomials.PolynomialFunction").stream().map(MethodUsage::getName).collect(Collectors.toList()).contains("polynomialDerivative"));
        assertTrue(getMethodsOfType("unknown.pack.age.AndClass").stream().map(MethodUsage::getName).collect(Collectors.toList()).contains("equals"));
        assertTrue(getMethodsOfType("T").stream().map(MethodUsage::getName).collect(Collectors.toList()).contains("equals"));
        assertThrows(IllegalArgumentException.class, () -> getMethodsOfType("long"));
        assertTrue(getMethodsOfType("long[]").stream().map(MethodUsage::getName).collect(Collectors.toList()).contains("clone"));
        assertTrue(getMethodsOfType("java.lang.Long[]").stream().map(MethodUsage::getName).collect(Collectors.toList()).contains("clone"));
    }

    @ParameterizedTest(name = "{0}")
    @MethodSource("getMethodSignatureFromDeclarationParameterizedTestData")
    public void getMethodSignatureFromDeclarationTest(String testName, String classSource, String className, String methodName, String expectedMethodSignature) {
        MethodDeclaration methodDeclaration = javaParser.parse(classSource)
                .getResult().get()
                .getLocalDeclarationFromClassname(className).get(0)
                .getMethodsByName(methodName).get(0);
        assertEquals(expectedMethodSignature, getCallableSignature(methodDeclaration));
    }

    private static Stream<Arguments> getMethodSignatureFromDeclarationParameterizedTestData() {
        String className = "SomeClass";
        String classSource = "public class " + className + " { XXX }";
        String methodName = "someMethod";
        return Stream.of(
                Arguments.of("test1", classSource.replaceAll("XXX", "public void " + methodName + "() {}"), className, methodName, "public void someMethod()"),
                Arguments.of("test2", classSource.replaceAll("XXX", "public void " + methodName + "();"), className, methodName, "public void someMethod()"),
                Arguments.of("test3", classSource.replaceAll("XXX", "private static native Integer " + methodName + "(String arg1, boolean arg2);"),
                        className, methodName,"private static native Integer someMethod(String arg1, boolean arg2)"),
                Arguments.of("test4", "import org.javatuples.Pair; " + classSource.replaceAll("XXX", "protected final Integer " + methodName + "(Pair<String, Integer> arg1, boolean arg2);"),
                        className, methodName, "protected final Integer someMethod(Pair<String, Integer> arg1, boolean arg2)"),
                Arguments.of("test5", "import star.tratto.dataset.OracleDatapoint; " + classSource.replaceAll("XXX", "synchronized OracleDatapoint " + methodName + "() { return null; }"),
                        className, methodName, "synchronized OracleDatapoint someMethod()"),
                Arguments.of("test6", "import org.jgrapht.graph.*; " + classSource
                        .replaceAll("public class", "public abstract class")
                        .replaceAll("XXX", "\n    // *** Constructors ***\n    // another comment\n    /**\n     * hello\n     */\n    public static <V, E> E addEdgeWithVertices(Graph<V, E> g, V sourceVertex, V targetVertex) {\n" +
                                "        g.addVertex(sourceVertex);\n" +
                                "        g.addVertex(targetVertex);\n" +
                                "        return g.addEdge(sourceVertex, targetVertex);\n" +
                                "    }\n"),
                        className, "addEdgeWithVertices", "public static <V, E> E addEdgeWithVertices(Graph<V, E> g, V sourceVertex, V targetVertex)"),
                Arguments.of("test7", "import org.jgrapht.graph.*; " + classSource
                        .replaceAll("public class", "public abstract class")
                        .replaceAll("XXX", "\n    /**\n     * hello\n     */\n    // *** Constructors ***\n    // another comment\n    public static <V, E> E addEdgeWithVertices(Graph<V, E> g, V sourceVertex, V targetVertex) {\n" +
                                "        g.addVertex(sourceVertex);\n" +
                                "        g.addVertex(targetVertex);\n" +
                                "        return g.addEdge(sourceVertex, targetVertex);\n" +
                                "    }"),
                        className, "addEdgeWithVertices", "public static <V, E> E addEdgeWithVertices(Graph<V, E> g, V sourceVertex, V targetVertex)"),
                Arguments.of("test8", "import org.jgrapht.graph.*; " + classSource
                        .replaceAll("public class", "public abstract class")
                        .replaceAll("XXX", "\n    /**\n     * hello\n     */\n    public static <V, E> E addEdgeWithVertices(Graph<V, E> g, V sourceVertex, V targetVertex) {\n" +
                                "        g.addVertex(sourceVertex);\n" +
                                "        g.addVertex(targetVertex);\n" +
                                "        return g.addEdge(sourceVertex, targetVertex);\n" +
                                "    }"),
                        className, "addEdgeWithVertices", "public static <V, E> E addEdgeWithVertices(Graph<V, E> g, V sourceVertex, V targetVertex)"),
                Arguments.of("test9", "import org.jgrapht.graph.*; " + classSource
                                .replaceAll("public class", "public abstract class")
                                .replaceAll("XXX", "\n    // another comment\n    /* Constructors */ public static <V, E> E addEdgeWithVertices(Graph<V, E> g, V sourceVertex, V targetVertex) {\n" +
                                        "        g.addVertex(sourceVertex);\n" +
                                        "        g.addVertex(targetVertex);\n" +
                                        "        return g.addEdge(sourceVertex, targetVertex);\n" +
                                        "    }"),
                        className, "addEdgeWithVertices", "public static <V, E> E addEdgeWithVertices(Graph<V, E> g, V sourceVertex, V targetVertex)"),
                Arguments.of("test10", "import org.jgrapht.graph.*; " + classSource
                                .replaceAll("public class", "public abstract class")
                                .replaceAll("XXX", "\n    // *** Constructors ***\n    // another comment\n    /**\n     * hello\n     */\n    public static <V, E> E addEdgeWithVertices(Graph<V, E> g, V sourceVertex, V targetVertex);\n"),
                        className, "addEdgeWithVertices", "public static <V, E> E addEdgeWithVertices(Graph<V, E> g, V sourceVertex, V targetVertex)"),
                Arguments.of("test11", "import org.jgrapht.graph.*; " + classSource
                                .replaceAll("XXX", "\n    /**\n     * hello\n     */\n    " +
                                        "    private\n" +
                                        "    // comment\n" +
                                        "    static /* another */ @Nullable String someMethod(\n" +
                                        "            // this is a param:\n" +
                                        "            @Nullable String param1,\n" +
                                        "            /* this is another param: */ int param2\n" +
                                        "    ) { return \"\"; }"
                                        ),
                        className, "someMethod", "private static String someMethod(@Nullable String param1, int param2)")
        );
    }

    // This method tests also getTypeWithoutPackages (implicitly)
    @ParameterizedTest(name = "{0}")
    @MethodSource("getMethodSignatureFromUsageParameterizedTestData")
    public void getMethodSignatureFromUsageTest(String testName, String packageClass, String methodName, String expectedMethodSignature) {
        MethodUsage methodUsage = new ArrayList<>(getResolvedReferenceTypeDeclaration(packageClass).getAllMethods()
                .stream()
                .sorted(Comparator.comparing(MethodUsage::toString))
                .collect(Collectors.toList()))
                .stream()
                .filter(method -> method.getName().equals(methodName))
                .findFirst().get();
        assertEquals(expectedMethodSignature, getCallableSignature(methodUsage));
    }

    private static Stream<Arguments> getMethodSignatureFromUsageParameterizedTestData() {
        return Stream.of(
                Arguments.of("test1", "java.lang.Object", "equals", "public boolean equals(Object arg0)"),
                Arguments.of("test2", "java.lang.Object", "getClass", "public final native Class<? extends Object> getClass()"),
                Arguments.of("test3", "java.lang.Object", "finalize", "protected void finalize() throws Throwable"),
                Arguments.of("test4", "java.lang.String", "getBytes", "public byte[] getBytes()"),
                Arguments.of("test5", "java.lang.String", "copyValueOf", "public static String copyValueOf(char[] arg0)"),
                Arguments.of("test6", "java.lang.String", "coder", "byte coder()"),
                Arguments.of("test7", "java.lang.Class", "checkPackageAccess", "private void checkPackageAccess(SecurityManager arg0, ClassLoader arg1, boolean arg2)"),
                Arguments.of("test8", "java.lang.Class.Atomic", "casReflectionData", "static <T> boolean casReflectionData(Class<? extends Object> arg0, SoftReference<Class.ReflectionData<T>> arg1, SoftReference<Class.ReflectionData<T>> arg2)"),
                Arguments.of("test9", "java.lang.Class", "newInstance", "public T newInstance() throws InstantiationException, IllegalAccessException"),
                Arguments.of("test10", "java.lang.Class", "getInterfaces", "private Class<? extends Object>[] getInterfaces(boolean arg0)"),
                Arguments.of("test10", "java.lang.String", "value", "byte[] value()")
        );
    }

    @ParameterizedTest(name = "{0}")
    @MethodSource("isNonStaticNonVoidNonPrivateMethodParameterizedTestData")
    public void isNonStaticNonVoidNonPrivateMethodTest(String testName, String packageClass, String methodName, boolean expected) {
        MethodUsage methodUsage = new ArrayList<>(getResolvedReferenceTypeDeclaration(packageClass).getAllMethods()
                .stream()
                .sorted(Comparator.comparing(MethodUsage::toString))
                .collect(Collectors.toList()))
                .stream()
                .filter(method -> method.getName().equals(methodName))
                .findFirst().get();
        assertEquals(expected, isNonStaticNonVoidNonPrivateMethod(methodUsage));
    }

    private static Stream<Arguments> isNonStaticNonVoidNonPrivateMethodParameterizedTestData() {
        return Stream.of(
                Arguments.of("test1", "java.lang.Object", "equals", true), // "public boolean equals(Object arg0)"),
                Arguments.of("test2", "java.lang.Object", "getClass", true), // "public final native Class<? extends Object> getClass()"),
                Arguments.of("test3", "java.lang.Object", "finalize", false), // "protected void finalize() throws Throwable"),
                Arguments.of("test4", "java.lang.String", "getBytes", true), // "public byte[] getBytes()"),
                Arguments.of("test5", "java.lang.String", "copyValueOf", false), // "public static String copyValueOf(char[] arg0)"),
                Arguments.of("test6", "java.lang.Class", "checkPackageAccess", false), // "private void checkPackageAccess(SecurityManager arg0, ClassLoader arg1, boolean arg2)"),
                Arguments.of("test7", "java.lang.Class.Atomic", "casReflectionData", false), // "static boolean casReflectionData(Class<? extends Object> arg0, SoftReference<Class.ReflectionData<T>> arg1, SoftReference<Class.ReflectionData<T>> arg2)"),
                Arguments.of("test8", "java.lang.Class", "newInstance", true), // "public T newInstance() throws InstantiationException, IllegalAccessException")
                Arguments.of("test9", "java.lang.Class", "getInterfaces", false) // "private Class<? extends Object>[] getInterfaces(boolean arg0)")
        );
    }
}<|MERGE_RESOLUTION|>--- conflicted
+++ resolved
@@ -11,11 +11,6 @@
 import org.junit.jupiter.params.provider.MethodSource;
 import star.tratto.dataset.oracles.OracleDatapoint;
 import star.tratto.dataset.oracles.OracleDatapointTest;
-<<<<<<< HEAD
-import star.tratto.oraclegrammar.custom.Parser;
-import star.tratto.util.javaparser.JavaParserUtils;
-=======
->>>>>>> ae8ae606
 
 import java.util.ArrayList;
 import java.util.Comparator;
@@ -25,7 +20,7 @@
 
 import static org.junit.jupiter.api.Assertions.*;
 import static star.tratto.TestUtilities.readOracleDatapointsFromOraclesDataset;
-import static star.tratto.util.javaparser.JavaParserUtils.*;
+import static star.tratto.util.JavaParserUtils.*;
 
 public class JavaParserUtilsTest {
 
@@ -269,7 +264,7 @@
                 .getResult().get()
                 .getLocalDeclarationFromClassname(className).get(0)
                 .getMethodsByName(methodName).get(0);
-        assertEquals(expectedMethodSignature, getCallableSignature(methodDeclaration));
+        assertEquals(expectedMethodSignature, getMethodSignature(methodDeclaration));
     }
 
     private static Stream<Arguments> getMethodSignatureFromDeclarationParameterizedTestData() {
@@ -346,7 +341,7 @@
                 .stream()
                 .filter(method -> method.getName().equals(methodName))
                 .findFirst().get();
-        assertEquals(expectedMethodSignature, getCallableSignature(methodUsage));
+        assertEquals(expectedMethodSignature, getMethodSignature(methodUsage));
     }
 
     private static Stream<Arguments> getMethodSignatureFromUsageParameterizedTestData() {
