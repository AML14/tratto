import com.github.javaparser.StaticJavaParser;
import com.github.javaparser.ast.CompilationUnit;
import com.github.javaparser.ast.body.MethodDeclaration;
<<<<<<< HEAD
=======
import org.junit.jupiter.api.extension.ExtendWith;
>>>>>>> 8ffec081
import org.junit.jupiter.api.Test;

import java.io.IOException;
import java.nio.file.Path;
import java.nio.file.Paths;
import java.util.List;

import static org.junit.jupiter.api.Assertions.assertEquals;
<<<<<<< HEAD
import static org.junit.jupiter.api.Assertions.fail;
=======
>>>>>>> 8ffec081

public class OracleRemoverTest {
<<<<<<< HEAD
    private static final Path testPath = Paths.get("src", "test", "resources", "test");

    @Test
    public void removeOraclesTest() {
        OracleRemover.removeOracles(testPath, "example.ExampleTest");
        try {
            CompilationUnit cu = StaticJavaParser.parse(Paths.get("output", "evosuite-prefix", "example", "ExampleTest.java"));
            List<MethodDeclaration> testCases = cu.findAll(MethodDeclaration.class);
            assertEquals(7, testCases.size());
            String expectedAssertionTest0 = """
                    @Test
                    @Disabled
                    public void assertionTest0() {
                        // an example of an assertion oracle
                        List<String> nonEmptyList = List.of("example");
                        nonEmptyList.get(0);
                    }""";
            assertEquals(expectedAssertionTest0, testCases.get(0).toString());
        } catch (IOException e) {
            fail();
        }
        FileUtils.deleteDirectory(Paths.get("output"));
=======
    /** The path to the output directory. */
    private static final Path output = Paths.get("output");

    private void setup() {
        FileUtils.deleteDirectory(output);
        FileUtils.createDirectories(Paths.get("output", "evosuite-tests", "tutorial"));
        FileUtils.copy(
                Paths.get("src", "test", "resources", "test"),
                Paths.get("output", "evosuite-tests")
        );
    }

    private void cleanup() {
        FileUtils.deleteDirectory(output);
    }

    private void verifySimpleTests() {
        Path simplePath = FileUtils.getFQNOutputPath("tutorial.Stack", "evosuite-simple-tests");
        CompilationUnit cu;
        try {
            cu = StaticJavaParser.parse(simplePath);
        } catch (IOException e) {
            throw new IllegalArgumentException("Unable to parse simple test " + simplePath);
        }
        List<MethodDeclaration> simpleTests = cu.findAll(MethodDeclaration.class);
        assertEquals(5, simpleTests.size());
        assertEquals(
                """
                        @Test(timeout = 4000)
                        public void test00() throws Throwable {
                            Stack<String> stack0 = new Stack<String>();
                            assertTrue(stack0.isEmpty());
                        }""",
                simpleTests.get(0).toString()
        );
        assertEquals(
                """
                        @Test(timeout = 4000)
                        public void test01() throws Throwable {
                            Stack<String> stack0 = new Stack<String>();
                            stack0.push("x$P bOeg1/`gL<|");
                            stack0.push("fI3?H~2wGr~\\"[9VZ");
                            String string0 = stack0.pop();
                            assertEquals("fI3?H~2wGr~\\"[9VZ", string0);
                        }""",
                simpleTests.get(1).toString()
        );
        assertEquals(
                """
                        @Test(timeout = 4000)
                        public void test12() throws Throwable {
                            Stack<String> stack0 = new Stack<String>();
                            stack0.push("i.%");
                            stack0.pop();
                            boolean boolean0 = stack0.isEmpty();
                            assertTrue(boolean0);
                        }""",
                simpleTests.get(2).toString()
        );
        assertEquals(
                """
                        @Test(timeout = 4000)
                        public void test23() throws Throwable {
                            Stack<Object> stack0 = new Stack<Object>();
                            // Undeclared exception!
                            try {
                                stack0.push((Object) null);
                                fail("Expecting exception: IllegalArgumentException");
                            } catch (IllegalArgumentException e) {
                                //
                                // The given object is null!
                            }
                        }""",
                simpleTests.get(3).toString()
        );
        assertEquals(
                """
                        @Test(timeout = 4000)
                        public void test34() throws Throwable {
                            Stack<String> stack0 = new Stack<String>();
                            stack0.push("x$P bOeg1/`gL<|");
                            stack0.push("fI3?H~2wGr~\\"[9VZ");
                            stack0.push("x$P bOeg1/`gL<|");
                            stack0.push("x$P bOeg1/`gL<|");
                            stack0.push("");
                            stack0.push("x$P bOeg1/`gL<|");
                            stack0.push("");
                            stack0.push("");
                            stack0.push("");
                            stack0.push("");
                            // Undeclared exception!
                            try {
                                stack0.push("");
                                fail("Expecting exception: RuntimeException");
                            } catch (RuntimeException e) {
                                //
                                // Stack exceeded capacity!
                            }
                        }""",
                simpleTests.get(4).toString()
        );
    }

    private void verifyPrefixes() {
        Path simplePath = FileUtils.getFQNOutputPath("tutorial.Stack", "evosuite-prefixes");
        CompilationUnit cu;
        try {
            cu = StaticJavaParser.parse(simplePath);
        } catch (IOException e) {
            throw new IllegalArgumentException("Unable to parse simple test " + simplePath);
        }
        List<MethodDeclaration> simpleTests = cu.findAll(MethodDeclaration.class);
        assertEquals(5, simpleTests.size());
        assertEquals(
                """
                        @Test(timeout = 4000)
                        public void test00() throws Throwable {
                            Stack<String> stack0 = new Stack<String>();
                            stack0.isEmpty();
                        }""",
                simpleTests.get(0).toString()
        );
        assertEquals(
                """
                        @Test(timeout = 4000)
                        public void test01() throws Throwable {
                            Stack<String> stack0 = new Stack<String>();
                            stack0.push("x$P bOeg1/`gL<|");
                            stack0.push("fI3?H~2wGr~\\"[9VZ");
                            String string0 = stack0.pop();
                        }""",
                simpleTests.get(1).toString()
        );
        assertEquals(
                """
                        @Test(timeout = 4000)
                        public void test12() throws Throwable {
                            Stack<String> stack0 = new Stack<String>();
                            stack0.push("i.%");
                            stack0.pop();
                            boolean boolean0 = stack0.isEmpty();
                        }""",
                simpleTests.get(2).toString()
        );
        assertEquals(
                """
                        @Test(timeout = 4000)
                        public void test23() throws Throwable {
                            Stack<Object> stack0 = new Stack<Object>();
                            stack0.push((Object) null);
                        }""",
                simpleTests.get(3).toString()
        );
        assertEquals(
                """
                        @Test(timeout = 4000)
                        public void test34() throws Throwable {
                            Stack<String> stack0 = new Stack<String>();
                            stack0.push("x$P bOeg1/`gL<|");
                            stack0.push("fI3?H~2wGr~\\"[9VZ");
                            stack0.push("x$P bOeg1/`gL<|");
                            stack0.push("x$P bOeg1/`gL<|");
                            stack0.push("");
                            stack0.push("x$P bOeg1/`gL<|");
                            stack0.push("");
                            stack0.push("");
                            stack0.push("");
                            stack0.push("");
                            stack0.push("");
                        }""",
                simpleTests.get(4).toString()
        );
    }

    @Test
    public void removeOraclesTest() {
        setup();
        OracleRemover.removeOracles("tutorial.Stack");
        verifySimpleTests();
        verifyPrefixes();
        cleanup();
>>>>>>> 8ffec081
    }
}<|MERGE_RESOLUTION|>--- conflicted
+++ resolved
@@ -1,10 +1,7 @@
 import com.github.javaparser.StaticJavaParser;
 import com.github.javaparser.ast.CompilationUnit;
 import com.github.javaparser.ast.body.MethodDeclaration;
-<<<<<<< HEAD
-=======
 import org.junit.jupiter.api.extension.ExtendWith;
->>>>>>> 8ffec081
 import org.junit.jupiter.api.Test;
 
 import java.io.IOException;
@@ -13,36 +10,9 @@
 import java.util.List;
 
 import static org.junit.jupiter.api.Assertions.assertEquals;
-<<<<<<< HEAD
-import static org.junit.jupiter.api.Assertions.fail;
-=======
->>>>>>> 8ffec081
 
+@ExtendWith({OutputManager.class})
 public class OracleRemoverTest {
-<<<<<<< HEAD
-    private static final Path testPath = Paths.get("src", "test", "resources", "test");
-
-    @Test
-    public void removeOraclesTest() {
-        OracleRemover.removeOracles(testPath, "example.ExampleTest");
-        try {
-            CompilationUnit cu = StaticJavaParser.parse(Paths.get("output", "evosuite-prefix", "example", "ExampleTest.java"));
-            List<MethodDeclaration> testCases = cu.findAll(MethodDeclaration.class);
-            assertEquals(7, testCases.size());
-            String expectedAssertionTest0 = """
-                    @Test
-                    @Disabled
-                    public void assertionTest0() {
-                        // an example of an assertion oracle
-                        List<String> nonEmptyList = List.of("example");
-                        nonEmptyList.get(0);
-                    }""";
-            assertEquals(expectedAssertionTest0, testCases.get(0).toString());
-        } catch (IOException e) {
-            fail();
-        }
-        FileUtils.deleteDirectory(Paths.get("output"));
-=======
     /** The path to the output directory. */
     private static final Path output = Paths.get("output");
 
@@ -224,6 +194,5 @@
         verifySimpleTests();
         verifyPrefixes();
         cleanup();
->>>>>>> 8ffec081
     }
 }