--- conflicted
+++ resolved
@@ -4,76 +4,16 @@
 import org.junit.jupiter.api.Test;
 
 import java.io.IOException;
-<<<<<<< HEAD
-import java.nio.file.Files;
-=======
->>>>>>> ba8defb5
 import java.nio.file.Path;
 import java.nio.file.Paths;
 import java.util.List;
 
 import static org.junit.jupiter.api.Assertions.assertEquals;
-<<<<<<< HEAD
-import static org.junit.jupiter.api.Assertions.fail;
-=======
->>>>>>> ba8defb5
 
 public class OracleRemoverTest {
     /** The path to the output directory. */
     private static final Path output = Paths.get("output");
 
-<<<<<<< HEAD
-    @Test
-    public void removeOraclesTest() throws Throwable {
-        FileUtils.deleteDirectory(output);
-        FileUtils.createDirectories(Paths.get("output", "evosuite-tests", "example"));
-        Files.copy(
-                Paths.get("src", "test", "resources", "test", "ExampleTest.java"),
-                Paths.get("output", "evosuite-tests", "example", "ExampleTest.java")
-        );
-        OracleRemover.removeOracles("example.ExampleTest");
-        try {
-            CompilationUnit cu = StaticJavaParser.parse(Paths.get("output", "evosuite-prefixes", "example", "ExampleTest.java"));
-            List<MethodDeclaration> testCases = cu.findAll(MethodDeclaration.class);
-            assertEquals(4, testCases.size());
-            String expectedAssertionTest0 = """
-                    @Test
-                    @Disabled
-                    public void assertionTest0() {
-                        // an example of an assertion oracle
-                        List<String> nonEmptyList = List.of("example");
-                        nonEmptyList.get(0);
-                    }""";
-            assertEquals(expectedAssertionTest0, testCases.get(0).toString());
-            String expectedMultipleAssertionTest1 = """
-                    @Test
-                    @Disabled
-                    public void multipleAssertionTest1() {
-                        List<String> nonEmptyList = new ArrayList<>(List.of("example"));
-                        nonEmptyList.get(0);
-                    }""";
-            assertEquals(expectedMultipleAssertionTest1, testCases.get(1).toString());
-            String expectedMultipleAssertionTest2 = """
-                    @Test
-                    @Disabled
-                    public void multipleAssertionTest2() {
-                        List<String> nonEmptyList = new ArrayList<>(List.of("example"));
-                        nonEmptyList.add("Random statement to complicate things");
-                    }""";
-            assertEquals(expectedMultipleAssertionTest2, testCases.get(2).toString());
-            String expectedExceptionalTest3 = """
-                    @Test
-                    @Disabled
-                    public void exceptionalTest3() {
-                        List<String> emptyList = new ArrayList<>();
-                        String element = emptyList.get(0);
-                    }""";
-            assertEquals(expectedExceptionalTest3, testCases.get(3).toString());
-        } catch (IOException e) {
-            fail();
-        }
-        FileUtils.deleteDirectory(output);
-=======
     private void setup() {
         FileUtils.deleteDirectory(output);
         FileUtils.createDirectories(Paths.get("output", "evosuite-tests", "tutorial"));
@@ -256,6 +196,5 @@
         verifySimpleTests();
         verifyPrefixes();
         cleanup();
->>>>>>> ba8defb5
     }
 }