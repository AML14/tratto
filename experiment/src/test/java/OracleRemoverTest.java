import com.github.javaparser.StaticJavaParser;
import com.github.javaparser.ast.CompilationUnit;
import com.github.javaparser.ast.body.MethodDeclaration;
import org.junit.jupiter.api.Test;

import java.io.IOException;
<<<<<<< HEAD
=======
import java.nio.file.Files;
>>>>>>> a6c1b875
import java.nio.file.Path;
import java.nio.file.Paths;
import java.util.List;

import static org.junit.jupiter.api.Assertions.assertEquals;
import static org.junit.jupiter.api.Assertions.fail;

public class OracleRemoverTest {
<<<<<<< HEAD
    private static final Path testPath = Paths.get("src", "test", "resources", "test");

    @Test
    public void removeOraclesTest() {
        OracleRemover.removeOracles(testPath, "example.ExampleTest");
        try {
            CompilationUnit cu = StaticJavaParser.parse(Paths.get("output", "evosuite-prefix", "example", "ExampleTest.java"));
            List<MethodDeclaration> testCases = cu.findAll(MethodDeclaration.class);
            assertEquals(7, testCases.size());
=======
    /** The path to the output directory. */
    private static final Path output = Paths.get("output");

    @Test
    public void removeOraclesTest() throws Throwable {
        FileUtils.deleteDirectory(output);
        FileUtils.createDirectories(Paths.get("output", "evosuite-tests", "example"));
        Files.copy(
                Paths.get("src", "test", "resources", "test", "ExampleTest.java"),
                Paths.get("output", "evosuite-tests", "example", "ExampleTest.java")
        );
        OracleRemover.removeOracles("example.ExampleTest");
        try {
            CompilationUnit cu = StaticJavaParser.parse(Paths.get("output", "evosuite-prefix", "example", "ExampleTest.java"));
            List<MethodDeclaration> testCases = cu.findAll(MethodDeclaration.class);
            assertEquals(4, testCases.size());
>>>>>>> a6c1b875
            String expectedAssertionTest0 = """
                    @Test
                    @Disabled
                    public void assertionTest0() {
                        // an example of an assertion oracle
                        List<String> nonEmptyList = List.of("example");
                        nonEmptyList.get(0);
                    }""";
            assertEquals(expectedAssertionTest0, testCases.get(0).toString());
<<<<<<< HEAD
        } catch (IOException e) {
            fail();
        }
        FileUtils.deleteDirectory(Paths.get("output"));
=======
            String expectedMultipleAssertionTest1 = """
                    @Test
                    @Disabled
                    public void multipleAssertionTest1() {
                        List<String> nonEmptyList = new ArrayList<>(List.of("example"));
                        nonEmptyList.get(0);
                    }""";
            assertEquals(expectedMultipleAssertionTest1, testCases.get(1).toString());
            String expectedMultipleAssertionTest2 = """
                    @Test
                    @Disabled
                    public void multipleAssertionTest2() {
                        List<String> nonEmptyList = new ArrayList<>(List.of("example"));
                        nonEmptyList.add("Random statement to complicate things");
                    }""";
            assertEquals(expectedMultipleAssertionTest2, testCases.get(2).toString());
            String expectedExceptionalTest3 = """
                    @Test
                    @Disabled
                    public void exceptionalTest3() {
                        List<String> emptyList = new ArrayList<>();
                        String element = emptyList.get(0);
                    }""";
            assertEquals(expectedExceptionalTest3, testCases.get(3).toString());
        } catch (IOException e) {
            fail();
        }
        FileUtils.deleteDirectory(output);
>>>>>>> a6c1b875
    }
}<|MERGE_RESOLUTION|>--- conflicted
+++ resolved
@@ -4,10 +4,7 @@
 import org.junit.jupiter.api.Test;
 
 import java.io.IOException;
-<<<<<<< HEAD
-=======
 import java.nio.file.Files;
->>>>>>> a6c1b875
 import java.nio.file.Path;
 import java.nio.file.Paths;
 import java.util.List;
@@ -16,17 +13,6 @@
 import static org.junit.jupiter.api.Assertions.fail;
 
 public class OracleRemoverTest {
-<<<<<<< HEAD
-    private static final Path testPath = Paths.get("src", "test", "resources", "test");
-
-    @Test
-    public void removeOraclesTest() {
-        OracleRemover.removeOracles(testPath, "example.ExampleTest");
-        try {
-            CompilationUnit cu = StaticJavaParser.parse(Paths.get("output", "evosuite-prefix", "example", "ExampleTest.java"));
-            List<MethodDeclaration> testCases = cu.findAll(MethodDeclaration.class);
-            assertEquals(7, testCases.size());
-=======
     /** The path to the output directory. */
     private static final Path output = Paths.get("output");
 
@@ -43,7 +29,6 @@
             CompilationUnit cu = StaticJavaParser.parse(Paths.get("output", "evosuite-prefix", "example", "ExampleTest.java"));
             List<MethodDeclaration> testCases = cu.findAll(MethodDeclaration.class);
             assertEquals(4, testCases.size());
->>>>>>> a6c1b875
             String expectedAssertionTest0 = """
                     @Test
                     @Disabled
@@ -53,12 +38,6 @@
                         nonEmptyList.get(0);
                     }""";
             assertEquals(expectedAssertionTest0, testCases.get(0).toString());
-<<<<<<< HEAD
-        } catch (IOException e) {
-            fail();
-        }
-        FileUtils.deleteDirectory(Paths.get("output"));
-=======
             String expectedMultipleAssertionTest1 = """
                     @Test
                     @Disabled
@@ -87,6 +66,5 @@
             fail();
         }
         FileUtils.deleteDirectory(output);
->>>>>>> a6c1b875
     }
 }