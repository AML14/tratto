--- conflicted
+++ resolved
@@ -7,10 +7,7 @@
 import org.junit.jupiter.api.Test;
 
 import java.io.IOException;
-<<<<<<< HEAD
-=======
 import java.nio.file.Files;
->>>>>>> 18cc8f98
 import java.nio.file.Path;
 import java.nio.file.Paths;
 import java.util.List;
@@ -21,9 +18,6 @@
 public class OracleInserterTest {
     private static final Path projectJarPath = Paths.get("src", "test", "java", "resources", "project", "target", "Tutorial_Stack-1.0-SNAPSHOT.jar");
     private static final Path resourcesPath = Paths.get("src", "test", "resources");
-<<<<<<< HEAD
-    private static final Path outputPath = Paths.get("output");
-=======
     private static final Path output = Paths.get("output");
 
     private void setup() throws Throwable {
@@ -34,7 +28,6 @@
                 output.resolve("evosuite-prefixes").resolve("example").resolve("ExamplePrefix.java")
         );
     }
->>>>>>> 18cc8f98
 
     private List<OracleOutput> getAxiomaticOracles() {
         return List.of(
@@ -146,20 +139,12 @@
     }
 
     @Test
-<<<<<<< HEAD
-    public void insertAxiomaticOraclesTest() {
-        List<OracleOutput> axiomaticOracles = getAxiomaticOracles();
-        OracleInserter.insertOracles(resourcesPath.resolve("prefix"), TogType.JDOCTOR, axiomaticOracles, projectJarPath);
-        try {
-            CompilationUnit cu = StaticJavaParser.parse(outputPath.resolve("tog-tests/jdoctor/ExamplePrefix.java"));
-=======
     public void insertAxiomaticOraclesTest() throws Throwable {
         setup();
         List<OracleOutput> axiomaticOracles = getAxiomaticOracles();
         OracleInserter.insertOracles(TogType.JDOCTOR, axiomaticOracles, projectJarPath);
         try {
             CompilationUnit cu = StaticJavaParser.parse(output.resolve("tog-tests/jdoctor/example/ExamplePrefix.java"));
->>>>>>> 18cc8f98
             List<MethodDeclaration> testCases = cu.findAll(MethodDeclaration.class);
             MethodDeclaration assertionTest = testCases.get(0);
             String expectedAssertionTest = """
@@ -257,11 +242,7 @@
         } catch (IOException e) {
             fail();
         }
-<<<<<<< HEAD
-        FileUtils.deleteDirectory(outputPath.resolve("tog-tests"));
-=======
         FileUtils.deleteDirectory(output);
->>>>>>> 18cc8f98
     }
 
     private List<OracleOutput> getNonAxiomaticOracles() {
@@ -286,16 +267,10 @@
     }
 
     @Test
-<<<<<<< HEAD
-    public void insertNonAxiomaticOraclesTest() {
-        List<OracleOutput> nonAxiomaticOracles = getNonAxiomaticOracles();
-        OracleInserter.insertOracles(resourcesPath.resolve("prefix"), TogType.TOGA, nonAxiomaticOracles, projectJarPath);
-=======
     public void insertNonAxiomaticOraclesTest() throws Throwable {
         setup();
         List<OracleOutput> nonAxiomaticOracles = getNonAxiomaticOracles();
         OracleInserter.insertOracles(TogType.TOGA, nonAxiomaticOracles, projectJarPath);
->>>>>>> 18cc8f98
         String expectedAssertionTest = """
                                 @Test
                                 @Disabled
@@ -316,11 +291,7 @@
                                     }
                                 }""";
         try {
-<<<<<<< HEAD
-            CompilationUnit cu = StaticJavaParser.parse(outputPath.resolve("tog-tests/toga/ExamplePrefix.java"));
-=======
             CompilationUnit cu = StaticJavaParser.parse(output.resolve("tog-tests/toga/example/ExamplePrefix.java"));
->>>>>>> 18cc8f98
             List<MethodDeclaration> testCases = cu.findAll(MethodDeclaration.class);
             MethodDeclaration assertionTest = testCases.get(0);
             assertEquals(expectedAssertionTest, assertionTest.toString());
@@ -329,10 +300,6 @@
         } catch (IOException e) {
             fail();
         }
-<<<<<<< HEAD
-        FileUtils.deleteDirectory(outputPath.resolve("tog-tests"));
-=======
         FileUtils.deleteDirectory(output);
->>>>>>> 18cc8f98
     }
 }