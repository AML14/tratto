<<<<<<< HEAD
import com.github.javaparser.StaticJavaParser;
=======
>>>>>>> 57a91b43
import com.github.javaparser.ast.CompilationUnit;
import com.github.javaparser.ast.body.MethodDeclaration;
import data.OracleOutput;
import data.OracleType;
import data.TogType;
import org.junit.jupiter.api.Test;
<<<<<<< HEAD

import java.io.IOException;
import java.nio.file.Path;
import java.nio.file.Paths;
import java.util.List;

import static org.junit.jupiter.api.Assertions.assertEquals;
import static org.junit.jupiter.api.Assertions.fail;

public class OracleInserterTest {
    private static final Path projectJarPath = Paths.get("src", "test", "java", "resources", "project", "target", "Tutorial_Stack-1.0-SNAPSHOT.jar");
    private static final Path resourcesPath = Paths.get("src", "test", "resources");
    private static final Path outputPath = Paths.get("output");
=======
import org.junit.jupiter.api.extension.ExtendWith;

import java.nio.file.Path;
import java.nio.file.Paths;
import java.util.List;

import static org.junit.jupiter.api.Assertions.assertEquals;

@ExtendWith({OutputManager.class})
public class OracleInserterTest {
    private static final Path output = Paths.get("output");
    private static final Path resourcesPath = Paths.get("src", "test", "resources");
    private static final Path projectPath = resourcesPath.resolve("project");
    private static final Path projectJarPath = projectPath.resolve("target").resolve("Tutorial_Stack-1.0-SNAPSHOT.jar");

    private void setup() {
        FileUtils.deleteDirectory(output);
        FileUtils.copyFile(
                resourcesPath.resolve("prefix").resolve("tutorial").resolve("StackTest.java"),
                output.resolve("evosuite-prefixes").resolve("tutorial").resolve("StackTest.java")
        );
    }

    private void cleanup() {
        FileUtils.deleteDirectory(output);
    }
>>>>>>> 57a91b43

    private List<OracleOutput> getAxiomaticOracles() {
        return List.of(
                new OracleOutput(
                        "java.lang.Integer",
                        "valueOf(int i)",
                        OracleType.PRE,
                        "i > 0",
                        "",
                        ""
                ),
                new OracleOutput(
                        "java.lang.Integer",
                        "parseInt(java.lang.String s)",
                        OracleType.EXCEPT_POST,
                        "s == null",
                        "java.lang.NumberFormatException",
                        ""
                ),
                new OracleOutput(
                        "java.lang.Integer",
                        "intValue()",
                        OracleType.NORMAL_POST,
                        "(receiverObjectID == null) == false",
                        "",
                        ""
                ),
                new OracleOutput(
                        "java.lang.Class",
                        "getMethod(java.lang.String name, java.lang.Class<?>[] parameterTypes)",
                        OracleType.PRE,
                        "(name == null) == false",
                        "",
                        ""
                ),
                new OracleOutput(
                        "java.lang.Class",
                        "getMethod(java.lang.String name, java.lang.Class<?>[] parameterTypes)",
                        OracleType.PRE,
                        "(parameterTypes == null) == false",
                        "",
                        ""
                ),
                new OracleOutput(
                        "java.lang.Class",
                        "getMethod(java.lang.String name, java.lang.Class<?>[] parameterTypes)",
                        OracleType.EXCEPT_POST,
                        "name == null",
                        "java.lang.IllegalArgumentException",
                        ""
                ),
                new OracleOutput(
                        "java.lang.Class",
                        "getMethod(java.lang.String name, java.lang.Class<?>[] parameterTypes)",
                        OracleType.EXCEPT_POST,
                        "parameterTypes == null",
                        "java.lang.IllegalArgumentException",
                        ""
                ),
                new OracleOutput(
                        "java.lang.Class",
                        "getMethod(java.lang.String name, java.lang.Class<?>[] parameterTypes)",
                        OracleType.NORMAL_POST,
                        "(methodResultID == null) == false",
                        "",
                        ""
                ),
                new OracleOutput(
                        "java.lang.Class",
                        "getMethod(java.lang.String name, java.lang.Class<?>[] parameterTypes)",
                        OracleType.NORMAL_POST,
                        "methodResultID.getDeclaringClass() == receiverObjectID",
                        "",
                        ""
                ),
                new OracleOutput(
                        "java.lang.String",
                        "getChars(int srcBegin, int srcEnd, char[] dst, int dstBegin)",
                        OracleType.NORMAL_POST,
                        "receiverObjectID.charAt(srcBegin) == dst[dstBegin]",
                        "",
                        ""
                ),
                new OracleOutput(
                        "java.lang.String",
                        "substring(int beginIndex, int endIndex)",
                        OracleType.NORMAL_POST,
                        "(methodResultID == null) == false",
                        "",
                        ""
                ),
                new OracleOutput(
                        "java.util.List",
                        "add(E e)",
                        OracleType.NORMAL_POST,
                        "methodResultID == true",
                        "",
                        ""
                ),
                new OracleOutput(
                        "java.util.List",
                        "get(int index)",
                        OracleType.EXCEPT_POST,
                        "index >= receiverObjectID.size()",
                        "java.lang.IndexOutOfBoundsException",
                        ""
                )
        );
    }

    @Test
    public void insertAxiomaticOraclesTest() {
<<<<<<< HEAD
        List<OracleOutput> axiomaticOracles = getAxiomaticOracles();
        OracleInserter.insertOracles(resourcesPath.resolve("prefix"), TogType.JDOCTOR, axiomaticOracles, projectJarPath);
        try {
            CompilationUnit cu = StaticJavaParser.parse(outputPath.resolve("tog-tests/jdoctor/ExamplePrefix.java"));
            List<MethodDeclaration> testCases = cu.findAll(MethodDeclaration.class);
            MethodDeclaration assertionTest = testCases.get(0);
            String expectedAssertionTest = """
                    @Test
                    @Disabled
                    public void assertionTest() throws Throwable {
                        int primitiveInt = 5;
                        assertTrue(primitiveInt > 0);
                        java.lang.Integer objectInt;
                        objectInt = Integer.valueOf(primitiveInt);
                    }""";
            assertEquals(expectedAssertionTest, assertionTest.toString());
            MethodDeclaration assertionNonStaticTest = testCases.get(1);
            String expectedAssertionNonStaticTest = """
                    @Test
                    @Disabled
                    public void assertionNonStaticTest() throws Throwable {
                        Integer objectInt = 5;
                        int default0;
                        default0 = objectInt.intValue();
                        assertTrue((objectInt == null) == false);
                    }""";
            assertEquals(expectedAssertionNonStaticTest, assertionNonStaticTest.toString());
            MethodDeclaration exceptionalTest = testCases.get(2);
            String expectedExceptionalTest = """
                    @Test
                    @Disabled
                    public void exceptionalTest() throws Throwable {
                        String integerToParse = null;
                        int correspondingInteger;
                        if (integerToParse == null) {
                            try {
                                correspondingInteger = Integer.parseInt(integerToParse);
                                fail();
                            } catch (java.lang.NumberFormatException e) {
                                // Successfully thrown exception
                            }
                        } else {
                            correspondingInteger = Integer.parseInt(integerToParse);
                        }
                    }""";
            assertEquals(expectedExceptionalTest, exceptionalTest.toString());
            MethodDeclaration everythingTest = testCases.get(3);
            String expectedEverythingTest = """
                    @Test
                    @Disabled
                    public void everythingTest() throws Throwable {
                        Class<?> clazz = Integer.class;
                        Class<?>[] parameters = { int.class, int.class };
                        assertTrue(("compare" == null) == false);
                        assertTrue((parameters == null) == false);
                        java.lang.reflect.Method method;
                        if ("compare" == null) {
                            try {
                                method = clazz.getMethod("compare", parameters);
                                fail();
                            } catch (java.lang.IllegalArgumentException e) {
                                // Successfully thrown exception
                            }
                        } else if (parameters == null) {
                            try {
                                method = clazz.getMethod("compare", parameters);
                                fail();
                            } catch (java.lang.IllegalArgumentException e) {
                                // Successfully thrown exception
                            }
                        } else {
                            method = clazz.getMethod("compare", parameters);
                            assertTrue((method == null) == false);
                            assertTrue(method.getDeclaringClass() == clazz);
                        }
                    }""";
            assertEquals(expectedEverythingTest, everythingTest.toString());
            MethodDeclaration assertionVoidTest = testCases.get(4);
            String expectedAssertionVoidTest = """
                    @Test
                    @Disabled
                    public void assertionVoidTest() throws Throwable {
                        String input = "input";
                        char[] dst = new char[5];
                        input.getChars(0, 2, dst, 0);
                        assertTrue(input.charAt(0) == dst[0]);
                    }""";
            assertEquals(expectedAssertionVoidTest, assertionVoidTest.toString());
            MethodDeclaration assertionPreInitializedTest = testCases.get(5);
            String expectedAssertionPreInitializedTest = """
                    @Test
                    @Disabled
                    public void assertionPreInitializedTest() throws Throwable {
                        String input = "input";
                        input = input.substring(0, 2);
                        assertTrue((input == null) == false);
                    }""";
            assertEquals(expectedAssertionPreInitializedTest, assertionPreInitializedTest.toString());
        } catch (IOException e) {
            fail();
        }
        FileUtils.deleteDirectory(outputPath.resolve("tog-tests"));
=======
        setup();
        List<OracleOutput> axiomaticOracles = getAxiomaticOracles();
        OracleInserter.insertOracles(TogType.JDOCTOR, "tutorial.Stack", axiomaticOracles, projectJarPath);
        Path testPath = Paths.get("output", "tog-tests", "jdoctor", "tutorial", "StackTest.java");
        CompilationUnit cu = FileUtils.getCompilationUnit(testPath);
        List<MethodDeclaration> testCases = cu.findAll(MethodDeclaration.class);
        assertEquals(
        """
                @Test
                @Disabled
                public void assertionTest() throws Throwable {
                    int primitiveInt = 5;
                    assertTrue(primitiveInt > 0);
                    java.lang.Integer objectInt;
                    objectInt = Integer.valueOf(primitiveInt);
                }""",
                testCases.get(5).toString())
        ;
        assertEquals(
        """
                @Test
                @Disabled
                public void assertionNonStaticTest() throws Throwable {
                    Integer objectInt = 5;
                    int default0;
                    default0 = objectInt.intValue();
                    assertTrue((objectInt == null) == false);
                }""",
                testCases.get(6).toString()
        );
        assertEquals(
        """
                @Test
                @Disabled
                public void exceptionalTest() throws Throwable {
                    String integerToParse = null;
                    int correspondingInteger;
                    if (integerToParse == null) {
                        try {
                            correspondingInteger = Integer.parseInt(integerToParse);
                            fail();
                        } catch (java.lang.NumberFormatException e) {
                            // Successfully thrown exception
                        }
                    } else {
                        correspondingInteger = Integer.parseInt(integerToParse);
                    }
                }""",
                testCases.get(7).toString()
        );
        assertEquals(
        """
                @Test
                @Disabled
                public void everythingTest() throws Throwable {
                    Class<?> clazz = Integer.class;
                    Class<?>[] parameters = { int.class, int.class };
                    assertTrue(("compare" == null) == false);
                    assertTrue((parameters == null) == false);
                    java.lang.reflect.Method method;
                    if ("compare" == null) {
                        try {
                            method = clazz.getMethod("compare", parameters);
                            fail();
                        } catch (java.lang.IllegalArgumentException e) {
                            // Successfully thrown exception
                        }
                    } else if (parameters == null) {
                        try {
                            method = clazz.getMethod("compare", parameters);
                            fail();
                        } catch (java.lang.IllegalArgumentException e) {
                            // Successfully thrown exception
                        }
                    } else {
                        method = clazz.getMethod("compare", parameters);
                        assertTrue((method == null) == false);
                        assertTrue(method.getDeclaringClass() == clazz);
                    }
                }""",
                testCases.get(8).toString()
        );
        assertEquals(
        """
                @Test
                @Disabled
                public void assertionVoidTest() throws Throwable {
                    String input = "input";
                    char[] dst = new char[5];
                    input.getChars(0, 2, dst, 0);
                    assertTrue(input.charAt(0) == dst[0]);
                }""",
                testCases.get(9).toString()
        );
        assertEquals(
        """
                @Test
                @Disabled
                public void assertionPreInitializedTest() throws Throwable {
                    String input = "input";
                    input = input.substring(0, 2);
                    assertTrue((input == null) == false);
                }""",
                testCases.get(10).toString()
        );
        cleanup();
>>>>>>> 57a91b43
    }

    private List<OracleOutput> getNonAxiomaticOracles() {
        return List.of(
                new OracleOutput(
                        "java.lang.Integer",
                        "valueOf(int i)",
                        OracleType.NON_AXIOMATIC,
                        "assertTrue(primitiveInt == objectInt.intValue())",
                        "",
                        "assertionTest"
                ),
                new OracleOutput(
                        "java.lang.Integer",
                        "parseInt(java.lang.String s)",
                        OracleType.NON_AXIOMATIC,
                        "",
                        "java.lang.NumberFormatException",
                        "exceptionalTest"
                )
        );
    }

    @Test
    public void insertNonAxiomaticOraclesTest() {
<<<<<<< HEAD
        List<OracleOutput> nonAxiomaticOracles = getNonAxiomaticOracles();
        OracleInserter.insertOracles(resourcesPath.resolve("prefix"), TogType.TOGA, nonAxiomaticOracles, projectJarPath);
        String expectedAssertionTest = """
                                @Test
                                @Disabled
                                public void assertionTest() throws Throwable {
                                    int primitiveInt = 5;
                                    Integer objectInt = Integer.valueOf(primitiveInt);
                                    assertTrue(primitiveInt == objectInt.intValue());
                                }""";
        String expectedExceptionTest = """
                                @Test
                                @Disabled
                                public void exceptionalTest() throws Throwable {
                                    try {
                                        String integerToParse = null;
                                        int correspondingInteger = Integer.parseInt(integerToParse);
                                        fail();
                                    } catch (java.lang.NumberFormatException e) {
                                    }
                                }""";
        try {
            CompilationUnit cu = StaticJavaParser.parse(outputPath.resolve("tog-tests/toga/ExamplePrefix.java"));
            List<MethodDeclaration> testCases = cu.findAll(MethodDeclaration.class);
            MethodDeclaration assertionTest = testCases.get(0);
            assertEquals(expectedAssertionTest, assertionTest.toString());
            MethodDeclaration exceptionTest = testCases.get(2);
            assertEquals(expectedExceptionTest, exceptionTest.toString());
        } catch (IOException e) {
            fail();
        }
        FileUtils.deleteDirectory(outputPath.resolve("tog-tests"));
=======
        setup();
        List<OracleOutput> nonAxiomaticOracles = getNonAxiomaticOracles();
        OracleInserter.insertOracles(TogType.TOGA, "tutorial.Stack", nonAxiomaticOracles, projectJarPath);
        Path testPath = Paths.get("output", "tog-tests", "toga", "tutorial", "StackTest.java");
        CompilationUnit cu = FileUtils.getCompilationUnit(testPath);
        List<MethodDeclaration> testCases = cu.findAll(MethodDeclaration.class);
        MethodDeclaration assertionTest = testCases.get(5);
        assertEquals(
                """
                @Test
                @Disabled
                public void assertionTest() throws Throwable {
                    int primitiveInt = 5;
                    Integer objectInt = Integer.valueOf(primitiveInt);
                    assertTrue(primitiveInt == objectInt.intValue());
                }""",
                assertionTest.toString()
        );
        MethodDeclaration exceptionTest = testCases.get(7);
        assertEquals(
        """
                @Test
                @Disabled
                public void exceptionalTest() throws Throwable {
                    try {
                        String integerToParse = null;
                        int correspondingInteger = Integer.parseInt(integerToParse);
                        fail();
                    } catch (java.lang.NumberFormatException e) {
                    }
                }""",
                exceptionTest.toString()
        );
        cleanup();
>>>>>>> 57a91b43
    }
}<|MERGE_RESOLUTION|>--- conflicted
+++ resolved
@@ -1,28 +1,9 @@
-<<<<<<< HEAD
-import com.github.javaparser.StaticJavaParser;
-=======
->>>>>>> 57a91b43
 import com.github.javaparser.ast.CompilationUnit;
 import com.github.javaparser.ast.body.MethodDeclaration;
 import data.OracleOutput;
 import data.OracleType;
 import data.TogType;
 import org.junit.jupiter.api.Test;
-<<<<<<< HEAD
-
-import java.io.IOException;
-import java.nio.file.Path;
-import java.nio.file.Paths;
-import java.util.List;
-
-import static org.junit.jupiter.api.Assertions.assertEquals;
-import static org.junit.jupiter.api.Assertions.fail;
-
-public class OracleInserterTest {
-    private static final Path projectJarPath = Paths.get("src", "test", "java", "resources", "project", "target", "Tutorial_Stack-1.0-SNAPSHOT.jar");
-    private static final Path resourcesPath = Paths.get("src", "test", "resources");
-    private static final Path outputPath = Paths.get("output");
-=======
 import org.junit.jupiter.api.extension.ExtendWith;
 
 import java.nio.file.Path;
@@ -49,7 +30,6 @@
     private void cleanup() {
         FileUtils.deleteDirectory(output);
     }
->>>>>>> 57a91b43
 
     private List<OracleOutput> getAxiomaticOracles() {
         return List.of(
@@ -162,110 +142,6 @@
 
     @Test
     public void insertAxiomaticOraclesTest() {
-<<<<<<< HEAD
-        List<OracleOutput> axiomaticOracles = getAxiomaticOracles();
-        OracleInserter.insertOracles(resourcesPath.resolve("prefix"), TogType.JDOCTOR, axiomaticOracles, projectJarPath);
-        try {
-            CompilationUnit cu = StaticJavaParser.parse(outputPath.resolve("tog-tests/jdoctor/ExamplePrefix.java"));
-            List<MethodDeclaration> testCases = cu.findAll(MethodDeclaration.class);
-            MethodDeclaration assertionTest = testCases.get(0);
-            String expectedAssertionTest = """
-                    @Test
-                    @Disabled
-                    public void assertionTest() throws Throwable {
-                        int primitiveInt = 5;
-                        assertTrue(primitiveInt > 0);
-                        java.lang.Integer objectInt;
-                        objectInt = Integer.valueOf(primitiveInt);
-                    }""";
-            assertEquals(expectedAssertionTest, assertionTest.toString());
-            MethodDeclaration assertionNonStaticTest = testCases.get(1);
-            String expectedAssertionNonStaticTest = """
-                    @Test
-                    @Disabled
-                    public void assertionNonStaticTest() throws Throwable {
-                        Integer objectInt = 5;
-                        int default0;
-                        default0 = objectInt.intValue();
-                        assertTrue((objectInt == null) == false);
-                    }""";
-            assertEquals(expectedAssertionNonStaticTest, assertionNonStaticTest.toString());
-            MethodDeclaration exceptionalTest = testCases.get(2);
-            String expectedExceptionalTest = """
-                    @Test
-                    @Disabled
-                    public void exceptionalTest() throws Throwable {
-                        String integerToParse = null;
-                        int correspondingInteger;
-                        if (integerToParse == null) {
-                            try {
-                                correspondingInteger = Integer.parseInt(integerToParse);
-                                fail();
-                            } catch (java.lang.NumberFormatException e) {
-                                // Successfully thrown exception
-                            }
-                        } else {
-                            correspondingInteger = Integer.parseInt(integerToParse);
-                        }
-                    }""";
-            assertEquals(expectedExceptionalTest, exceptionalTest.toString());
-            MethodDeclaration everythingTest = testCases.get(3);
-            String expectedEverythingTest = """
-                    @Test
-                    @Disabled
-                    public void everythingTest() throws Throwable {
-                        Class<?> clazz = Integer.class;
-                        Class<?>[] parameters = { int.class, int.class };
-                        assertTrue(("compare" == null) == false);
-                        assertTrue((parameters == null) == false);
-                        java.lang.reflect.Method method;
-                        if ("compare" == null) {
-                            try {
-                                method = clazz.getMethod("compare", parameters);
-                                fail();
-                            } catch (java.lang.IllegalArgumentException e) {
-                                // Successfully thrown exception
-                            }
-                        } else if (parameters == null) {
-                            try {
-                                method = clazz.getMethod("compare", parameters);
-                                fail();
-                            } catch (java.lang.IllegalArgumentException e) {
-                                // Successfully thrown exception
-                            }
-                        } else {
-                            method = clazz.getMethod("compare", parameters);
-                            assertTrue((method == null) == false);
-                            assertTrue(method.getDeclaringClass() == clazz);
-                        }
-                    }""";
-            assertEquals(expectedEverythingTest, everythingTest.toString());
-            MethodDeclaration assertionVoidTest = testCases.get(4);
-            String expectedAssertionVoidTest = """
-                    @Test
-                    @Disabled
-                    public void assertionVoidTest() throws Throwable {
-                        String input = "input";
-                        char[] dst = new char[5];
-                        input.getChars(0, 2, dst, 0);
-                        assertTrue(input.charAt(0) == dst[0]);
-                    }""";
-            assertEquals(expectedAssertionVoidTest, assertionVoidTest.toString());
-            MethodDeclaration assertionPreInitializedTest = testCases.get(5);
-            String expectedAssertionPreInitializedTest = """
-                    @Test
-                    @Disabled
-                    public void assertionPreInitializedTest() throws Throwable {
-                        String input = "input";
-                        input = input.substring(0, 2);
-                        assertTrue((input == null) == false);
-                    }""";
-            assertEquals(expectedAssertionPreInitializedTest, assertionPreInitializedTest.toString());
-        } catch (IOException e) {
-            fail();
-        }
-        FileUtils.deleteDirectory(outputPath.resolve("tog-tests"));
-=======
         setup();
         List<OracleOutput> axiomaticOracles = getAxiomaticOracles();
         OracleInserter.insertOracles(TogType.JDOCTOR, "tutorial.Stack", axiomaticOracles, projectJarPath);
@@ -372,7 +248,6 @@
                 testCases.get(10).toString()
         );
         cleanup();
->>>>>>> 57a91b43
     }
 
     private List<OracleOutput> getNonAxiomaticOracles() {
@@ -398,40 +273,6 @@
 
     @Test
     public void insertNonAxiomaticOraclesTest() {
-<<<<<<< HEAD
-        List<OracleOutput> nonAxiomaticOracles = getNonAxiomaticOracles();
-        OracleInserter.insertOracles(resourcesPath.resolve("prefix"), TogType.TOGA, nonAxiomaticOracles, projectJarPath);
-        String expectedAssertionTest = """
-                                @Test
-                                @Disabled
-                                public void assertionTest() throws Throwable {
-                                    int primitiveInt = 5;
-                                    Integer objectInt = Integer.valueOf(primitiveInt);
-                                    assertTrue(primitiveInt == objectInt.intValue());
-                                }""";
-        String expectedExceptionTest = """
-                                @Test
-                                @Disabled
-                                public void exceptionalTest() throws Throwable {
-                                    try {
-                                        String integerToParse = null;
-                                        int correspondingInteger = Integer.parseInt(integerToParse);
-                                        fail();
-                                    } catch (java.lang.NumberFormatException e) {
-                                    }
-                                }""";
-        try {
-            CompilationUnit cu = StaticJavaParser.parse(outputPath.resolve("tog-tests/toga/ExamplePrefix.java"));
-            List<MethodDeclaration> testCases = cu.findAll(MethodDeclaration.class);
-            MethodDeclaration assertionTest = testCases.get(0);
-            assertEquals(expectedAssertionTest, assertionTest.toString());
-            MethodDeclaration exceptionTest = testCases.get(2);
-            assertEquals(expectedExceptionTest, exceptionTest.toString());
-        } catch (IOException e) {
-            fail();
-        }
-        FileUtils.deleteDirectory(outputPath.resolve("tog-tests"));
-=======
         setup();
         List<OracleOutput> nonAxiomaticOracles = getNonAxiomaticOracles();
         OracleInserter.insertOracles(TogType.TOGA, "tutorial.Stack", nonAxiomaticOracles, projectJarPath);
@@ -466,6 +307,5 @@
                 exceptionTest.toString()
         );
         cleanup();
->>>>>>> 57a91b43
     }
 }