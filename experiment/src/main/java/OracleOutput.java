--- conflicted
+++ resolved
@@ -3,15 +3,9 @@
  *
  * @param className the fully qualified name of the declaring class under test
  * @param methodSignature the method under test
-<<<<<<< HEAD
- * @param isExceptional a boolean which indicates if the oracle represents
- *                      an exceptional behavior
+ * @param oracleType the type of oracle
  * @param prefix a test prefix corresponding to the generated oracle. An empty
  *               string if the oracle is axiomatic.
-=======
- * @param oracleType the type of oracle
- * @param prefix the test prefix corresponding to a non-axiomatic oracle
->>>>>>> 583f29e1
  * @param oracle a generated oracle
  * @param exception the exception class thrown by an exceptional oracle. An
  *                  empty string if the oracle is not exceptional.
@@ -19,14 +13,8 @@
 public record OracleOutput(
         String className,
         String methodSignature,
-<<<<<<< HEAD
-        boolean isExceptional,
-        String prefix,
-        String oracle
-=======
         String oracleType,
         String prefix,
         String oracle,
         String exception
->>>>>>> 583f29e1
 ) {}