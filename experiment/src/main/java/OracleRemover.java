import com.github.javaparser.StaticJavaParser;
import com.github.javaparser.ast.CompilationUnit;
<<<<<<< HEAD
import com.github.javaparser.ast.NodeList;
=======
import com.github.javaparser.ast.ImportDeclaration;
import com.github.javaparser.ast.NodeList;
import com.github.javaparser.ast.body.ClassOrInterfaceDeclaration;
>>>>>>> 8ffec081
import com.github.javaparser.ast.body.MethodDeclaration;
import com.github.javaparser.ast.body.TypeDeclaration;
import com.github.javaparser.ast.expr.Expression;
import com.github.javaparser.ast.expr.MethodCallExpr;
import com.github.javaparser.ast.stmt.BlockStmt;
import com.github.javaparser.ast.stmt.ExpressionStmt;
import com.github.javaparser.ast.stmt.Statement;
import com.github.javaparser.ast.stmt.TryStmt;

<<<<<<< HEAD
import java.io.IOException;
import java.nio.file.Files;
import java.nio.file.Path;
import java.nio.file.Paths;
=======
import java.nio.file.Path;
>>>>>>> 8ffec081
import java.util.ArrayList;
import java.util.List;
import java.util.stream.Stream;

/**
 * This class provides the functionality for removing oracles from a test
 * suite.
 */
public class OracleRemover {
    /** A global unique ID to avoid duplicate test names. */
    private static int testID = 0;
    /** The path to the output directory. */
    private static final Path output = Paths.get("output");
    /** A list of all JUnit Assertions assert methods. */
    private static final List<String> allJUnitAssertionsMethods = List.of(
            "assertArrayEquals",
            "assertEquals",
            "assertFalse",
            "assertNotNull",
            "assertNotSame",
            "assertNull",
            "assertSame",
            "assertThat",
            "assertTrue"
    );

    /** Private constructor to avoid creating an instance of this class. */
    private OracleRemover() {
        throw new UnsupportedOperationException("This class cannot be instantiated.");
    }

    /**
     * Checks if a given statement represents a method call to a JUnit Assert
     * method (e.g. {@code assertEquals}). This does NOT include {@code fail},
     * which is used by exceptional oracles.
     *
     * @param statement a Java statement
     * @return true iff the statement is a method call of a JUnit Assertions
     * assert method
     * @see OracleRemover#allJUnitAssertionsMethods
     * @see OracleRemover#isFail(Statement)
     */
    private static boolean isJUnitAssertion(Statement statement) {
        if (statement.isExpressionStmt()) {
            Expression expression = statement.asExpressionStmt().getExpression();
            if (expression.isMethodCallExpr()) {
                MethodCallExpr methodCall = expression.asMethodCallExpr();
                return allJUnitAssertionsMethods.contains(methodCall.getNameAsString());
            }
        }
        return false;
    }

    /**
     * Checks if a given statement is a JUnit Assertions fail statement. These
     * are used in exceptional oracles to ensure that a program state throws
     * an exception.
     *
     * @param statement a Java statement
     * @return true iff the statement is a {@code fail()} method call
     */
    private static boolean isFail(Statement statement) {
        if (statement.isExpressionStmt()) {
            Expression expression = statement.asExpressionStmt().getExpression();
            if (expression.isMethodCallExpr()) {
                MethodCallExpr methodCall = expression.asMethodCallExpr();
                return methodCall.getNameAsString().equals("fail");
            }
        }
        return false;
    }


    /**
     * Gets all method calls in a Java statement.
     *
     * @param statement a Java statement
     * @return all method calls present in the statement
     */
    private static List<MethodCallExpr> getAllMethodCallsOfStatement(Statement statement) {
        List<MethodCallExpr> methodCalls = new ArrayList<>();
        statement.clone().walk(MethodCallExpr.class, methodCalls::add);
        return methodCalls;
    }

    /**
     * Returns the method call in a JUnit Assertions condition. Returns null
     * if the condition does not have a method call. For example,
     * <pre>
     *     {@code assertEquals(stack.isEmpty()}    -&gt;    {@code stack.isEmpty()}
     * or,
     *     {@code assertTrue(booleanVar}    -&gt;    {@code null}
     * </pre>
     * This method assumes that a JUnit Assertions only has a single method
     * call in its condition.
     *
     * @param jUnitAssertion a JUnit Assertion statement
     * @return the method call in the JUnit Assertion condition. Returns null
     * if the condition does not have a method call.
     * @throws IllegalArgumentException if the given statement is not a JUnit
     * Assertion
     */
    private static MethodCallExpr getMethodCallOfJUnitAssertion(Statement jUnitAssertion) {
        if (!isJUnitAssertion(jUnitAssertion)) {
            throw new IllegalArgumentException(jUnitAssertion + " is not a JUnit Assertion method call");
        }
        List<MethodCallExpr> nonJUnitMethods = getAllMethodCallsOfStatement(jUnitAssertion)
                .stream()
                .filter(methodCallExpr -> !allJUnitAssertionsMethods.contains(methodCallExpr.getNameAsString()))
                .toList();
        if (nonJUnitMethods.isEmpty()) {
            return null;
        } else {
            return nonJUnitMethods.get(0);
        }
    }

    /**
     * Removes all assertion oracles from a given test file, represented by a
     * JavaParser compilation unit. Assertion oracles are represented by JUnit
     * Assertions method calls (e.g. {@code assertEquals}). If a JUnit
     * Assertions condition contains a method call, then the method call is
     * kept in the prefix. For example,
     *     {@code assertTrue(stack.isEmpty())}    -&gt;    {@code stack.isEmpty()}.
     * This method does not modify the actual source file.
     *
     * @param testFile a JavaParser representation of a test file
     */
    private static void removeAssertionOracles(CompilationUnit testFile) {
        testFile.findAll(Statement.class).forEach(testStmt -> {
            if (isJUnitAssertion(testStmt)) {
                MethodCallExpr conditionMethodCall = getMethodCallOfJUnitAssertion(testStmt);
                if (conditionMethodCall != null) {
                    testStmt.replace(new ExpressionStmt(conditionMethodCall));
                } else {
                    testStmt.remove();
                }
            }
        });
    }

    /**
     * Removes all exceptional oracles from a given test file, represented by
     * a JavaParser compilation unit. The prefix in the try/catch block is
     * kept, but any {@code fail()} method calls are removed. For example,
     * <pre>
     * {@code
     *     int x = 5;
     *     try {
     *         int y = 10;
     *         fail();
     *     } catch (Exception e) {}
     * }
     * </pre>
     * becomes,
     * <pre>
     * {@code
     *     int x = 5;
     *     int y = 10;
     * }
     * </pre>
     * This method does not modify the actual source file.
     *
     * @param testFile a JavaParser representation of a test file
     */
    private static void removeExceptionalOracles(CompilationUnit testFile) {
        // remove all try/catch blocks
        testFile.findAll(TryStmt.class).forEach(tryStmt -> {
            BlockStmt testCase = (BlockStmt) tryStmt.getParentNode().orElseThrow();
            NodeList<Statement> prefix = tryStmt.getTryBlock().getStatements();
            int prefixLocation = testCase.getStatements().indexOf(tryStmt);
            testCase.getStatements().addAll(prefixLocation, prefix);
            tryStmt.remove();
        });
        // remove "fail()" statements
        testFile.findAll(Statement.class).forEach(stmt -> {
            if (isFail(stmt)) {
                stmt.remove();
            }
        });
<<<<<<< HEAD
    }

    /**
     * Creates a related method based on a given original method. The original
     * method is given a new body and a new name. The new name is the same as
     * the original method name, but with a global ID appended to avoid
     * repeating a method name.
     *
     * @param original the original method
     * @param newBody the new method body
     * @return the new method
     */
    private static MethodDeclaration createRelatedMethod(
            MethodDeclaration original,
            NodeList<Statement> newBody
    ) {
        String newName = original.getNameAsString() + testID;
        testID++;
        return original.clone()
                .setBody(new BlockStmt(newBody))
                .setName(newName);
=======
>>>>>>> 8ffec081
    }

    /**
     * Gets a new test case corresponding to a specific assertion in the
     * original test case. An EvoSuite test may contain multiple assertions.
     * For compatibility with TOGA, each test is split into multiple subtests,
     * each corresponding to a single assertion in the original test case.
     *
     * @param testCase a test case
     * @param assertionIdx the index of the assertion in the test case. Must
     *                     be less than the number of assertions in the test
     *                     case.
     * @return a test case with a single assertion, corresponding to the given
     * assertion index
     */
<<<<<<< HEAD
    private static MethodDeclaration getSimpleTestCase(MethodDeclaration testCase, int assertionIdx) {
=======
    private static MethodDeclaration getSimpleTestCase(MethodDeclaration testCase, int oracleIdx) {
>>>>>>> 8ffec081
        NodeList<Statement> originalBody = testCase.getBody().orElseThrow().getStatements();
        NodeList<Statement> newBody = new NodeList<>();
        int currentIdx = 0;
        for (Statement testStmt : originalBody) {
<<<<<<< HEAD
            if (isJUnitAssertion(testStmt)) {
                if (currentIdx == assertionIdx) {
=======
            if (isJUnitAssertion(testStmt) || testStmt.isTryStmt()) {
                if (currentIdx == oracleIdx) {
>>>>>>> 8ffec081
                    newBody.add(testStmt);
                    break;
                }
                currentIdx++;
            } else {
                newBody.add(testStmt);
            }
        }
<<<<<<< HEAD
        return createRelatedMethod(testCase, newBody);
=======
        String simpleTestName = testCase.getNameAsString() + testID++;
        return testCase.clone()
                .setBody(new BlockStmt(newBody))
                .setName(simpleTestName);
>>>>>>> 8ffec081
    }

    /**
     * Gets the number of JUnit Assertions assert method calls in a given test
     * case. This method does NOT count {@code fail()} calls.
     *
     * @param testCase a test case
     * @return the number of JUnit Assertions assert method calls in the test
     * case
     */
<<<<<<< HEAD
    private static int getNumberOfAssertions(MethodDeclaration testCase) {
        NodeList<Statement> testBody = testCase.getBody().orElseThrow().getStatements();
        int numAssertions = 0;
        for (Statement testStmt : testBody) {
            if (isJUnitAssertion(testStmt)) {
                numAssertions++;
            }
        }
        return numAssertions;
=======
    private static int getNumberOfOracles(MethodDeclaration testCase) {
        List<Statement> testStmts = testCase.getBody().orElseThrow().getStatements();
        int numOracles = 0;
        for (Statement testStmt : testStmts) {
            if (isJUnitAssertion(testStmt) || testStmt.isTryStmt()) {
                numOracles++;
            }
        }
        return numOracles;
>>>>>>> 8ffec081
    }

    /**
     * Splits all test cases in a given test file into smaller subtests, each
     * with a single assertion from the original test case. If a test case
     * does not contain a JUnit Assertions assert method call (e.g.
     * exceptional oracle), then it is not modified. The original tests with
     * multiple assertions are removed. This method does not modify the actual
     * source file.
     *
     * @param testFile a JavaParser representation of a test file
     */
    private static void splitTests(CompilationUnit testFile) {
<<<<<<< HEAD
        TypeDeclaration<?> testClass = testFile.getType(0);
        List<MethodDeclaration> testCases = testFile.findAll(MethodDeclaration.class);
        for (MethodDeclaration testCase : testCases) {
            int numAssertions = getNumberOfAssertions(testCase);
            for (int i = 0; i < numAssertions; i++) {
                MethodDeclaration simpleTest = getSimpleTestCase(testCase, i);
                testClass.addMember(simpleTest);
            }
            // keep exceptional oracles
            if (numAssertions == 0) {
                NodeList<Statement> originalBody = testCase.getBody().orElseThrow()
                        .getStatements();
                MethodDeclaration exceptionalTest = createRelatedMethod(testCase, originalBody);
                testClass.addMember(exceptionalTest);
            }
=======
        TypeDeclaration<?> testClass = testFile.getPrimaryType().orElseThrow();
        List<MethodDeclaration> testCases = testFile.findAll(MethodDeclaration.class);
        for (MethodDeclaration testCase : testCases) {
            int numOracles = getNumberOfOracles(testCase);
            for (int i = 0; i < numOracles; i++) {
                MethodDeclaration simpleTest = getSimpleTestCase(testCase, i);
                testClass.addMember(simpleTest);
            }
>>>>>>> 8ffec081
            testCase.remove();
        }
    }

    /**
<<<<<<< HEAD
     * Gets the path to the output directory for a given fully qualified name.
     * The FQN path converts the package names as subdirectories for a given
     * output base directory. For example,
     * {@code "baseDir", "com.example.MyClass"}    -&gt;
     * {@code output/baseDir/com/example/MyClass}
     *
     * @param fullyQualifiedName a fully qualified name
     * @return the output path for a given fully qualified name
     */
    private static Path getFQNOutputPath(String baseDir, String fullyQualifiedName) {
        Path fqnPath = FileUtils.getRelativePathFromFullyQualifiedClassName(baseDir + "." + fullyQualifiedName);
        int classNameIdx = fqnPath.getNameCount() - 1;
        return output.resolve(fqnPath.subpath(0, classNameIdx));
    }

    /**
     * Removes all assertions from all test files in a given directory. The
     * approach for removing oracles depends on whether an oracle is
     * exceptional (e.g. throws an exception) or a normal assertion. Firstly,
     * this method splits any test case with multiple assertions into multiple
     * simple tests, each with a single JUnit assertion. These smaller
     * subtests are saved in "output/evosuite-tests-simple/". Then, all
     * oracles are removed from each test case to create test prefixes. The
     * test prefixes are saved in "output/evosuite-prefix". This method does
     * not override the original test files.
     *
     * @param dir a directory with Java test files
     * @see OracleRemover#splitTests(CompilationUnit)
     * @see OracleRemover#removeExceptionalOracles(CompilationUnit)
     * @see OracleRemover#removeAssertionOracles(CompilationUnit)
     */
    public static void removeOracles(Path dir, String fullyQualifiedName) {
        Path simplePath = getFQNOutputPath("evosuite-tests-simple", fullyQualifiedName);
        Path prefixPath = getFQNOutputPath("evosuite-prefix", fullyQualifiedName);
        FileUtils.copy(dir, simplePath);
        FileUtils.copy(dir, prefixPath);
        try (Stream<Path> walk = Files.walk(prefixPath)) {
            walk
                    .filter(FileUtils::isJavaFile)
                    .filter(p -> !FileUtils.isScaffolding(p))
                    .forEach(testFile -> {
                        try {
                            CompilationUnit cu = StaticJavaParser.parse(testFile);
                            // save simple tests to separate output for later analysis
                            splitTests(cu);
                            Path simpleTestPath = FileUtils.getRelativePath(prefixPath, simplePath, testFile);
                            FileUtils.writeString(simpleTestPath, cu.toString());
                            // then, remove oracles for future insertion
                            removeExceptionalOracles(cu);
                            removeAssertionOracles(cu);
                            FileUtils.writeString(testFile, cu.toString());
                        } catch (IOException e) {
                            throw new Error("Unable to parse test file " + testFile.getFileName().toString());
                        }
                    });
        } catch (IOException e) {
            throw new Error("Unable to parse files in directory " + dir.toString());
        }
=======
     * Removes all import statements from the {@code org.evosuite} package.
     * This method does not override the original file.
     *
     * @param testFile a JavaParser representation of a test file
     */
    private static void removeEvosuiteImports(CompilationUnit testFile) {
        NodeList<ImportDeclaration> nonEvoImports = new NodeList<>();
        for (ImportDeclaration importDeclaration : testFile.getImports()) {
            if (!importDeclaration.getNameAsString().startsWith("org.evosuite")) {
                nonEvoImports.add(importDeclaration);
            }
        }
        testFile.setImports(nonEvoImports);
    }

    /** A list of all assertions from the {@code EvoAssertions} class. */
    private static final List<String> evosuiteAssertions = List.of(
            "assertThrownBy",
            "verifyException"
    );

    /**
     * Removes all EvoAssertions method call statements.
     *
     * @param testFile a JavaParser representation of a test file
     */
    private static void removeEvosuiteAssertions(CompilationUnit testFile) {
        testFile
                .findAll(Statement.class)
                .stream()
                .filter(Statement::isExpressionStmt)
                .map(Statement::asExpressionStmt)
                .forEach(exprStmt -> {
                    Expression expr = exprStmt.getExpression();
                    if (expr.isMethodCallExpr()) {
                        MethodCallExpr methodCallExpr = expr.asMethodCallExpr();
                        if (evosuiteAssertions.contains(methodCallExpr.getNameAsString())) {
                            exprStmt.remove();
                        }
                    }
                });
    }

    /**
     * Removes all import statements, annotations, and superclasses related to
     * EvoSuite. This method does not override the original file.
     *
     * @param testFile a JavaParser representation of a test file
     */
    private static void removeEvosuiteDependency(CompilationUnit testFile) {
        removeEvosuiteAssertions(testFile);
        removeEvosuiteImports(testFile);
        ClassOrInterfaceDeclaration testClass = testFile.getPrimaryType()
                .orElseThrow()
                .asClassOrInterfaceDeclaration();
        testClass.setAnnotations(new NodeList<>());
        testClass.setExtendedTypes(new NodeList<>());
    }

    /**
     * Simplifies test generated by EvoSuite. The simplifications include:
     * <ul>
     *     <li>If a test has multiple assertions, then it is split into
     *     multiple tests, each with a single assertion.</li>
     *     <li>All dependencies related to {@code org.evosuite} are
     *     removed.</li>
     *     <li>Test file is renamed to "[simpleName]Test.java" (also renames
     *     the primary type).</li>
     *     <li>Removes EvoSuite scaffolding file.</li>
     * </ul>
     * This method assumes that EvoSuite tests have been generated and saved
     * in "output/evosuite-tests". This method does not modify the original
     * EvoSuite tests.
     *
     * @param fullyQualifiedName the fully qualified name of the class under
     *                           test
     */
    private static void generateSimpleTests(String fullyQualifiedName) {
        String simpleName = FileUtils.getSimpleNameFromFQN(fullyQualifiedName);
        Path testPath = FileUtils.getFQNOutputPath(fullyQualifiedName, "evosuite-tests")
                .resolveSibling(simpleName + "_ESTest.java");
        CompilationUnit cu = FileUtils.getCompilationUnit(testPath);
        splitTests(cu);
        removeEvosuiteDependency(cu);
        cu.getPrimaryType().orElseThrow()
                .setName(simpleName + "Test");
        Path simpleTestPath = FileUtils.getFQNOutputPath(fullyQualifiedName, "evosuite-simple-tests");
        FileUtils.writeString(simpleTestPath, cu.toString());
    }

    /**
     * Removes all assertion and exceptional oracles from a simple test suite.
     * This method assumes that EvoSuite tests have been generated and saved
     * in "output/evosuite-simple-tests". This method does not modify the
     * original simple tests.
     *
     * @param fullyQualifiedName the fully qualified name of the class under
     *                           test
     */
    private static void generatePrefixes(String fullyQualifiedName) {
        // remove oracles from simple tests
        Path simpleTestPath = FileUtils.getFQNOutputPath(fullyQualifiedName, "evosuite-simple-tests");
        CompilationUnit cu = FileUtils.getCompilationUnit(simpleTestPath);
        removeExceptionalOracles(cu);
        removeAssertionOracles(cu);
        // write output to evosuite-prefixes
        Path prefixPath = FileUtils.getFQNOutputPath(fullyQualifiedName, "evosuite-prefixes");
        FileUtils.writeString(prefixPath, cu.toString());
    }

    /**
     * Removes all oracles from all EvoSuite tests generated for a given
     * class. The approach for removing oracles depends on whether an oracle
     * is exceptional or a normal assertion. Firstly, this method splits any
     * test case with multiple assertions into multiple simple tests, each
     * with a single JUnit assertion. Additionally, the simple tests remove
     * the scaffolding generated by EvoSuite. The smaller subtests are saved
     * in "output/evosuite-simple-tests" and the test prefixes are saved in
     * "output/evosuite-prefixes". This method assumes that EvoSuite tests
     * have been generated and saved in "output/evosuite-tests". This method
     * does not modify the original EvoSuite test files.
     *
     * @param fullyQualifiedName the fully qualified name of the class under
     *                           test
     * @see OracleRemover#generateSimpleTests(String)
     * @see OracleRemover#generatePrefixes(String)
     */
    public static void removeOracles(String fullyQualifiedName) {
        generateSimpleTests(fullyQualifiedName);
        generatePrefixes(fullyQualifiedName);
>>>>>>> 8ffec081
    }
}<|MERGE_RESOLUTION|>--- conflicted
+++ resolved
@@ -1,12 +1,7 @@
-import com.github.javaparser.StaticJavaParser;
 import com.github.javaparser.ast.CompilationUnit;
-<<<<<<< HEAD
-import com.github.javaparser.ast.NodeList;
-=======
 import com.github.javaparser.ast.ImportDeclaration;
 import com.github.javaparser.ast.NodeList;
 import com.github.javaparser.ast.body.ClassOrInterfaceDeclaration;
->>>>>>> 8ffec081
 import com.github.javaparser.ast.body.MethodDeclaration;
 import com.github.javaparser.ast.body.TypeDeclaration;
 import com.github.javaparser.ast.expr.Expression;
@@ -16,17 +11,9 @@
 import com.github.javaparser.ast.stmt.Statement;
 import com.github.javaparser.ast.stmt.TryStmt;
 
-<<<<<<< HEAD
-import java.io.IOException;
-import java.nio.file.Files;
 import java.nio.file.Path;
-import java.nio.file.Paths;
-=======
-import java.nio.file.Path;
->>>>>>> 8ffec081
 import java.util.ArrayList;
 import java.util.List;
-import java.util.stream.Stream;
 
 /**
  * This class provides the functionality for removing oracles from a test
@@ -35,8 +22,6 @@
 public class OracleRemover {
     /** A global unique ID to avoid duplicate test names. */
     private static int testID = 0;
-    /** The path to the output directory. */
-    private static final Path output = Paths.get("output");
     /** A list of all JUnit Assertions assert methods. */
     private static final List<String> allJUnitAssertionsMethods = List.of(
             "assertArrayEquals",
@@ -96,7 +81,6 @@
         return false;
     }
 
-
     /**
      * Gets all method calls in a Java statement.
      *
@@ -117,8 +101,8 @@
      * or,
      *     {@code assertTrue(booleanVar}    -&gt;    {@code null}
      * </pre>
-     * This method assumes that a JUnit Assertions only has a single method
-     * call in its condition.
+     * This method assumes each JUnit Assertions method call contains at most
+     * one other method call.
      *
      * @param jUnitAssertion a JUnit Assertion statement
      * @return the method call in the JUnit Assertion condition. Returns null
@@ -148,7 +132,8 @@
      * Assertions condition contains a method call, then the method call is
      * kept in the prefix. For example,
      *     {@code assertTrue(stack.isEmpty())}    -&gt;    {@code stack.isEmpty()}.
-     * This method does not modify the actual source file.
+     * This method assumes each JUnit Assertions method call contains at most
+     * one method call. This method does not modify the actual source file.
      *
      * @param testFile a JavaParser representation of a test file
      */
@@ -204,61 +189,27 @@
                 stmt.remove();
             }
         });
-<<<<<<< HEAD
-    }
-
-    /**
-     * Creates a related method based on a given original method. The original
-     * method is given a new body and a new name. The new name is the same as
-     * the original method name, but with a global ID appended to avoid
-     * repeating a method name.
-     *
-     * @param original the original method
-     * @param newBody the new method body
-     * @return the new method
-     */
-    private static MethodDeclaration createRelatedMethod(
-            MethodDeclaration original,
-            NodeList<Statement> newBody
-    ) {
-        String newName = original.getNameAsString() + testID;
-        testID++;
-        return original.clone()
-                .setBody(new BlockStmt(newBody))
-                .setName(newName);
-=======
->>>>>>> 8ffec081
-    }
-
-    /**
-     * Gets a new test case corresponding to a specific assertion in the
-     * original test case. An EvoSuite test may contain multiple assertions.
-     * For compatibility with TOGA, each test is split into multiple subtests,
-     * each corresponding to a single assertion in the original test case.
+    }
+
+    /**
+     * Gets a new test case corresponding to a specific oracle in the original
+     * EvoSuite test case. An EvoSuite test may contain multiple oracles. For
+     * compatibility with TOGA, each test is split into multiple subtests,
+     * each corresponding to a single oracle in the original test case.
      *
      * @param testCase a test case
-     * @param assertionIdx the index of the assertion in the test case. Must
-     *                     be less than the number of assertions in the test
-     *                     case.
-     * @return a test case with a single assertion, corresponding to the given
-     * assertion index
-     */
-<<<<<<< HEAD
-    private static MethodDeclaration getSimpleTestCase(MethodDeclaration testCase, int assertionIdx) {
-=======
+     * @param oracleIdx the index of the oracle in the test case. Must be
+     *                  less than the number of oracles in the test case.
+     * @return a test case with a single oracle, corresponding to the given
+     * index
+     */
     private static MethodDeclaration getSimpleTestCase(MethodDeclaration testCase, int oracleIdx) {
->>>>>>> 8ffec081
         NodeList<Statement> originalBody = testCase.getBody().orElseThrow().getStatements();
         NodeList<Statement> newBody = new NodeList<>();
         int currentIdx = 0;
         for (Statement testStmt : originalBody) {
-<<<<<<< HEAD
-            if (isJUnitAssertion(testStmt)) {
-                if (currentIdx == assertionIdx) {
-=======
             if (isJUnitAssertion(testStmt) || testStmt.isTryStmt()) {
                 if (currentIdx == oracleIdx) {
->>>>>>> 8ffec081
                     newBody.add(testStmt);
                     break;
                 }
@@ -267,35 +218,21 @@
                 newBody.add(testStmt);
             }
         }
-<<<<<<< HEAD
-        return createRelatedMethod(testCase, newBody);
-=======
         String simpleTestName = testCase.getNameAsString() + testID++;
         return testCase.clone()
                 .setBody(new BlockStmt(newBody))
                 .setName(simpleTestName);
->>>>>>> 8ffec081
-    }
-
-    /**
-     * Gets the number of JUnit Assertions assert method calls in a given test
-     * case. This method does NOT count {@code fail()} calls.
+    }
+
+    /**
+     * Gets the number of oracles in a given EvoSuite test case. In an
+     * EvoSuite test case, an assertion oracle is represented by a JUnit
+     * Assertions assert method call and an exceptional oracle is represented
+     * by a try/catch block.
      *
      * @param testCase a test case
-     * @return the number of JUnit Assertions assert method calls in the test
-     * case
-     */
-<<<<<<< HEAD
-    private static int getNumberOfAssertions(MethodDeclaration testCase) {
-        NodeList<Statement> testBody = testCase.getBody().orElseThrow().getStatements();
-        int numAssertions = 0;
-        for (Statement testStmt : testBody) {
-            if (isJUnitAssertion(testStmt)) {
-                numAssertions++;
-            }
-        }
-        return numAssertions;
-=======
+     * @return the number of oracles in the test case
+     */
     private static int getNumberOfOracles(MethodDeclaration testCase) {
         List<Statement> testStmts = testCase.getBody().orElseThrow().getStatements();
         int numOracles = 0;
@@ -305,37 +242,17 @@
             }
         }
         return numOracles;
->>>>>>> 8ffec081
     }
 
     /**
      * Splits all test cases in a given test file into smaller subtests, each
-     * with a single assertion from the original test case. If a test case
-     * does not contain a JUnit Assertions assert method call (e.g.
-     * exceptional oracle), then it is not modified. The original tests with
-     * multiple assertions are removed. This method does not modify the actual
-     * source file.
+     * with a single oracle from the original test case. The original tests
+     * with multiple assertions are removed. This method does not modify the
+     * actual source file.
      *
      * @param testFile a JavaParser representation of a test file
      */
     private static void splitTests(CompilationUnit testFile) {
-<<<<<<< HEAD
-        TypeDeclaration<?> testClass = testFile.getType(0);
-        List<MethodDeclaration> testCases = testFile.findAll(MethodDeclaration.class);
-        for (MethodDeclaration testCase : testCases) {
-            int numAssertions = getNumberOfAssertions(testCase);
-            for (int i = 0; i < numAssertions; i++) {
-                MethodDeclaration simpleTest = getSimpleTestCase(testCase, i);
-                testClass.addMember(simpleTest);
-            }
-            // keep exceptional oracles
-            if (numAssertions == 0) {
-                NodeList<Statement> originalBody = testCase.getBody().orElseThrow()
-                        .getStatements();
-                MethodDeclaration exceptionalTest = createRelatedMethod(testCase, originalBody);
-                testClass.addMember(exceptionalTest);
-            }
-=======
         TypeDeclaration<?> testClass = testFile.getPrimaryType().orElseThrow();
         List<MethodDeclaration> testCases = testFile.findAll(MethodDeclaration.class);
         for (MethodDeclaration testCase : testCases) {
@@ -344,72 +261,11 @@
                 MethodDeclaration simpleTest = getSimpleTestCase(testCase, i);
                 testClass.addMember(simpleTest);
             }
->>>>>>> 8ffec081
             testCase.remove();
         }
     }
 
     /**
-<<<<<<< HEAD
-     * Gets the path to the output directory for a given fully qualified name.
-     * The FQN path converts the package names as subdirectories for a given
-     * output base directory. For example,
-     * {@code "baseDir", "com.example.MyClass"}    -&gt;
-     * {@code output/baseDir/com/example/MyClass}
-     *
-     * @param fullyQualifiedName a fully qualified name
-     * @return the output path for a given fully qualified name
-     */
-    private static Path getFQNOutputPath(String baseDir, String fullyQualifiedName) {
-        Path fqnPath = FileUtils.getRelativePathFromFullyQualifiedClassName(baseDir + "." + fullyQualifiedName);
-        int classNameIdx = fqnPath.getNameCount() - 1;
-        return output.resolve(fqnPath.subpath(0, classNameIdx));
-    }
-
-    /**
-     * Removes all assertions from all test files in a given directory. The
-     * approach for removing oracles depends on whether an oracle is
-     * exceptional (e.g. throws an exception) or a normal assertion. Firstly,
-     * this method splits any test case with multiple assertions into multiple
-     * simple tests, each with a single JUnit assertion. These smaller
-     * subtests are saved in "output/evosuite-tests-simple/". Then, all
-     * oracles are removed from each test case to create test prefixes. The
-     * test prefixes are saved in "output/evosuite-prefix". This method does
-     * not override the original test files.
-     *
-     * @param dir a directory with Java test files
-     * @see OracleRemover#splitTests(CompilationUnit)
-     * @see OracleRemover#removeExceptionalOracles(CompilationUnit)
-     * @see OracleRemover#removeAssertionOracles(CompilationUnit)
-     */
-    public static void removeOracles(Path dir, String fullyQualifiedName) {
-        Path simplePath = getFQNOutputPath("evosuite-tests-simple", fullyQualifiedName);
-        Path prefixPath = getFQNOutputPath("evosuite-prefix", fullyQualifiedName);
-        FileUtils.copy(dir, simplePath);
-        FileUtils.copy(dir, prefixPath);
-        try (Stream<Path> walk = Files.walk(prefixPath)) {
-            walk
-                    .filter(FileUtils::isJavaFile)
-                    .filter(p -> !FileUtils.isScaffolding(p))
-                    .forEach(testFile -> {
-                        try {
-                            CompilationUnit cu = StaticJavaParser.parse(testFile);
-                            // save simple tests to separate output for later analysis
-                            splitTests(cu);
-                            Path simpleTestPath = FileUtils.getRelativePath(prefixPath, simplePath, testFile);
-                            FileUtils.writeString(simpleTestPath, cu.toString());
-                            // then, remove oracles for future insertion
-                            removeExceptionalOracles(cu);
-                            removeAssertionOracles(cu);
-                            FileUtils.writeString(testFile, cu.toString());
-                        } catch (IOException e) {
-                            throw new Error("Unable to parse test file " + testFile.getFileName().toString());
-                        }
-                    });
-        } catch (IOException e) {
-            throw new Error("Unable to parse files in directory " + dir.toString());
-        }
-=======
      * Removes all import statements from the {@code org.evosuite} package.
      * This method does not override the original file.
      *
@@ -540,6 +396,5 @@
     public static void removeOracles(String fullyQualifiedName) {
         generateSimpleTests(fullyQualifiedName);
         generatePrefixes(fullyQualifiedName);
->>>>>>> 8ffec081
     }
 }