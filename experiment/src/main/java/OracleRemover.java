--- conflicted
+++ resolved
@@ -1,12 +1,7 @@
-import com.github.javaparser.StaticJavaParser;
 import com.github.javaparser.ast.CompilationUnit;
-<<<<<<< HEAD
-import com.github.javaparser.ast.NodeList;
-=======
 import com.github.javaparser.ast.ImportDeclaration;
 import com.github.javaparser.ast.NodeList;
 import com.github.javaparser.ast.body.ClassOrInterfaceDeclaration;
->>>>>>> ba8defb5
 import com.github.javaparser.ast.body.MethodDeclaration;
 import com.github.javaparser.ast.body.TypeDeclaration;
 import com.github.javaparser.ast.expr.Expression;
@@ -16,15 +11,9 @@
 import com.github.javaparser.ast.stmt.Statement;
 import com.github.javaparser.ast.stmt.TryStmt;
 
-<<<<<<< HEAD
-import java.io.IOException;
-import java.nio.file.Files;
-=======
->>>>>>> ba8defb5
 import java.nio.file.Path;
 import java.util.ArrayList;
 import java.util.List;
-import java.util.stream.Stream;
 
 /**
  * This class provides the functionality for removing oracles from a test
@@ -274,8 +263,6 @@
             }
             testCase.remove();
         }
-<<<<<<< HEAD
-=======
     }
 
     /**
@@ -358,7 +345,6 @@
         // write output to evosuite-prefixes
         Path prefixPath = FileUtils.getFQNOutputPath(fullyQualifiedName, "evosuite-prefixes");
         FileUtils.writeString(prefixPath, cu.toString());
->>>>>>> ba8defb5
     }
 
     /**
@@ -379,37 +365,7 @@
      * @see OracleRemover#generatePrefixes(String)
      */
     public static void removeOracles(String fullyQualifiedName) {
-<<<<<<< HEAD
-        Path testPath = FileUtils.getFQNOutputPath("evosuite-tests", fullyQualifiedName);
-        Path simplePath = FileUtils.getFQNOutputPath("evosuite-simple-tests", fullyQualifiedName);
-        Path prefixPath = FileUtils.getFQNOutputPath("evosuite-prefixes", fullyQualifiedName);
-        FileUtils.copy(testPath, simplePath);
-        FileUtils.copy(testPath, prefixPath);
-        try (Stream<Path> walk = Files.walk(prefixPath)) {
-            walk
-                    .filter(FileUtils::isJavaFile)
-                    .filter(p -> !FileUtils.isScaffolding(p))
-                    .forEach(testFile -> {
-                        try {
-                            CompilationUnit cu = StaticJavaParser.parse(testFile);
-                            // save simple tests to separate output for other use case
-                            splitTests(cu);
-                            Path simpleTestPath = FileUtils.getRelativePath(prefixPath, simplePath, testFile);
-                            FileUtils.writeString(simpleTestPath, cu.toString());
-                            // then, remove oracles for future insertion
-                            removeExceptionalOracles(cu);
-                            removeAssertionOracles(cu);
-                            FileUtils.writeString(testFile, cu.toString());
-                        } catch (IOException e) {
-                            throw new Error("Unable to parse EvoSuite test " + testFile.getFileName().toString());
-                        }
-                    });
-        } catch (IOException e) {
-            throw new Error("Unable to parse files in directory " + testPath);
-        }
-=======
         generateSimpleTests(fullyQualifiedName);
         generatePrefixes(fullyQualifiedName);
->>>>>>> ba8defb5
     }
 }