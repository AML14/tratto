--- conflicted
+++ resolved
@@ -64,13 +64,8 @@
             "assertThat",
             "assertTrue"
     );
-<<<<<<< HEAD
     /** A list of all supported axiomatic test oracle generators. */
-    private static final List<String> allAxiomaticTogs = List.of(
-=======
-    /** A list of all supported axiomatic test oracle generators */
     private static final List<String> axiomaticTogs = List.of(
->>>>>>> 89a7d710
             "jdoctor",
             "tratto"
     );
