--- conflicted
+++ resolved
@@ -1,18 +1,5 @@
 import com.github.javaparser.StaticJavaParser;
 import com.github.javaparser.ast.CompilationUnit;
-import com.github.javaparser.ast.NodeList;
-import com.github.javaparser.ast.expr.Expression;
-import com.github.javaparser.ast.expr.MethodCallExpr;
-import com.github.javaparser.ast.stmt.BlockStmt;
-import com.github.javaparser.ast.stmt.Statement;
-import com.github.javaparser.ast.stmt.TryStmt;
-import java.io.IOException;
-import java.nio.file.Files;
-import data.OracleOutput;
-<<<<<<< HEAD
-import java.nio.file.Path;
-import java.nio.file.Paths;
-=======
 import com.github.javaparser.ast.NodeList;
 import com.github.javaparser.ast.body.MethodDeclaration;
 import com.github.javaparser.ast.body.TypeDeclaration;
@@ -27,20 +14,17 @@
 import java.nio.file.Path;
 import java.nio.file.Paths;
 import java.util.ArrayList;
->>>>>>> 9e3d2a08
 import java.util.List;
 import java.util.stream.Stream;
+import data.OracleOutput;
 
 /**
  * This class provides static methods for removing oracles from a test suite,
  * and inserting oracles into test prefixes.
  */
 public class TestUtils {
-<<<<<<< HEAD
-=======
     /** A global unique ID to avoid duplicate test names. */
     private static int testID = 0;
->>>>>>> 9e3d2a08
     /** The path to the output directory */
     private static final Path output = Paths.get("output");
     /** A list of all JUnit Assertions assert methods */
@@ -56,22 +40,14 @@
             "assertTrue"
     );
 
-<<<<<<< HEAD
-    // private constructor to avoid creating an instance of this class.
-=======
     /** Private constructor to avoid creating an instance of this class. */
->>>>>>> 9e3d2a08
     private TestUtils() {
         throw new UnsupportedOperationException("This class cannot be instantiated.");
     }
 
     /**
      * Checks if a given statement is a JUnit Assertions assert method call
-<<<<<<< HEAD
-     * (e.g. assertEquals). This does NOT include "fail()", which used by
-=======
      * (e.g. assertEquals). This does NOT include "fail()", which is used by
->>>>>>> 9e3d2a08
      * exceptional oracles.
      *
      * @param statement a code statement
@@ -107,8 +83,6 @@
         return false;
     }
 
-<<<<<<< HEAD
-=======
 
     /**
      * Gets all method calls of a Java statement.
@@ -151,7 +125,6 @@
         }
     }
 
->>>>>>> 9e3d2a08
     /**
      * Removes all assertion oracles from a given test file, represented by a
      * JavaParser compilation unit. Assertion oracles are represented by JUnit
@@ -164,11 +137,6 @@
      * @param testFile a JavaParser representation of a test file
      */
     private static void removeAssertionOracles(CompilationUnit testFile) {
-<<<<<<< HEAD
-        testFile.findAll(Statement.class).forEach(statement -> {
-            if (isJUnitAssertion(statement) || statement.isAssertStmt()) {
-                statement.remove();
-=======
         testFile.findAll(Statement.class).forEach(testStmt -> {
             if (isJUnitAssertion(testStmt)) {
                 MethodCallExpr conditionMethodCall = getMethodCallOfJUnitAssertion(testStmt);
@@ -177,7 +145,6 @@
                 } else {
                     testStmt.remove();
                 }
->>>>>>> 9e3d2a08
             }
         });
     }
@@ -217,8 +184,6 @@
                 statement.remove();
             }
         });
-<<<<<<< HEAD
-=======
     }
 
     /**
@@ -239,7 +204,6 @@
         duplicate.setName(duplicateName);
         testID++;
         return duplicate;
->>>>>>> 9e3d2a08
     }
 
     /**
@@ -331,10 +295,6 @@
      * @see TestUtils#removeAssertionOracles(CompilationUnit)
      * @see TestUtils#removeExceptionalOracles(CompilationUnit)
      */
-<<<<<<< HEAD
-    public static void removeOracles(Path dir) {
-        Path prefixPath = output.resolve("evosuite-prefix");
-=======
     public static void removeOracles(Path dir, String fullyQualifiedName) {
         Path fullyQualifiedNamePath = FileUtils.getRelativePathFromFullyQualifiedClassName(fullyQualifiedName);
         int classNameIdx = fullyQualifiedNamePath.getNameCount() - 1;
@@ -345,7 +305,6 @@
                 output.resolve("evosuite-prefix").resolve(fullyQualifiedNamePath.subpath(0, classNameIdx)) :
                 output.resolve("evosuite-prefix");
         FileUtils.copy(dir, simplePath);
->>>>>>> 9e3d2a08
         FileUtils.copy(dir, prefixPath);
         try (Stream<Path> walk = Files.walk(prefixPath)) {
             walk
@@ -353,16 +312,11 @@
                     .forEach(testFile -> {
                         try {
                             CompilationUnit cu = StaticJavaParser.parse(testFile);
-<<<<<<< HEAD
-                            removeAssertionOracles(cu);
-                            removeExceptionalOracles(cu);
-=======
                             splitTests(cu);
                             Path simpleTestFile = FileUtils.getRelativePath(prefixPath, simplePath, testFile);
                             FileUtils.writeString(simpleTestFile, cu.toString());
                             removeExceptionalOracles(cu);
                             removeAssertionOracles(cu);
->>>>>>> 9e3d2a08
                             FileUtils.writeString(testFile, cu.toString());
                         } catch (IOException e) {
                             throw new Error("Unable to parse test file " + testFile.getFileName().toString());
