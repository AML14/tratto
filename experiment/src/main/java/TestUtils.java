import com.github.javaparser.StaticJavaParser;
import com.github.javaparser.ast.CompilationUnit;
import com.github.javaparser.ast.NodeList;
import com.github.javaparser.ast.body.MethodDeclaration;
import com.github.javaparser.ast.body.Parameter;
<<<<<<< HEAD
=======
import com.github.javaparser.ast.body.VariableDeclarator;
>>>>>>> 583f29e1
import com.github.javaparser.ast.expr.Expression;
import com.github.javaparser.ast.expr.MethodCallExpr;
import com.github.javaparser.ast.expr.NameExpr;
import com.github.javaparser.ast.stmt.BlockStmt;
import com.github.javaparser.ast.stmt.CatchClause;
<<<<<<< HEAD
=======
import com.github.javaparser.ast.stmt.ExpressionStmt;
>>>>>>> 583f29e1
import com.github.javaparser.ast.stmt.Statement;
import com.github.javaparser.ast.stmt.TryStmt;
import com.github.javaparser.ast.type.ClassOrInterfaceType;

import java.io.IOException;
import java.nio.file.Files;
import java.nio.file.Path;
import java.nio.file.Paths;
import java.util.ArrayList;
import java.util.HashSet;
import java.util.List;
import java.util.NoSuchElementException;
import java.util.Set;
import java.util.stream.Stream;

/**
 * This class provides static methods for removing oracles from a test suite,
 * and inserting oracles into test prefixes.
 */
public class TestUtils {
    /** The path to the output directory */
    private static final Path output = Paths.get("output");
    /** A list of all JUnit Assertions assert methods */
    private static final List<String> allJUnitAssertMethods = List.of(
            "assertArrayEquals",
            "assertEquals",
            "assertFalse",
            "assertNotNull",
            "assertNotSame",
            "assertNull",
            "assertSame",
            "assertThat",
            "assertTrue"
    );
<<<<<<< HEAD
    /** A list of all supported axiomatic TOGs */
=======
    /** A list of all supported axiomatic test oracle generators */
>>>>>>> 583f29e1
    private static final List<String> allAxiomaticTogs = List.of(
            "jdoctor",
            "tratto"
    );

    /** Private constructor to avoid creating an instance of this class. */
    private TestUtils() {
        throw new UnsupportedOperationException("This class cannot be instantiated.");
    }

    /**
     * Checks if a given statement is a JUnit Assertions assert method call
     * (e.g. assertEquals). This does NOT include "fail()", which is used by
     * exceptional oracles.
     *
     * @param statement a code statement
     * @return true iff the statement uses an "assert..." method from the
     * JUnit Assertions class
     */
    private static boolean isJUnitAssertion(Statement statement) {
        if (statement.isExpressionStmt()) {
            Expression expression = statement.asExpressionStmt().getExpression();
            if (expression.isMethodCallExpr()) {
                MethodCallExpr methodCallExpr = expression.asMethodCallExpr();
                return allJUnitAssertMethods.contains(methodCallExpr.getNameAsString());
            }
        }
        return false;
    }

    /**
     * Checks if a given statement is a fail statement. These are used in
     * exceptional oracles to ensure that a prefix throws an exception.
     *
     * @param statement a code statement
     * @return true iff the statement is a "fail" method call
     */
    private static boolean isFail(Statement statement) {
        if (statement.isExpressionStmt()) {
            Expression expression = statement.asExpressionStmt().getExpression();
            if (expression.isMethodCallExpr()) {
                MethodCallExpr methodCallExpr = expression.asMethodCallExpr();
                return methodCallExpr.getNameAsString().equals("fail");
            }
        }
        return false;
    }


    /**
     * Gets all method calls of a Java statement.
     *
     * @param statement a Java statement
     * @return a list of all methods referenced by the statement
     */
    private static List<MethodCallExpr> getAllMethodCallsOfStatement(Statement statement) {
        List<MethodCallExpr> methodCallExprs = new ArrayList<>();
        statement.walk(MethodCallExpr.class, methodCallExprs::add);
        return methodCallExprs;
    }

    /**
     * Returns the method call in a JUnit assertion condition. Returns null if
     * the condition does not have a method call. For example,
     *     "{@code assertEquals(stack.isEmpty())}" =>
     *     "{@code stack.isEmpty()}".
     * This method assumes that a JUnit assertion only has a single method
     * call in its condition.
     *
     * @param jUnitAssertion a JUnit assertion
     * @return the method call in a given JUnit assertion. Returns null if the
     * JUnit condition does not have a method call.
     * @throws IllegalArgumentException if the given statement is not a JUnit
     * assertion
     */
    private static MethodCallExpr getMethodCallOfJUnitAssertion(Statement jUnitAssertion) {
        if (!isJUnitAssertion(jUnitAssertion)) {
            throw new IllegalArgumentException(jUnitAssertion + " is not a statement.");
        }
        List<MethodCallExpr> nonJUnitMethods = getAllMethodCallsOfStatement(jUnitAssertion)
                .stream()
                .filter(methodCallExpr -> !allJUnitAssertMethods.contains(methodCallExpr.getNameAsString()))
                .toList();
        if (nonJUnitMethods.isEmpty()) {
            return null;
        } else {
            return nonJUnitMethods.get(0);
        }
    }

    /**
     * Removes all assertion oracles from a given test file, represented by a
     * JavaParser compilation unit. Removes JUnit Assertions methods (e.g.
     * assertEquals). This method does not modify the actual source file.
     *
     * @param testFile a JavaParser representation of a test file
     */
    private static void removeAssertionOracles(CompilationUnit testFile) {
        testFile.findAll(MethodDeclaration.class).forEach(testCase -> {
            NodeList<Statement> newBody = new NodeList<>();
            List<Statement> statements = testCase.getBody().orElseThrow().getStatements();
            for (Statement statement : statements) {
                if (isJUnitAssertion(statement)) {
                    MethodCallExpr conditionMethodCall = getMethodCallOfJUnitAssertion(statement);
                    if (conditionMethodCall != null) {
                        newBody.add(new ExpressionStmt(conditionMethodCall));
                    }
                } else {
                    newBody.add(statement);
                }
            }
            testCase.setBody(new BlockStmt(newBody));
        });
    }

    /**
     * Removes all exceptional oracles from a given test file, represented by
     * a JavaParser compilation unit. The prefix in the try/catch block is
     * preserved, but any "fail" calls are removed. For example:
     * {@code
     *     int x = 5;
     *     try {
     *         int y = 10;
     *         fail();
     *     } catch (Exception e) {}
     * }
     * becomes,
     * {@code
     *     int x = 5;
     *     int y = 10;
     * }
     * This method does not modify the actual source file.
     *
     * @param testFile a JavaParser representation of a test file
     */
    private static void removeExceptionalOracles(CompilationUnit testFile) {
        // remove all try/catch blocks
        testFile.findAll(TryStmt.class).forEach(tryStmt -> {
            BlockStmt testCase = (BlockStmt) tryStmt.getParentNode().orElseThrow();
            NodeList<Statement> prefix = tryStmt.getTryBlock().getStatements();
            int prefixLocation = testCase.getStatements().indexOf(tryStmt);
            testCase.getStatements().addAll(prefixLocation, prefix);
            tryStmt.remove();
        });
        // remove "fail()" statements
        testFile.findAll(Statement.class).forEach(statement -> {
            if (isFail(statement)) {
                statement.remove();
            }
        });
    }

    /**
     * Removes all assertions from all test files in a given directory. Our
     * approach for removing oracles depends on whether an oracle is
     * exceptional (e.g. throws an exception) or a normal assertion. Saves the
     * modified test cases in output/evosuite-prefix/. Does not override
     * original test files at the given path.
     *
     * @param dir a directory with Java test files
     * @see TestUtils#removeAssertionOracles(CompilationUnit)
     * @see TestUtils#removeExceptionalOracles(CompilationUnit)
     */
    public static void removeOracles(Path dir) {
        Path prefixPath = output.resolve("evosuite-prefix");
        FileUtils.copy(dir, prefixPath);
        try (Stream<Path> walk = Files.walk(prefixPath)) {
            walk
                    .filter(FileUtils::isJavaFile)
                    .forEach(testFile -> {
                        try {
                            CompilationUnit cu = StaticJavaParser.parse(testFile);
                            removeAssertionOracles(cu);
                            removeExceptionalOracles(cu);
                            FileUtils.writeString(testFile, cu.toString());
                        } catch (IOException e) {
                            throw new Error("Unable to parse test file " + testFile.getFileName().toString());
                        }
                    });
        } catch (IOException e) {
            throw new Error("Unable to parse files in directory " + dir.toString());
        }
    }

    /**
<<<<<<< HEAD
     * Adds an assertion to a given test case, at a specific line number.
     * Represents a normal assertion oracle.
     *
     * @param testCase a JavaParser representation of a test case
     * @param oracle an assertion
     * @param lineNumber the index to insert the assertion
     */
    private static void insertAssertionOracle(
            MethodDeclaration testCase,
            OracleOutput oracle,
            int lineNumber
    ) {
        Statement assertion = StaticJavaParser.parseStatement(oracle.oracle());
        testCase.asMethodDeclaration()
                .getBody().orElseThrow()
                .addStatement(lineNumber, assertion);
    }

    /**
     * Adds a try/catch block to a given test case, representing an
     * exceptional oracle.
     *
     * @param testCase a JavaParser representation of a test case
     * @param oracle the exception class in the catch clause
     */
    private static void insertExceptionalOracle(
            MethodDeclaration testCase,
            OracleOutput oracle
    ) {
        ClassOrInterfaceType exceptionType = StaticJavaParser.parseClassOrInterfaceType(oracle.oracle());
        CatchClause catchClause = new CatchClause()
                .setParameter(new Parameter(exceptionType, "e"));
        BlockStmt methodBody = testCase.getBody().orElseThrow();
        TryStmt tryCatchStatement = new TryStmt();
        tryCatchStatement.setTryBlock(methodBody);
        tryCatchStatement.getCatchClauses().add(catchClause);
        tryCatchStatement.getTryBlock().addStatement(StaticJavaParser.parseStatement("fail();"));
        testCase.setBody(new BlockStmt());
        testCase.getBody().get().addStatement(tryCatchStatement);
=======
     * Gets the type name of a variable represented by a {@link NameExpr}.
     *
     * @param nameExpr a variable name
     * @param testBody all statements in a method
     * @return the type name of the given variable
     */
    private static String getTypeOfName(
            NameExpr nameExpr,
            List<Statement> testBody
    ) {
        String argumentName = nameExpr.getNameAsString();
        for (Statement statement : testBody) {
            if (!statement.isExpressionStmt()) {
                continue;
            }
            Expression expression = statement.asExpressionStmt().getExpression();
            if (!expression.isVariableDeclarationExpr()) {
                continue;
            }
            for (VariableDeclarator variableDeclarator : expression.asVariableDeclarationExpr().getVariables()) {
                if (argumentName.equals(variableDeclarator.getNameAsString())) {
                    return variableDeclarator.getTypeAsString();
                }
            }
        }
        throw new IllegalArgumentException("Unable to find type of variable " + nameExpr.getNameAsString());
    }

    /**
     * Gets the method signature from a given method call.
     *
     * @param methodCallExpr a method call
     * @param testBody all statements in a method
     * @return the method signature of the method call
     */
    private static String getMethodSignature(
            MethodCallExpr methodCallExpr,
            List<Statement> testBody
    ) {
        StringBuilder sb = new StringBuilder();
        List<Expression> arguments = methodCallExpr.getArguments();
        sb.append(methodCallExpr.getName()).append("(");
        for (int i = 0; i < arguments.size(); i++) {
            sb.append(getTypeOfName(arguments.get(i).asNameExpr(), testBody));
            if (i < arguments.size() - 1) {
                sb.append(", ");
            }
        }
        sb.append(")");
        return sb.toString();
    }

    /**
     * Gets all oracles applicable to a Java statement.
     *
     * @param statement a Java statement
     * @param methodStatements all statements in a method
     * @param allOracles all possible oracle records
     * @return all oracles involving method calls in the given statement
     */
    private static List<OracleOutput> getRelatedOracles(
            Statement statement,
            List<Statement> methodStatements,
            List<OracleOutput> allOracles
    ) {
        if (!statement.isExpressionStmt()) {
            return new ArrayList<>();
        }
        Expression expression = statement.asExpressionStmt().getExpression();
        List<MethodCallExpr> methodCalls = new ArrayList<>();
        expression.walk(MethodCallExpr.class, methodCalls::add);
        Set<OracleOutput> relatedOracles = new HashSet<>();
        for (MethodCallExpr methodCallExpr : methodCalls) {
            String methodSignature = getMethodSignature(methodCallExpr, methodStatements);
            relatedOracles.addAll(allOracles
                    .stream()
                    .filter(o -> o.methodSignature().equals(methodSignature))
                    .toList()
            );
        }
        return relatedOracles.stream().toList();
    }

    private static void insertAxiomaticOracles(CompilationUnit testFile, List<OracleOutput> oracles) {
        testFile.findAll(MethodDeclaration.class).forEach(testCase -> {
            List<Statement> statements = testCase.getBody().orElseThrow().getStatements();
            for (int i = 0; i < statements.size(); i++) {
                List<OracleOutput> relatedOracles = getRelatedOracles(statements.get(i), statements, oracles);
                if (relatedOracles.size() != 0) {
                    System.out.println(relatedOracles);
                }
            }
        });
>>>>>>> 583f29e1
    }

    /**
     * Adds axiomatic oracles to test prefixes in a given directory. Axiomatic
     * oracles are not specific to a given test prefix. Therefore, we insert
     * the axiomatic oracles wherever they may be applicable in source code.
     * For example, if an axiomatic oracle involves class Foo, then the oracle
     * is added after every instance of Foo in all test prefixes.
     *
     * @param dir a directory with Java test prefixes
     * @param oracles a list of test oracles made by an axiomatic tog
     */
    private static void insertAxiomaticOracles(Path dir, List<OracleOutput> oracles) {
        try (Stream<Path> walk = Files.walk(dir)) {
            walk
                    .filter(FileUtils::isJavaFile)
                    .forEach(testFile -> {
                        try {
                            CompilationUnit cu = StaticJavaParser.parse(testFile);
                            insertAxiomaticOracles(cu, oracles);
//                            FileUtils.writeString(testFile, cu.toString());
                        } catch (IOException e) {
                            throw new Error("Unable to parse test file " + testFile.getFileName().toString());
                        }
                    });
        } catch (IOException e) {
            throw new Error("Error when parsing files in directory " + dir, e);
        }
    }

    /**
     * Adds an assertion to a given test case.
     *
     * @param testCase a method representation of a test case
     * @param assertion the string representation of the assertion to add
     */
    private static void insertNonAxiomaticAssertion(MethodDeclaration testCase, String assertion) {
        ExpressionStmt statement = StaticJavaParser.parseStatement(assertion).asExpressionStmt();
        testCase
                .getBody().orElseThrow()
                .getStatements().add(statement);
    }

    /**
     * Wraps a given test case in a try/catch block where the catch block
     * expects a given exception class.
     *
     * @param testCase a test case
     * @param exception the exception to catch
     */
    private static void insertNonAxiomaticException(MethodDeclaration testCase, String exception) {
        // create catch block
        Parameter exceptionType = new Parameter()
                .setName("e")
                .setType(StaticJavaParser.parseType(exception));
        CatchClause catchClause = new CatchClause()
                .setParameter(exceptionType);
        // create try block
        BlockStmt testPrefix = testCase
                .getBody().orElseThrow()
                .clone();
        ExpressionStmt failStatement = StaticJavaParser.parseStatement("fail();").asExpressionStmt();
        TryStmt tryStatement = new TryStmt()
                .setTryBlock(testPrefix.addStatement(failStatement));
        tryStatement.getCatchClauses().add(catchClause);
        // set new test body to wrapped try/catch block
        testCase.setBody(new BlockStmt(NodeList.nodeList(tryStatement)));
    }

    /**
     * Checks if an oracle record represents an exceptional oracle.
     *
     * @param oracle an oracle record
     * @return true iff the oracle represents an exceptional oracle. This
     * corresponds to an empty string in the {@link OracleOutput#exception()}
     * value.
     */
    private static boolean isExceptional(OracleOutput oracle) {
        return !oracle.exception().equals("");
    }

    /**
     * Gets the oracle corresponding to a given prefix from a list of oracles.
     *
     * @param prefix a test prefix
     * @param oracles a list of oracle records
     * @return the oracle record with the given prefix
     * @throws NoSuchElementException if no such oracle exists in the list
     */
    private static OracleOutput getOracleWithPrefix(String prefix, List<OracleOutput> oracles) {
        List<String> allPrefix = oracles
                .stream()
                .map(OracleOutput::prefix)
                .map(String::trim)
                .toList();
        int indexOfOracle = allPrefix.indexOf(prefix.trim());
        if (indexOfOracle == -1) {
            throw new NoSuchElementException("Unable to find an oracle with the prefix " + prefix);
        }
        return oracles.get(indexOfOracle);
    }

    /**
     * Adds non-axiomatic oracles to test prefixes in a given test file.
     * Non-axiomatic oracles are specific to a given test prefix. Each oracle
     * is matched to its corresponding prefix using the
     * {@link OracleOutput#prefix()} value.
     *
     * @param testFile a Java file of test prefixes
     * @param oracles a list of test oracles made by a non-axiomatic tog
     */
    private static void insertNonAxiomaticOracles(CompilationUnit testFile, List<OracleOutput> oracles) {
        testFile.findAll(MethodDeclaration.class)
                .forEach(testCase -> {
                    String prefix = testCase.toString();
                    OracleOutput oracle = getOracleWithPrefix(prefix, oracles);
                    if (isExceptional(oracle)) {
                        insertNonAxiomaticException(testCase, oracle.exception());
                    } else {
                        insertNonAxiomaticAssertion(testCase, oracle.oracle());
                    }
                });
    }

    /**
     * Adds non-axiomatic oracles to test prefixes in a given directory.
     * Non-axiomatic oracles are specific to a given test prefix. Each oracle
     * is matched to its corresponding prefix using the
     * {@link OracleOutput#prefix()} value.
     *
     * @param dir a directory with Java test prefixes
     * @param oracles a list of test oracles made by a non-axiomatic tog
     */
    private static void insertNonAxiomaticOracles(Path dir, List<OracleOutput> oracles) {
        try (Stream<Path> walk = Files.walk(dir)) {
            walk
                    .filter(FileUtils::isJavaFile)
                    .forEach(testFile -> {
                        try {
                            CompilationUnit cu = StaticJavaParser.parse(testFile);
                            insertNonAxiomaticOracles(cu, oracles);
                            FileUtils.writeString(testFile, cu.toString());
                        } catch (IOException e) {
                            throw new Error("Unable to parse test file " + testFile.getFileName().toString());
                        }
                    });
        } catch (IOException e) {
            throw new Error("Error when parsing files in directory " + dir, e);
        }
    }

    /**
     * Checks if a given TOG is axiomatic.
     *
     * @param tog a test oracle generator
     * @return true iff the given tog generates axiomatic test oracles (known
     * a priori)
     * @see TestUtils#allAxiomaticTogs
     */
    private static boolean isAxiomatic(String tog) {
        return allAxiomaticTogs.contains(tog);
    }

    /**
     * Adds oracles to test prefixes in a given directory. Our approach for
     * adding oracles varies based on whether the oracles are axiomatic or
     * non-axiomatic. Saves the modified test prefixes in
     * output/tog-test/[tog], where [tog] is the given test oracle generator.
     * Does not override original test prefixes.
     *
     * @param dir a directory with Java test prefixes
     * @param tog the name of the test oracle generator being analyzed
     * @param oracles a list of test oracles made by the given tog
     * @see TestUtils#insertAxiomaticOracles(Path, List)
     * @see TestUtils#insertNonAxiomaticOracles(Path, List)
     */
    public static void insertOracles(Path dir, String tog, List<OracleOutput> oracles) {
<<<<<<< HEAD
        if (isAxiomatic(tog)) {
            insertAxiomaticOracles(dir, oracles);
        } else {
            insertNonAxiomaticOracles(dir, oracles);
=======
        Path testPath = output.resolve("tog-tests/" + tog);
        FileUtils.copy(dir, testPath);
        if (isAxiomatic(tog)) {
            insertAxiomaticOracles(testPath, oracles);
        } else {
            insertNonAxiomaticOracles(testPath, oracles);
>>>>>>> 583f29e1
        }
    }
}<|MERGE_RESOLUTION|>--- conflicted
+++ resolved
@@ -3,19 +3,16 @@
 import com.github.javaparser.ast.NodeList;
 import com.github.javaparser.ast.body.MethodDeclaration;
 import com.github.javaparser.ast.body.Parameter;
-<<<<<<< HEAD
-=======
+import com.github.javaparser.ast.body.MethodDeclaration;
+import com.github.javaparser.ast.body.Parameter;
 import com.github.javaparser.ast.body.VariableDeclarator;
->>>>>>> 583f29e1
 import com.github.javaparser.ast.expr.Expression;
 import com.github.javaparser.ast.expr.MethodCallExpr;
 import com.github.javaparser.ast.expr.NameExpr;
 import com.github.javaparser.ast.stmt.BlockStmt;
 import com.github.javaparser.ast.stmt.CatchClause;
-<<<<<<< HEAD
-=======
+import com.github.javaparser.ast.stmt.CatchClause;
 import com.github.javaparser.ast.stmt.ExpressionStmt;
->>>>>>> 583f29e1
 import com.github.javaparser.ast.stmt.Statement;
 import com.github.javaparser.ast.stmt.TryStmt;
 import com.github.javaparser.ast.type.ClassOrInterfaceType;
@@ -50,11 +47,7 @@
             "assertThat",
             "assertTrue"
     );
-<<<<<<< HEAD
-    /** A list of all supported axiomatic TOGs */
-=======
-    /** A list of all supported axiomatic test oracle generators */
->>>>>>> 583f29e1
+    /** A list of all supported axiomatic test oracle generators. */
     private static final List<String> allAxiomaticTogs = List.of(
             "jdoctor",
             "tratto"
@@ -240,47 +233,6 @@
     }
 
     /**
-<<<<<<< HEAD
-     * Adds an assertion to a given test case, at a specific line number.
-     * Represents a normal assertion oracle.
-     *
-     * @param testCase a JavaParser representation of a test case
-     * @param oracle an assertion
-     * @param lineNumber the index to insert the assertion
-     */
-    private static void insertAssertionOracle(
-            MethodDeclaration testCase,
-            OracleOutput oracle,
-            int lineNumber
-    ) {
-        Statement assertion = StaticJavaParser.parseStatement(oracle.oracle());
-        testCase.asMethodDeclaration()
-                .getBody().orElseThrow()
-                .addStatement(lineNumber, assertion);
-    }
-
-    /**
-     * Adds a try/catch block to a given test case, representing an
-     * exceptional oracle.
-     *
-     * @param testCase a JavaParser representation of a test case
-     * @param oracle the exception class in the catch clause
-     */
-    private static void insertExceptionalOracle(
-            MethodDeclaration testCase,
-            OracleOutput oracle
-    ) {
-        ClassOrInterfaceType exceptionType = StaticJavaParser.parseClassOrInterfaceType(oracle.oracle());
-        CatchClause catchClause = new CatchClause()
-                .setParameter(new Parameter(exceptionType, "e"));
-        BlockStmt methodBody = testCase.getBody().orElseThrow();
-        TryStmt tryCatchStatement = new TryStmt();
-        tryCatchStatement.setTryBlock(methodBody);
-        tryCatchStatement.getCatchClauses().add(catchClause);
-        tryCatchStatement.getTryBlock().addStatement(StaticJavaParser.parseStatement("fail();"));
-        testCase.setBody(new BlockStmt());
-        testCase.getBody().get().addStatement(tryCatchStatement);
-=======
      * Gets the type name of a variable represented by a {@link NameExpr}.
      *
      * @param nameExpr a variable name
@@ -374,7 +326,6 @@
                 }
             }
         });
->>>>>>> 583f29e1
     }
 
     /**
@@ -552,19 +503,12 @@
      * @see TestUtils#insertNonAxiomaticOracles(Path, List)
      */
     public static void insertOracles(Path dir, String tog, List<OracleOutput> oracles) {
-<<<<<<< HEAD
-        if (isAxiomatic(tog)) {
-            insertAxiomaticOracles(dir, oracles);
-        } else {
-            insertNonAxiomaticOracles(dir, oracles);
-=======
         Path testPath = output.resolve("tog-tests/" + tog);
         FileUtils.copy(dir, testPath);
         if (isAxiomatic(tog)) {
             insertAxiomaticOracles(testPath, oracles);
         } else {
             insertNonAxiomaticOracles(testPath, oracles);
->>>>>>> 583f29e1
         }
     }
 }