--- conflicted
+++ resolved
@@ -1,24 +1,15 @@
 import com.fasterxml.jackson.core.type.TypeReference;
 import com.fasterxml.jackson.databind.ObjectMapper;
-<<<<<<< HEAD
 import org.apache.commons.csv.CSVFormat;
 import org.apache.commons.csv.CSVParser;
-
 import java.io.File;
 import java.io.FileReader;
-=======
-
->>>>>>> 5633e502
 import java.io.IOException;
 import java.nio.file.Files;
 import java.nio.file.OpenOption;
 import java.nio.file.Path;
 import java.nio.file.StandardCopyOption;
 import java.util.List;
-<<<<<<< HEAD
-import java.util.Map;
-=======
->>>>>>> 5633e502
 import java.util.stream.Stream;
 
 
@@ -119,11 +110,7 @@
      *      relativePath = [destinationPrefix]/[destination]/[suffix]/[fileName]
      * </pre>
      */
-<<<<<<< HEAD
-    private static Path getRelativePath(Path source, Path destination, Path target) {
-=======
     public static Path getRelativePath(Path source, Path destination, Path target) {
->>>>>>> 5633e502
         if (source.equals(target)) {
             return destination;
         }
@@ -236,7 +223,6 @@
     }
 
     /**
-<<<<<<< HEAD
      * Reads the JSON file.
      * The method only works with standard Java classes. To read custom
      * objects a parser must be implemented.
@@ -256,8 +242,6 @@
     }
 
     /**
-=======
->>>>>>> 5633e502
      * Returns the file contents as a String.
      *
      * @param path a file
@@ -273,7 +257,6 @@
     }
 
     /**
-<<<<<<< HEAD
      * Returns the file contents as a CSV parser.
      *
      * @param path a file
@@ -290,8 +273,6 @@
     }
 
     /**
-=======
->>>>>>> 5633e502
      * Reads a list of objects from a JSON file. If the given type is null,
      * then returns a list of unknown type (wildcard).
      *
