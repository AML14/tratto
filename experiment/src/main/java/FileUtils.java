import com.fasterxml.jackson.core.type.TypeReference;
import com.fasterxml.jackson.databind.ObjectMapper;
<<<<<<< HEAD

=======
import org.apache.commons.csv.CSVFormat;
import org.apache.commons.csv.CSVParser;

import java.io.File;
import java.io.FileReader;
>>>>>>> ce1201c9
import java.io.IOException;
import java.nio.file.Files;
import java.nio.file.OpenOption;
import java.nio.file.Path;
import java.nio.file.StandardCopyOption;
import java.util.List;
<<<<<<< HEAD
=======
import java.util.Map;
>>>>>>> ce1201c9
import java.util.stream.Stream;


/**
 * This class provides a collection of static methods for a variety of file
 * input and output utilities, such as: creating, copying, moving, writing,
 * reading, etc.
 */
public class FileUtils {
    /** Private constructor to avoid creating an instance of this class. */
    private FileUtils() {
        throw new UnsupportedOperationException("This class cannot be instantiated.");
    }

    /**
     * Creates an empty directory. Creates parent directories if necessary. If
     * the directory already exists, then this method does nothing.
     *
     * @param path a path
     * @throws Error if an error occurs while creating the directory
     */
    public static void createDirectories(Path path) {
        try {
            Files.createDirectories(path);
        } catch (IOException e) {
            throw new Error("Error when creating directory " + path, e);
        }
    }

    /**
     * Creates an empty file. Creates parent directories if necessary. If the
     * file already exists, then this method does nothing.
     *
     * @param path a file
     * @throws Error if an error occurs while creating the parent directories
     * or new file
     */
    public static void createFile(Path path) {
        try {
            createDirectories(path.getParent());
            if (!Files.exists(path)) {
                Files.createFile(path);
            }
        } catch (IOException e) {
            throw new Error("Error when creating file " + path, e);
        }
    }

    /**
     * Recursively deletes a directory and its contents. If the file does not
     * exist, then this method does nothing.
     *
     * @param dirPath a directory
     * @throws Error if an error occurs while traversing or deleting files
     */
    public static void deleteDirectory(Path dirPath) {
        if (!Files.exists(dirPath)) {
            return;
        }
        try (Stream<Path> walk = Files.walk(dirPath)) {
            walk
                    .filter(p -> !p.equals(dirPath))
                    .forEach(p -> {
                        if (Files.isDirectory(p)) {
                            deleteDirectory(p);
                        } else {
                            try {
                                Files.delete(p);
                            } catch (IOException e) {
                                throw new Error("Error when trying to delete the file " + p, e);
                            }
                        }
                    });
            // delete root directory last
            Files.delete(dirPath);
        } catch (IOException e) {
            throw new Error("Error when trying to delete the directory " + dirPath, e);
        }
    }

    /**
     * Returns the path of the target file when hypothetically moved from the
     * source directory to the destination directory. NOTE: this method does
     * NOT move any files.
     *
     * @param source the source directory
     * @param destination the destination directory
     * @param target the target file in the source directory
     * @return the relative path of target in the destination directory. For
     * example, let
     * <pre>
     *      source = [sourcePrefix]/[source]
     *      destination = [destinationPrefix]/[destination]
     *      target = [sourcePrefix]/[source]/[suffix]/[fileName]
     * </pre>
     * then the method outputs,
     * <pre>
     *      relativePath = [destinationPrefix]/[destination]/[suffix]/[fileName]
     * </pre>
     */
    private static Path getRelativePath(Path source, Path destination, Path target) {
        if (source.equals(target)) {
            return destination;
        }
        // remove source prefix
        if (!target.startsWith(source)) {
            throw new IllegalArgumentException(target + " must exist under " + source);
        }
        Path suffix = target.subpath(source.getNameCount(), target.getNameCount());
        // add remaining suffix to destination
        return destination.resolve(suffix);
    }

    /**
     * Recursively copies all files from the source directory to the
     * destination directory. If a file in the source directory already exists
     * in the destination directory, then the original file will be overridden.
     *
     * @param source the directory where the files are located
     * @param destination the directory where the files will be copied to
     * @throws Error if the source directory does not exist or an error occurs
     * while copying a file
     * @see FileUtils#move(Path, Path)
     */
    public static void copy(Path source, Path destination) {
        if (!Files.exists(source)) {
            throw new Error("Directory " + source + " is not found");
        }
        if (!Files.exists(destination)) {
            createDirectories(destination);
        }
        try (Stream<Path> walk = Files.walk(source)) {
            walk
                    .forEach(p -> {
                        Path relativePath = getRelativePath(source, destination, p);
                        try {
                            if (Files.isDirectory(p)) {
                                createDirectories(relativePath);
                            } else {
                                Files.copy(p, relativePath, StandardCopyOption.REPLACE_EXISTING);
                            }
                        } catch (IOException e) {
                            throw new Error("Error when trying to move the file " + p, e);
                        }
                    });
        } catch (IOException e) {
            throw new Error("Error when trying to copy " + source + " to " + destination, e);
        }
    }

    /**
     * Recursively moves all files from the source directory to the
     * destination directory. If a file in the source directory already exists
     * in the destination directory, then the original file will be overridden.
     *
     * @param source the directory where the files are located
     * @param destination the directory where the files will be moved to
     * @throws Error if the source directory does not exist or an error occurs
     * while moving a file
     * @see FileUtils#copy
     */
    public static void move(Path source, Path destination) {
        if (!Files.exists(source)) {
            throw new Error("Directory " + source + " is not found");
        }
        if (!Files.exists(destination)) {
            createDirectories(destination);
        }
        copy(source, destination);
        deleteDirectory(source);
    }

    /**
     * Writes {@code content} to {@code path} in JSON format. Creates a new
     * file and parent directories if necessary. If file already exists,
     * then this method overrides any previous content.
     *
     * @param path a file
     * @param content an object to be written in JSON content
     * @throws Error if unable to create files/directories or unable to write
     * content to file
     */
    public static void writeJSON(Path path, Object content) {
        createFile(path);
        try {
            ObjectMapper objectMapper = new ObjectMapper();
            objectMapper.writerWithDefaultPrettyPrinter().writeValue(path.toFile(), content);
        } catch (IOException e) {
            throw new Error("Error when writing " + content + " to file " + path, e);
        }
    }

    /**
     * This method is a wrapper for {@link Files#writeString(Path, CharSequence, OpenOption...)}
     * to avoid unnecessary try/catch blocks. Creates a new file and parent
     * directories if needed. If file already exists, then this method
     * overrides any previous content.
     *
     * @param path a file
     * @param content a string to be written to a file
     * @throws Error if unable to create files/directories or unable to write
     * content to file
     */
    public static void writeString(Path path, String content) {
        createFile(path);
        try {
            Files.writeString(path, content);
        } catch (IOException e) {
            throw new Error("Error when writing " + content + " to file " + path, e);
        }
    }

    /**
<<<<<<< HEAD
=======
     * Reads the JSON file.
     * The method only works with standard Java classes. To read custom
     * objects a parser must be implemented.
     *
     * @param path a file
     * @return the file contents as a Object
     * @throws Error if unable to process the file
     */
    public static Object readJSON(Path path, TypeReference typeReference) {
        try {
            ObjectMapper objectMapper = new ObjectMapper();
            File jsonFile = new File(path.toString());
            return objectMapper.readValue(jsonFile, typeReference);
        } catch (IOException e) {
            throw new Error("Error in processing file " + path, e);
        }
    }

    /**
>>>>>>> ce1201c9
     * Returns the file contents as a String.
     *
     * @param path a file
     * @return the file contents as a String
     * @throws Error if unable to process the file
     */
    public static String readString(Path path) {
        try {
            return Files.readString(path);
        } catch (IOException e) {
            throw new Error("Error in processing file " + path, e);
        }
    }

    /**
<<<<<<< HEAD
=======
     * Returns the file contents as a CSV parser.
     *
     * @param path a file
     * @return the CSV parser of the file
     * @throws Error if unable to process the file
     */
    public static CSVParser readCSV(Path path) {
        try {
            CSVParser parser = new CSVParser(new FileReader(path.toString()), CSVFormat.DEFAULT);
            return parser;
        } catch (IOException e) {
            throw new Error("Error in processing file " + path, e);
        }
    }

    /**
>>>>>>> ce1201c9
     * Reads a list of objects from a JSON file. If the given type is null,
     * then returns a list of unknown type (wildcard).
     *
     * @param jsonPath a JSON file
     * @param type the class type of the elements to which the JSON data will
     *             be deserialized
     * @return a list of objects of the specified class type. If type is null,
     * then returns a list of a wildcard type.
     * @param <T> the generic type parameter representing the class of the
     *            elements in the list
     */
    public static <T> List<T> readJSONList(Path jsonPath, Class<T> type) {
        if (!Files.exists(jsonPath)) {
            throw new Error("JSON file " + jsonPath + " not found");
        }
        ObjectMapper objectMapper = new ObjectMapper();
        try {
            return (type == null)
                    // if type is null, return List<?>
                    ? objectMapper.readValue(jsonPath.toFile(), new TypeReference<>() {})
                    // otherwise, return List<T> of the given type
                    : objectMapper.readValue(
                    jsonPath.toFile(),
                    objectMapper.getTypeFactory().constructCollectionType(List.class, type)
            );
        } catch (IOException e) {
            throw new Error("Error in processing the JSON file " + jsonPath, e);
        }
    }

    /**
     * Reads a list of objects from a JSON file. We use this method rather
     * than {@link FileUtils#readJSONList(Path, Class)} for parameterized
     * types, where we cannot retrieve the corresponding class.
     *
     * @param jsonPath a JSON file
     * @return a list of objects without a specified type
     * @see FileUtils#readJSONList(Path, Class)
     */
    public static List<?> readJSONList(Path jsonPath) {
        return readJSONList(jsonPath, null);
    }

    /**
     * Checks if a given path corresponds to a Java file
     *
     * @param path a file
     * @return true iff the given file represents a Java file
     */
    public static boolean isJavaFile(Path path) {
        return path.getFileName().toString().endsWith(".java");
    }
}<|MERGE_RESOLUTION|>--- conflicted
+++ resolved
@@ -1,24 +1,15 @@
 import com.fasterxml.jackson.core.type.TypeReference;
 import com.fasterxml.jackson.databind.ObjectMapper;
-<<<<<<< HEAD
-
-=======
 import org.apache.commons.csv.CSVFormat;
 import org.apache.commons.csv.CSVParser;
-
 import java.io.File;
 import java.io.FileReader;
->>>>>>> ce1201c9
 import java.io.IOException;
 import java.nio.file.Files;
 import java.nio.file.OpenOption;
 import java.nio.file.Path;
 import java.nio.file.StandardCopyOption;
 import java.util.List;
-<<<<<<< HEAD
-=======
-import java.util.Map;
->>>>>>> ce1201c9
 import java.util.stream.Stream;
 
 
@@ -28,7 +19,9 @@
  * reading, etc.
  */
 public class FileUtils {
-    /** Private constructor to avoid creating an instance of this class. */
+    /**
+     * Private constructor to avoid creating an instance of this class.
+     */
     private FileUtils() {
         throw new UnsupportedOperationException("This class cannot be instantiated.");
     }
@@ -54,7 +47,7 @@
      *
      * @param path a file
      * @throws Error if an error occurs while creating the parent directories
-     * or new file
+     *               or new file
      */
     public static void createFile(Path path) {
         try {
@@ -104,9 +97,9 @@
      * source directory to the destination directory. NOTE: this method does
      * NOT move any files.
      *
-     * @param source the source directory
+     * @param source      the source directory
      * @param destination the destination directory
-     * @param target the target file in the source directory
+     * @param target      the target file in the source directory
      * @return the relative path of target in the destination directory. For
      * example, let
      * <pre>
@@ -137,10 +130,10 @@
      * destination directory. If a file in the source directory already exists
      * in the destination directory, then the original file will be overridden.
      *
-     * @param source the directory where the files are located
+     * @param source      the directory where the files are located
      * @param destination the directory where the files will be copied to
      * @throws Error if the source directory does not exist or an error occurs
-     * while copying a file
+     *               while copying a file
      * @see FileUtils#move(Path, Path)
      */
     public static void copy(Path source, Path destination) {
@@ -174,10 +167,10 @@
      * destination directory. If a file in the source directory already exists
      * in the destination directory, then the original file will be overridden.
      *
-     * @param source the directory where the files are located
+     * @param source      the directory where the files are located
      * @param destination the directory where the files will be moved to
      * @throws Error if the source directory does not exist or an error occurs
-     * while moving a file
+     *               while moving a file
      * @see FileUtils#copy
      */
     public static void move(Path source, Path destination) {
@@ -196,10 +189,10 @@
      * file and parent directories if necessary. If file already exists,
      * then this method overrides any previous content.
      *
-     * @param path a file
+     * @param path    a file
      * @param content an object to be written in JSON content
      * @throws Error if unable to create files/directories or unable to write
-     * content to file
+     *               content to file
      */
     public static void writeJSON(Path path, Object content) {
         createFile(path);
@@ -217,10 +210,10 @@
      * directories if needed. If file already exists, then this method
      * overrides any previous content.
      *
-     * @param path a file
+     * @param path    a file
      * @param content a string to be written to a file
      * @throws Error if unable to create files/directories or unable to write
-     * content to file
+     *               content to file
      */
     public static void writeString(Path path, String content) {
         createFile(path);
@@ -232,8 +225,6 @@
     }
 
     /**
-<<<<<<< HEAD
-=======
      * Reads the JSON file.
      * The method only works with standard Java classes. To read custom
      * objects a parser must be implemented.
@@ -253,7 +244,6 @@
     }
 
     /**
->>>>>>> ce1201c9
      * Returns the file contents as a String.
      *
      * @param path a file
@@ -269,8 +259,6 @@
     }
 
     /**
-<<<<<<< HEAD
-=======
      * Returns the file contents as a CSV parser.
      *
      * @param path a file
@@ -287,17 +275,16 @@
     }
 
     /**
->>>>>>> ce1201c9
      * Reads a list of objects from a JSON file. If the given type is null,
      * then returns a list of unknown type (wildcard).
      *
      * @param jsonPath a JSON file
-     * @param type the class type of the elements to which the JSON data will
-     *             be deserialized
+     * @param type     the class type of the elements to which the JSON data will
+     *                 be deserialized
+     * @param <T>      the generic type parameter representing the class of the
+     *                 elements in the list
      * @return a list of objects of the specified class type. If type is null,
      * then returns a list of a wildcard type.
-     * @param <T> the generic type parameter representing the class of the
-     *            elements in the list
      */
     public static <T> List<T> readJSONList(Path jsonPath, Class<T> type) {
         if (!Files.exists(jsonPath)) {
@@ -307,7 +294,8 @@
         try {
             return (type == null)
                     // if type is null, return List<?>
-                    ? objectMapper.readValue(jsonPath.toFile(), new TypeReference<>() {})
+                    ? objectMapper.readValue(jsonPath.toFile(), new TypeReference<>() {
+            })
                     // otherwise, return List<T> of the given type
                     : objectMapper.readValue(
                     jsonPath.toFile(),
