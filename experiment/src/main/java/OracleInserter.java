import com.github.javaparser.StaticJavaParser;
import com.github.javaparser.ast.CompilationUnit;
import com.github.javaparser.ast.ImportDeclaration;
import com.github.javaparser.ast.NodeList;
import com.github.javaparser.ast.body.MethodDeclaration;
<<<<<<< HEAD
import com.github.javaparser.ast.body.Parameter;
import com.github.javaparser.ast.body.VariableDeclarator;
import com.github.javaparser.ast.comments.Comment;
import com.github.javaparser.ast.comments.LineComment;
import com.github.javaparser.ast.expr.AssignExpr;
import com.github.javaparser.ast.expr.BooleanLiteralExpr;
import com.github.javaparser.ast.expr.CharLiteralExpr;
import com.github.javaparser.ast.expr.DoubleLiteralExpr;
import com.github.javaparser.ast.expr.Expression;
import com.github.javaparser.ast.expr.IntegerLiteralExpr;
import com.github.javaparser.ast.expr.LiteralExpr;
import com.github.javaparser.ast.expr.LongLiteralExpr;
import com.github.javaparser.ast.expr.MethodCallExpr;
import com.github.javaparser.ast.expr.NameExpr;
import com.github.javaparser.ast.expr.NullLiteralExpr;
import com.github.javaparser.ast.expr.StringLiteralExpr;
import com.github.javaparser.ast.expr.TextBlockLiteralExpr;
import com.github.javaparser.ast.expr.VariableDeclarationExpr;
import com.github.javaparser.ast.stmt.BlockStmt;
import com.github.javaparser.ast.stmt.CatchClause;
import com.github.javaparser.ast.stmt.EmptyStmt;
import com.github.javaparser.ast.stmt.ExpressionStmt;
import com.github.javaparser.ast.stmt.IfStmt;
=======
>>>>>>> d1a121de
import com.github.javaparser.ast.stmt.Statement;
import com.github.javaparser.ast.stmt.TryStmt;
import com.github.javaparser.ast.type.PrimitiveType;
import com.github.javaparser.ast.type.Type;
import data.OracleOutput;
import data.OracleType;
import data.TogType;

import java.io.IOException;
import java.lang.reflect.Method;
import java.lang.reflect.Modifier;
import java.net.MalformedURLException;
import java.net.URL;
import java.net.URLClassLoader;
import java.nio.file.Files;
import java.nio.file.Path;
import java.nio.file.Paths;
import java.util.ArrayList;
import java.util.List;
import java.util.stream.Stream;

/**
 * This class provides the functionality for inserting oracles into test
 * prefixes.
 */
public class OracleInserter {
    /** A ClassLoader used to load classes outside the JVM. */
    private static ClassLoader classLoader;
    /** A unique id for placeholder variable names when inserting oracles. */
    private static int variableID = 0;
    /** All primitive fully qualified type names.  */
    private static final List<String> primitiveTypes = List.of(
            "boolean",
            "byte",
            "char",
            "short",
            "int",
            "long",
            "float",
            "double"
    );
    /** The path to the output directory. */
    private static final Path output = Paths.get("output");
    /** A list of all supported axiomatic test oracle generators. */
    private static final List<TogType> axiomaticTogs = List.of(TogType.JDOCTOR, TogType.TRATTO);

    /** Private constructor to avoid creating an instance of this class. */
    private OracleInserter() {
        throw new UnsupportedOperationException("This class cannot be instantiated.");
    }

    /**
     * Gets all method calls in a Java statement.
     *
     * @param statement a Java statement
     * @return all method calls present in the statement
     */
    private static List<MethodCallExpr> getAllMethodCallsOfStatement(Statement statement) {
        List<MethodCallExpr> methodCalls = new ArrayList<>();
        statement.clone().walk(MethodCallExpr.class, methodCalls::add);
        return methodCalls;
    }

    /**
     * Removes type arguments from a parameterized type name.
     *
     * @param parameterizedType a type name
     * @return the base type without type arguments
     */
    private static String removeTypeParameters(String parameterizedType) {
        String regex = "<[^<>]*>";
        // repeatedly remove all type arguments.
        String previous;
        String current = parameterizedType;
        do {
            previous = current;
            current = previous.replaceAll(regex, "");
        } while (!current.equals(previous));
        return current;
    }

    /**
     * Gets the type names of all parameters from the method signature. If a
     * parameter is a generic type parameter, then uses "java.lang.Object".
     *
     * @param methodSignature a method signature
     * @return all parameter type names in the method signature
     */
    private static List<String> getParameterTypeNames(String methodSignature) {
        String parameters = methodSignature.substring(methodSignature.indexOf('(') + 1, methodSignature.indexOf(')'));
        if (parameters.length() == 0) {
            return new ArrayList<>();
        }
        return Stream.of(parameters.split(","))
                .map(p -> {
                    String paramTypeFQN = p.trim().split(" ")[0].trim();
                    Class<?> paramClass = getClass(paramTypeFQN);
                    return paramClass.getTypeName();
                })
                .toList();
    }

    /**
     * Gets the variable names of all parameters from the method signature.
     *
     * @param methodSignature a method signature
     * @return all variable parameter names in the method signature
     */
    private static List<String> getParameterNames(String methodSignature) {
        String parameters = methodSignature.substring(methodSignature.indexOf('(') + 1, methodSignature.indexOf(')'));
        if (parameters.length() == 0) {
            return new ArrayList<>();
        }
        return Stream.of(parameters.split(","))
                .map(p -> p.trim().split(" ")[1].trim())
                .toList();
    }

    /**
     * Gets the array level of a fully qualified name.
     *
     * @param fullyQualifiedName a fully qualified name
     * @return the array level of the fully qualified name
     */
    private static int getArrayLevel(String fullyQualifiedName) {
        int arrayLevel = 0;
        for (int i = 0; i < fullyQualifiedName.length(); i++) {
            if (fullyQualifiedName.charAt(i) == '[') {
                arrayLevel++;
            }
        }
        return arrayLevel;
    }

    /**
     * Gets the field descriptor of a given fully qualified primitive type
     * name.
     *
     * @param primitiveName a fully qualified primitive type name
     * @return the field descriptor corresponding to the primitive type
     * @throws IllegalArgumentException if the given type name is not a
     * primitive type
     */
    private static String fqnToFieldDescriptor(String primitiveName) {
        switch (primitiveName) {
            case "boolean" -> {
                return "Z";
            }
            case "byte" -> {
                return "B";
            }
            case "char" -> {
                return "C";
            }
            case "short" -> {
                return "S";
            }
            case "int" -> {
                return "I";
            }
            case "long" -> {
                return "J";
            }
            case "float" -> {
                return "F";
            }
            case "double" -> {
                return "D";
            }
            default -> throw new IllegalArgumentException("Unrecognized primitive type " + primitiveName);
        }
    }

    /**
     * Converts a fully qualified name to the {@code Class.getName()} form of
     * a name. This method does not distinguish between package names and
     * inner classes, such that no "$" symbols are added.
     *
     * @param fullyQualifiedName a fully qualified name
     * @return the {@code Class.getName()} form of a name
     */
    private static String fqnToClassGetName(String fullyQualifiedName) {
        int arrayLevel = getArrayLevel(fullyQualifiedName);
        if (arrayLevel == 0) {
            return fullyQualifiedName;
        }
        String componentType = fullyQualifiedName.replaceAll("\\[]", "");
        StringBuilder sb = new StringBuilder();
        if (primitiveTypes.contains(componentType)) {
            sb.append(fqnToFieldDescriptor(componentType));
            sb.insert(0, "[".repeat(arrayLevel));
        } else {
            sb.append(componentType);
            sb.insert(0, "L");
            sb.insert(0, "[".repeat(arrayLevel));
            sb.append(";");
        }
        return sb.toString();
    }

    /**
     * Gets the Class of a given primitive type name.
     *
     * @param primitiveName a primitive type name
     * @return the Class corresponding to the primitive type
     * @throws IllegalArgumentException if the given type name is not a
     * primitive type
     */
    private static Class<?> getPrimitiveClass(String primitiveName) {
        switch (primitiveName) {
            case "boolean" -> {
                return boolean.class;
            }
            case "byte" -> {
                return byte.class;
            }
            case "char" -> {
                return char.class;
            }
            case "short" -> {
                return short.class;
            }
            case "int" -> {
                return int.class;
            }
            case "long" -> {
                return long.class;
            }
            case "float" -> {
                return float.class;
            }
            case "double" -> {
                return double.class;
            }
            default -> throw new IllegalArgumentException("Unrecognized primitive type " + primitiveName);
        }
    }

    /**
     * Gets the Class of a given type name.
     *
     * @param className a fully qualified type name
     * @return the Class corresponding to the type name
     */
    private static Class<?> getClass(String className) {
        if (primitiveTypes.contains(className)) {
            return getPrimitiveClass(className);
        } else {
            try {
                className = removeTypeParameters(className);
                className = fqnToClassGetName(className);
                return Class.forName(className, true, classLoader);
            } catch (ClassNotFoundException e) {
                // return "java.lang.Object" for type parameters
                if (!className.contains(".")) {
                    return Object.class;
                }
                throw new Error("Unable to find class " + className);
            }
        }
    }

    /**
     * Gets all Class objects of a given list of types.
     *
     * @param classNames a list of fully qualified type names
     * @return the Class objects corresponding to the type names
     * @see OracleInserter#getClass(String)
     */
    private static List<Class<?>> getClasses(List<String> classNames) {
        List<Class<?>> classes = new ArrayList<>();
        for (String className : classNames) {
            classes.add(getClass(className));
        }
        return classes;
    }

    /**
     * Gets the reflection {@link Method} representation of a method.
     *
     * @param className the fully qualified name of the declaring class
     * @param methodSignature the method signature
     * @return the reflection representation of the method
     */
    private static Method getMethod(String className, String methodSignature) {
        String methodName = getMethodName(methodSignature);
        List<Class<?>> parameterTypes = getClasses(getParameterTypeNames(methodSignature));
        Class<?> receiverObjectID = getClass(className);
        try {
            return receiverObjectID.getMethod(methodName, parameterTypes.toArray(Class[]::new));
        } catch (NoSuchMethodException e) {
            throw new Error("Unable to find method " + methodSignature + " in " + className);
        }
    }

    /**
     * Checks if a given method is static.
     *
     * @param className the fully qualified name of the declaring class
     * @param methodSignature the method signature
     * @return true iff the given method is static
     */
    private static boolean isStatic(String className, String methodSignature) {
        Method method = getMethod(className, methodSignature);
        return Modifier.isStatic(method.getModifiers());
    }

    /**
     * Gets the return type of a method.
     *
     * @param className the fully qualified name of the declaring class
     * @param methodSignature the method signature
     * @return the return type of the given method
     */
    private static Type getReturnType(String className, String methodSignature) {
        Method method = getMethod(className, methodSignature);
        Class<?> returnType = method.getReturnType();
        return StaticJavaParser.parseType(returnType.getName());
    }

    /**
     * Gets the name of a method from the method signature.
     *
     * @param methodSignature a method signature
     * @return the method name
     */
    private static String getMethodName(String methodSignature) {
        return methodSignature.substring(0, methodSignature.indexOf('('));
    }

    /**
     * Gets the package name of a given JavaParser type. This method assumes
     * that all types (including types from the same package) have
     * corresponding import statements in the compilation unit. This is TRUE
     * for all compilation units generated by EvoSuite. If no matching import
     * statement is found, then the type is assumed to be in the "java.lang"
     * package. EvoSuite also requires each class to have a package, which
     * avoids the default package.
     *
     * @param cu the Java file that imports {@code type}
     * @param type a type
     * @return the package of {@code type}. Returns an empty string for
     * primitive types.
     */
    private static String getPackageName(CompilationUnit cu, Type type) {
        if (type.isReferenceType()) {
            List<ImportDeclaration> importDeclarations = cu.getImports()
                    .stream()
                    .filter(id -> !id.isStatic())
                    .toList();
            for (ImportDeclaration importDeclaration : importDeclarations) {
                String packageName = importDeclaration.getName().asString();
                if (packageName.endsWith(type.asString())) {
                    return packageName;
                }
            }
            return "java.lang";
        } else {
            return "";
        }
    }

    /**
     * Gets the element type of a given type. If the type is an array, then
     * all outer arrays are removed. Otherwise, the type is not modified. For
     * example,
     *     "int[][]"    ->    "int"
     *     "Object"    ->    "Object"
     *     "T[]"    ->    "T"
     *
     * @param type a type
     * @return the element type of the given type
     */
    private static Type getElementType(Type type) {
        while (type.isArrayType()) {
            type = type.asArrayType().getComponentType();
        }
        return type;
    }

    /**
     * Gets the fully qualified name of a given type.
     *
     * @param cu the Java file that imports {@code type}
     * @param type a type
     * @return the fully qualified name of {@code type}
     * @see OracleInserter#getPackageName(CompilationUnit, Type)
     */
    private static String getFullyQualifiedName(CompilationUnit cu, Type type) {
        if (getElementType(type).isClassOrInterfaceType()) {
            return getPackageName(cu, type) + "." + type.asString();
        } else {
            return type.asString();
        }
    }

    /**
     * Gets the type of a given variable. Iterates through all statements in
     * the parent method to find the variable declaration.
     *
     * @param name a variable name
     * @param body all statements in the parent method that declares
     *             {@code name}
     * @return the type of {@code name}
     */
    private static Type getTypeOfName(List<Statement> body, String name) {
        for (Statement stmt : body) {
            if (!stmt.isExpressionStmt()) {
                continue;
            }
            Expression expr = stmt.asExpressionStmt().getExpression();
            if (!expr.isVariableDeclarationExpr()) {
                continue;
            }
            for (VariableDeclarator varDecl : expr.asVariableDeclarationExpr().getVariables()) {
                if (name.equals(varDecl.getNameAsString())) {
                    return varDecl.getType();
                }
            }
        }
        throw new IllegalArgumentException("Unable to find the type of the variable " + name);
    }

    /**
     * Gets the type of a literal expression. For example,
     *     {@code 0}    ->    {@code int}
     *     {@code "hello"}    ->    {@code java.lang.String}
     * If the literal is {@code null}, then this method returns null, as
     * JavaParser does not have a {@link Type} representation for null types.
     *
     * @param literalExpr a literal value expression
     * @return the corresponding type of the expression. Returns null if the
     * literal is a null expression.
     * @throws IllegalArgumentException if the literal expression is an
     * unknown type
     */
    private static Type getTypeOfLiteral(LiteralExpr literalExpr) {
        if (literalExpr instanceof BooleanLiteralExpr) {
            return PrimitiveType.booleanType();
        } else if (literalExpr instanceof NullLiteralExpr) {
            return null;
        } else if (literalExpr instanceof CharLiteralExpr) {
            return PrimitiveType.charType();
        } else if (literalExpr instanceof DoubleLiteralExpr) {
            return PrimitiveType.doubleType();
        } else if (literalExpr instanceof IntegerLiteralExpr) {
            return PrimitiveType.intType();
        } else if (literalExpr instanceof LongLiteralExpr) {
            return PrimitiveType.longType();
        } else if (
                literalExpr instanceof StringLiteralExpr ||
                        literalExpr instanceof TextBlockLiteralExpr
        ) {
            return StaticJavaParser.parseType("String");
        } else {
            throw new IllegalArgumentException("Unknown literal expression type " + literalExpr);
        }
    }

    /**
     * Gets the type of a given expression. This method handles four types of
     * expressions:
     * <ul>
     *     <li>Cast (e.g. "{@code (double) 1}"): If the value
     *     being cast is null, then returns null. Otherwise, returns the type
     *     of the cast expression.</li>
     *     <li>Name (e.g. "{@code x}"): Searches the body of the declaring
     *     method to find the variable type.</li>
     *     <li>Binary (e.g. "{@code y == null}"): Returns boolean.</li>
     *     <li>Literal (e.g. "{@code "Hello, world"}): Parses the type of the
     *     literal expression. Returns null if the literal value is null.</li>
     * </ul>
     *
     * @param body all statements in the parent method
     * @param expr a Java variable or literal expression
     * @return the type of the given expression
     * @see OracleInserter#getTypeOfName(List, String)
     * @see OracleInserter#getTypeOfLiteral(LiteralExpr)
     */
    private static Type getTypeOfExpression(List<Statement> body, Expression expr) {
        if (expr.isCastExpr()) {
            // recursively search until reaching the base type
            Type baseType = getTypeOfExpression(body, expr.asCastExpr().getExpression());
            if (baseType == null) {
                return null;
            } else {
                return expr.asCastExpr().getType();
            }
        } else if (expr.isNameExpr()) {
            // get type corresponding to variable name
            return getTypeOfName(body, expr.asNameExpr().getNameAsString());
        } else if (expr.isBinaryExpr()) {
            // binary expressions are booleans
            return PrimitiveType.booleanType();
        } else {
            // get literal value
            return getTypeOfLiteral(expr.asLiteralExpr());
        }
    }

    /**
     * Gets the type names of all parameters in a JavaParser method call. If
     * the method call uses a null literal expression as an argument, then the
     * corresponding entry in the returned list is null.
     *
     * @param cu the parent Java file of {@code body}
     * @param body a list of statements in a method body
     * @param methodCall a method call in the given method body
     * @return all parameter type names in the given method. May contain null
     * values for null literal expressions.
     */
    private static List<String> getParameterTypeNames(
            CompilationUnit cu,
            List<Statement> body,
            MethodCallExpr methodCall
    ) {
        return methodCall.getArguments()
                .stream()
                .map(arg -> {
                    Type type = getTypeOfExpression(body, arg);
                    if (type == null) {
                        return null;
                    }
                    String fqn = getFullyQualifiedName(cu, type);
                    return removeTypeParameters(fqn);
                })
                .toList();
    }

    /**
     * Checks if a list of parameter types from a method signature is
     * equivalent to a list of parameters from a method call. These two lists
     * cannot be directly compared (e.g.
     * {@code methodSignatureTypes.equals(methodCallTypes)}) as the method
     * call may use null literal expressions, which may apply to any object
     * types. Similarly, the method signature may use generic type parameters,
     * which also may apply to any object types.
     *
     * @param methodSignatureTypes all parameter types from a method signature
     * @param methodCallTypes all parameter types from a method call. May
     *                        contain null values.
     * @return true iff the two lists represent equivalent types
     */
    private static boolean isEqualParameterTypes(
            List<String> methodSignatureTypes,
            List<String> methodCallTypes
    ) {
        if (methodSignatureTypes.size() != methodCallTypes.size()) {
            return false;
        }
        for (int i = 0; i < methodSignatureTypes.size(); i++) {
            String signatureType = methodSignatureTypes.get(i);
            String callType = methodCallTypes.get(i);
            // handle null value case
            if (callType == null) {
                if (primitiveTypes.contains(signatureType)) {
                    return false;
                } else {
                    continue;
                }
            }
            // handle generic type parameter case
            int signatureArrayLevel = getArrayLevel(signatureType);
            int callArrayLevel = getArrayLevel(callType);
            String signatureElementType = signatureType.replaceAll("\\[]", "");
            String callElementType = callType.replaceAll("\\[]", "");
            if (signatureElementType.equals("java.lang.Object")) {
                if (callArrayLevel > signatureArrayLevel) {
                    // if the call type has a larger array level than the given signature, then continue
                    continue;
                } else if (callArrayLevel == signatureArrayLevel && !primitiveTypes.contains(callElementType)) {
                    // if base types are both objects of equal array level, then continue
                    continue;
                }
            }
            // handle base case
            if (!signatureType.equals(callType)) {
                return false;
            }
        }
        return true;
    }

    /**
     * Checks if a given JavaParser method call corresponds to the same method
     * as a given signature. This method only checks the method signatures and
     * does not consider the declaring classes.
     *
     * @param jpFile the parent Java file of {@code jpBody}
     * @param jpBody a list of statements in a method body
     * @param jpMethodCall a method call in the given method body
     * @param expectedSignature an expected method signature
     * @return true iff the given method call matches the method signature
     */
    private static boolean isMatchingMethod(
            CompilationUnit jpFile,
            List<Statement> jpBody,
            MethodCallExpr jpMethodCall,
            String expectedSignature
    ) {
        String expectedName = getMethodName(expectedSignature);
        List<String> expectedTypes = getParameterTypeNames(expectedSignature);
        String jpName = jpMethodCall.getNameAsString();
        List<String> jpTypes = getParameterTypeNames(jpFile, jpBody, jpMethodCall);
        return expectedName.equals(jpName) && isEqualParameterTypes(expectedTypes, jpTypes);
    }

    /**
     * Gets all oracles applicable to a Java statement. An oracle is
     * applicable to a statement if and only if it corresponds to the method
     * call in the given statement.
     *
     * @param cu the parent Java file of {@code body}
     * @param body the parent method of {@code stmt}
     * @param stmt a Java statement
     * @param allOracles all possible oracles
     * @return all oracles corresponding to the method call in the given
     * statement
     */
    private static List<OracleOutput> getRelatedOracles(
            CompilationUnit cu,
            List<Statement> body,
            Statement stmt,
            List<OracleOutput> allOracles
    ) {
        List<MethodCallExpr> methodCalls = getAllMethodCallsOfStatement(stmt);
        if (methodCalls.isEmpty()) {
            return new ArrayList<>();
        }
        return allOracles
                .stream()
                .filter(o -> isMatchingMethod(cu, body, methodCalls.get(0), o.methodSignature()))
                .toList();
    }

    /**
     * Gets a statement that initializes the variable returned by a given
     * expression. There are three possible cases depending on the type of
     * expression:
     * <ul>
     *     <li>Variable Declaration: Instantiate the variable using the given
     *     name, with no initial assignment</li>
     *     <li>Method Call (ignored return type): Instantiate a dummy
     *     placeholder variable</li>
     *     <li>Other: Do nothing</li>
     * </ul>
     * If the expression is not a variable declaration or method call, then
     * the relevant variable must already be initialized, and does not require
     * an additional initialization statement (e.g. {@code x += getCount();}).
     *
     * @param testExpr a Java expression with a method call
     * @param returnType the return type of the method call in
     *                   {@code testExpr}
     * @return a Java statement that initializes the return type of the
     * original expression. Returns an empty statement if a variable does not
     * need to be initialized.
     */
    private static Statement getInitStmt(
            Expression testExpr,
            Type returnType
    ) {
        if (testExpr.isVariableDeclarationExpr()) {
            VariableDeclarator variableDeclarator = testExpr.asVariableDeclarationExpr().getVariable(0);
            VariableDeclarationExpr variableDeclarationExpr = new VariableDeclarationExpr(
                    returnType,
                    variableDeclarator.getNameAsString()
            );
            return new ExpressionStmt(variableDeclarationExpr);
        } else if (testExpr.isMethodCallExpr()) {
            String placeholderName = "default" + variableID;
            VariableDeclarationExpr variableDeclarationExpr = new VariableDeclarationExpr(
                    returnType,
                    placeholderName
            );
            variableID++;
            return new ExpressionStmt(variableDeclarationExpr);
        } else {
            return new EmptyStmt();
        }
    }

    /**
     * Gets a statement that initializes the variable returned by the method
     * call of a given statement. If the method call has a void return type or
     * the variable affected by the statement is already initialized, then
     * this method returns an empty statement. If the return type of the
     * expression is ignored in the original statement, then a dummy variable
     * is initialized for any possible post-conditions.
     *
     * @param testStmt a Java statement with a method call
     * @param oracles all oracles related to the method call of
     *                {@code testStmt}
     * @return a Java statement that initializes a variable for the return
     * type of the original statement. Returns an empty statement if a
     * variable does not need to be initialized.
     */
    private static Statement getInitStmt(
            Statement testStmt,
            List<OracleOutput> oracles
    ) {
        String className = oracles.get(0).className();
        String methodSignature = oracles.get(0).methodSignature();
        Type returnType = getReturnType(className, methodSignature);
        if (returnType.isVoidType() || !testStmt.isExpressionStmt()) {
            return new EmptyStmt();
        }
        Expression testExpr = testStmt.asExpressionStmt().getExpression();
        return getInitStmt(testExpr, returnType);
    }

    /**
     * Gets a statement that assigns the value returned by the method call
     * in a given statement under test, to the variable initialized in a given
     * Java initialization statement. The return type of the method call in
     * the test statement is equal to the type of the variable in the
     * initialization statement.
     *
     * @param initStmt a Java statement that initializes a variable for the
     *                 return type of the method call in {@code testStmt}
     * @param testStmt a Java statement with a method call
     * @return a Java statement that assigns the return type of the method
     * call in {@code testStmt} to the variable initialized by
     * {@code initStmt}. Returns {@code testStmt} if {@code initStmt} is
     * empty (e.g. void method).
     */
    private static Statement getPostStmt(
            Statement initStmt,
            Statement testStmt
    ) {
        if (initStmt.isEmptyStmt()) {
            // if no variable is initialized, then use original statement.
            return testStmt;
        }
        Expression initExpr = initStmt
                .asExpressionStmt()
                .getExpression();
        Expression testExpr = getAllMethodCallsOfStatement(testStmt)
                .get(0);
        String name = initExpr
                .asVariableDeclarationExpr()
                .getVariable(0)
                .getNameAsString();
        AssignExpr assignExpr = new AssignExpr(
                new NameExpr(name),
                testExpr,
                AssignExpr.Operator.ASSIGN
        );
        return new ExpressionStmt(assignExpr);
    }

    /**
     * Replaces all instances of original names in a given Java expression
     * with corresponding new names. Each entry in {@code originalNames} has a
     * corresponding entry in {@code newNames} at the same index. If a
     * variable name in {@code stringExpression} does not appear in
     * {@code originalNames}, then it is not modified.
     *
     * @param originalNames the original names
     * @param newNames the new names. May contain literal values.
     * @param stringExpression a Java expression
     * @return an equivalent Java expression String with new names
     * @throws IllegalArgumentException if {@code originalNames} and
     * {@code newNames} do not have equal sizes
     */
    private static String replaceNames(
            List<String> originalNames,
            List<String> newNames,
            String stringExpression
    ) {
        if (originalNames.size() != newNames.size()) {
            throw new IllegalArgumentException(originalNames + " and " + newNames + " are not equal sizes");
        }
        Expression jpExpression = StaticJavaParser.parseExpression(stringExpression);
        jpExpression.walk(NameExpr.class, name -> {
            int idx = originalNames.indexOf(name.getNameAsString());
            if (idx != -1) {
                name.replace(new NameExpr(newNames.get(idx)));
            }
        });
        return jpExpression.toString();
    }

    /**
     * Replaces all parameter variable names in an oracle with names or
     * literal expressions from a method call of the method under test.
     *
     * @param testStmt a Java test statement
     * @param oracleOutput an oracle record
     * @return an equivalent oracle record with relevant parameter names or
     * literal values
     */
    private static OracleOutput getParameterID(
            Statement testStmt,
            OracleOutput oracleOutput
    ) {
        List<String> originalNames = getParameterNames(oracleOutput.methodSignature());
        List<String> contextNames = getAllMethodCallsOfStatement(testStmt).get(0).getArguments()
                .stream()
                .map(Expression::toString)
                .toList();
        String contextOracle = replaceNames(originalNames, contextNames, oracleOutput.oracle());
        return new OracleOutput(
                oracleOutput.className(),
                oracleOutput.methodSignature(),
                oracleOutput.oracleType(),
                contextOracle,
                oracleOutput.exception(),
                oracleOutput.testName()
        );
    }

    /**
     * Replaces all instances of "receiverObjectID" in an oracle with the
     * corresponding object name in source code. The "receiverObjectID"
     * corresponds to the name of the instance of the declaring class for the
     * method under test. If the method under test is a static method, then
     * the "receiverObjectID" does not exist, and the given oracle is not
     * modified.
     *
     * @param testStmt a Java test statement
     * @param oracleOutput an oracle record
     * @return an equivalent oracle record with the relevant object name
     */
    private static OracleOutput getReceiverObjectID(
            Statement testStmt,
            OracleOutput oracleOutput
    ) {
        String className = oracleOutput.className();
        String methodSignature = oracleOutput.methodSignature();
        if (isStatic(className, methodSignature)) {
            // if the method is static, then the receiverObjectID is not necessary.
            return oracleOutput;
        }
        String originalName = "receiverObjectID";
        String contextName = getAllMethodCallsOfStatement(testStmt).get(0)
                .getScope().orElseThrow().toString();
        String contextOracle = replaceNames(List.of(originalName), List.of(contextName), oracleOutput.oracle());
        return new OracleOutput(
                oracleOutput.className(),
                oracleOutput.methodSignature(),
                oracleOutput.oracleType(),
                contextOracle,
                oracleOutput.exception(),
                oracleOutput.testName()
        );
    }

    /**
     * Replaces all instances of "methodResultID" in an oracle with the
     * corresponding object name in source code. The "methodResultID"
     * corresponds to the name of the variable returned by the method under
     * test. If the method under test has a void return type (no corresponding
     * variable assignment), then the "methodResultID" does not exist, and the
     * given oracle is not modified.
     *
     * @param postStmt a Java statement that assigns the return value of the
     *                 method under test to a variable
     * @param oracleOutput the original oracle
     * @return an equivalent oracle record with the relevant object name
     */
    private static OracleOutput getMethodResultID(
            Statement postStmt,
            OracleOutput oracleOutput
    ) {
        if (!postStmt.isExpressionStmt()) {
            return oracleOutput;
        }
        Expression postExpr = postStmt.asExpressionStmt().getExpression();
        if (!postExpr.isAssignExpr()) {
            return oracleOutput;
        }
        String originalName = "methodResultID";
        String contextName = postExpr
                .asAssignExpr()
                .getTarget()
                .asNameExpr()
                .getNameAsString();
        String contextOracle = replaceNames(List.of(originalName), List.of(contextName), oracleOutput.oracle());
        return new OracleOutput(
                oracleOutput.className(),
                oracleOutput.methodSignature(),
                oracleOutput.oracleType(),
                contextOracle,
                oracleOutput.exception(),
                oracleOutput.testName()
        );
    }

    /**
     * Replaces all instances of original names in an oracle with their
     * corresponding instance names in a test statement. The original oracle
     * uses the parameter names from the method signature, "receiverObjectID"
     * for the instance of the declaring class, and "methodResultID" for the
     * instance of the method return type.
     *
     * @param postStmt a Java statement that assigns the return value of the
     *                 method under test to a variable
     * @param testStmt a Java test statement
     * @param oracleOutput an original oracle record
     * @return an equivalent oracle record with contextual names from a test
     * statement
     */
    private static OracleOutput contextualizeOracle(
            Statement postStmt,
            Statement testStmt,
            OracleOutput oracleOutput
    )  {
        oracleOutput = getParameterID(testStmt, oracleOutput);
        oracleOutput = getReceiverObjectID(testStmt, oracleOutput);
        oracleOutput = getMethodResultID(postStmt, oracleOutput);
        return oracleOutput;
    }

    /**
     * Gets all assertions corresponding to preconditions by wrapping oracles
     * as the condition of an {@code assertTrue} method call.
     *
     * @param oracles all relevant precondition oracles
     * @return all Java statements of JUnit assertions for the given oracles
     */
    private static NodeList<Statement> getPreConditions(
            List<OracleOutput> oracles
    ) {
        return new NodeList<>(oracles
                .stream()
                .map(o -> StaticJavaParser.parseStatement("assertTrue(" + o.oracle() + ");"))
                .toList());
    }

    /**
     * Gets a try/catch block corresponding to the body of an exceptional
     * axiomatic oracle. The try/catch block calls {@code postStmt} and
     * catches the expected exception. If the expected exception is not
     * thrown, then the test fails.
     *
     * @param postStmt a Java statement that calls the method under test and
     *                 assigns its output to a variable
     * @param oracleOutput an exceptional oracle
     * @return a try/catch block corresponding to the exceptional oracle
     */
    private static TryStmt getTryCatchBlock(
            Statement postStmt,
            OracleOutput oracleOutput
    ) {
        Type exceptionType = StaticJavaParser.parseType(oracleOutput.exception());
        Parameter exceptionParameter = new Parameter(exceptionType, "e");
        Comment comment = new LineComment(" Successfully thrown exception");
        BlockStmt catchBody = new BlockStmt();
        catchBody.addOrphanComment(comment);
        CatchClause catchClause = new CatchClause(exceptionParameter, catchBody);
        NodeList<Statement> tryBody = new NodeList<>(
                postStmt,
                StaticJavaParser.parseStatement("fail();")
        );
        return new TryStmt()
                .setTryBlock(new BlockStmt(tryBody))
                .setCatchClauses(new NodeList<>(catchClause));
    }

    /**
     * Gets an if-block representing all exceptional axiomatic oracles. Each
     * condition in an if (or else if) statement corresponds to a program
     * state in which an exception should be thrown. The body of each if
     * statement has a try/catch block corresponding to the expected exception
     * after the post statement is executed.
     *
     * @param postStmt a Java statement that calls the method under test and
     *                 assigns its output to a variable
     * @param oracles all relevant exceptional oracles
     * @return an if-block representing all exceptional oracles. Returns null
     * if there are no exceptional post conditions.
     */
    private static IfStmt getThrowsConditions(
            Statement postStmt,
            List<OracleOutput> oracles
    ) {
        if (oracles.size() == 0) {
            return null;
        }
        List<Expression> conditions = oracles
                .stream()
                .map(o -> (Expression) StaticJavaParser.parseExpression(o.oracle()))
                .toList();
        List<BlockStmt> tryStmts = oracles
                .stream()
                .map(o -> new BlockStmt().addStatement(getTryCatchBlock(postStmt, o)))
                .toList();
        assert conditions.size() == tryStmts.size();
        IfStmt ifStmt = new IfStmt(conditions.get(0), tryStmts.get(0), new BlockStmt());
        IfStmt currentIfStmt = ifStmt;
        for (int i = 1; i < conditions.size(); i++) {
            IfStmt nextIfStmt = new IfStmt(conditions.get(i), tryStmts.get(1), new BlockStmt());
            currentIfStmt.setElseStmt(nextIfStmt);
            currentIfStmt = new IfStmt();
        }
        return ifStmt;
    }

    /**
     * Sets the body of the last "else" statement in an if-block.
     *
     * @param ifStmt an if-block
     * @param postConditions a list of Java statements
     */
    private static void setLastElseBranch(IfStmt ifStmt, NodeList<Statement> postConditions) {
        IfStmt currentStatement = ifStmt;
        while (currentStatement.getElseStmt().orElseThrow() instanceof IfStmt) {
            currentStatement = (IfStmt) currentStatement.getElseStmt().orElseThrow();
        }
        currentStatement.setElseStmt(new BlockStmt(postConditions));
    }

    /**
     * Gets a list of statements corresponding to all axiomatic post
     * conditions of a method under test. If the given base is null (e.g. no
     * exceptional post conditions), then this method returns all normal post
     * conditions as a list of assertions (similar to the pre-conditions).
     * Otherwise, this method appends the normal post conditions as the body
     * of the "else" branch in the base if-block.
     *
     * @param base an if-block representing all exceptional oracles
     * @param postStmt a Java statement that calls the method under test and
     *                 assigns its output to a variable
     * @param oracles all relevant normal post-condition oracles
     * @return an if-block representing all post-conditions (normal and
     * exceptional) or a list of normal post-conditions
     */
    private static NodeList<Statement> getPostConditions(
            IfStmt base,
            Statement postStmt,
            List<OracleOutput> oracles
    ) {
        NodeList<Statement> postConditions = new NodeList<>();
        postConditions.add(postStmt);
        postConditions.addAll(oracles
                .stream()
                .map(o -> StaticJavaParser.parseStatement("assertTrue(" + o.oracle() + ");"))
                .toList());
        if (base == null) {
            return postConditions;
        }
        setLastElseBranch(base, postConditions);
        return new NodeList<>(base);
    }

    /**
     * Gets all assertions from the relevant oracles of a given test
     * statement. The approach for inserting oracles varies based on the
     * oracle type:
     * <ul>
     *     <li>Pre-condition: added as assertions before the method under test
     *     is called</li>
     *     <li>Throws condition: added as if-statements to check the program
     *     state before the method under test is called</li>
     *     <li>Post-condition: added to the "else" block of the aforementioned
     *     if-statements, or added as assertions after the method under test
     *     is called (if no exceptional conditions are present)</li>
     * </ul>
     *
     * @param testStmt a Java statement with a method call for the method
     *                 under test
     * @param oracles all oracles related to the method under test
     * @return a list of Java statements representing the axiomatic test
     * assertions
     */
    private static NodeList<Statement> getOracleStatements(
            Statement testStmt,
            List<OracleOutput> oracles
    ) {
        NodeList<Statement> oracleStatements = new NodeList<>();
        Statement initStmt = getInitStmt(testStmt, oracles);
        Statement postStmt = getPostStmt(initStmt, testStmt);
        oracles = oracles
                .stream()
                .map(o -> contextualizeOracle(postStmt, testStmt, o))
                .toList();
        List<OracleOutput> preConditions = oracles
                .stream()
                .filter(o -> o.oracleType().equals(OracleType.PRE))
                .toList();
        List<OracleOutput> throwsConditions = oracles
                .stream()
                .filter(o -> o.oracleType().equals(OracleType.EXCEPT_POST))
                .toList();
        List<OracleOutput> postConditions = oracles
                .stream()
                .filter(o -> o.oracleType().equals(OracleType.NORMAL_POST))
                .toList();
        NodeList<Statement> preBlock = getPreConditions(preConditions);
        IfStmt throwsBlock = getThrowsConditions(postStmt, throwsConditions);
        NodeList<Statement> postBlock = getPostConditions(throwsBlock, postStmt, postConditions);
        oracleStatements.addAll(preBlock);
        oracleStatements.add(initStmt);
        oracleStatements.addAll(postBlock);
        return new NodeList<>(oracleStatements
                .stream()
                .filter(stmt -> !stmt.isEmptyStmt())
                .toList());
    }

    /**
     * Adds axiomatic oracles to test prefixes in a given Java file. This
     * method iterates through each line in each test case, and adds all
     * related oracles.
     *
     * @param testFile a Java test file
     * @param oracles a list of test oracles made by an axiomatic tog
     */
    private static void insertAxiomaticOracles(CompilationUnit testFile, List<OracleOutput> oracles) {
        testFile.findAll(MethodDeclaration.class).forEach(testCase -> {
            NodeList<Statement> newBody = new NodeList<>();
            NodeList<Statement> originalBody = testCase.getBody().orElseThrow().getStatements();
            for (Statement testStatement : originalBody) {
                List<OracleOutput> relatedOracles = getRelatedOracles(testFile, originalBody, testStatement, oracles);
                if (relatedOracles.size() != 0) {
                    newBody.addAll(getOracleStatements(testStatement, relatedOracles));
                } else {
                    newBody.add(testStatement);
                }
            }
            testCase.setBody(new BlockStmt(newBody));
        });
    }

    /**
     * Adds axiomatic oracles to a given collection of test prefixes.
     * Axiomatic oracles are not specific to a given test prefix. The oracles
     * are inserted wherever they may be applicable in source code. For
     * example, if an axiomatic oracle involves a method "foo", then the
     * oracle is added after every call to "bar" in the test prefix. The
     * approach for inserting an axiomatic oracle differs on the
     * {@link OracleType} (e.g. PRE, NORMAL_POST, EXCEPT_POST). See the
     * corresponding test file for examples.
     *
     * @param dir a directory with Java test prefixes
     * @param oracles a list of test oracles made by an axiomatic tog
     */
    private static void insertAxiomaticOracles(Path dir, List<OracleOutput> oracles) {
        try (Stream<Path> walk = Files.walk(dir)) {
            walk
                    .filter(FileUtils::isJavaFile)
                    .filter(p -> !FileUtils.isScaffolding(p))
                    .forEach(testFile -> {
                        try {
                            CompilationUnit cu = StaticJavaParser.parse(testFile);
                            insertAxiomaticOracles(cu, oracles);
                            FileUtils.writeString(testFile, cu.toString());
                        } catch (IOException e) {
                            throw new Error("Unable to parse test file " + testFile.getFileName().toString());
                        }
                    });
        } catch (IOException e) {
            throw new Error("Error when parsing files in directory " + dir, e);
        }
    }

    /**
     * Adds an assertion to the end of a given test prefix.
     *
     * @param testCase a test case
     * @param assertion the assertion to add
     */
    private static void insertNonAxiomaticAssertion(MethodDeclaration testCase, String assertion) {
        if (!assertion.equals("")) {
            Statement statement = StaticJavaParser.parseStatement(assertion + ";");
            testCase
                    .getBody().orElseThrow()
                    .getStatements().add(statement);
        }
    }

    /**
     * Wraps a test prefix with a try/catch block, where the catch block
     * expects a given exception type.
     *
     * @param testCase a test case
     * @param exception the exception to catch
     */
    private static void insertNonAxiomaticException(MethodDeclaration testCase, String exception) {
        // create catch block
        Parameter exceptionType = new Parameter()
                .setName("e")
                .setType(StaticJavaParser.parseType(exception));
        CatchClause catchClause = new CatchClause()
                .setParameter(exceptionType);
        // create try block
        BlockStmt testPrefix = testCase
                .getBody().orElseThrow()
                .clone();
        ExpressionStmt failStatement = StaticJavaParser.parseStatement("fail();").asExpressionStmt();
        TryStmt tryStatement = new TryStmt()
                .setTryBlock(testPrefix.addStatement(failStatement));
        tryStatement.getCatchClauses().add(catchClause);
        // set new test body to wrapped try/catch block
        testCase.setBody(new BlockStmt(NodeList.nodeList(tryStatement)));
    }

    /**
     * Checks if an oracle record represents an exceptional oracle.
     *
     * @param oracle an oracle record
     * @return true iff the oracle represents an exceptional oracle. This
     * corresponds to an empty string in the {@link OracleOutput#exception()}
     * value.
     */
    private static boolean isExceptional(OracleOutput oracle) {
        return !oracle.exception().equals("");
    }

    /**
     * Gets the non-axiomatic oracle corresponding to a given test from a list
     * of oracles.
     *
     * @param testName a test name
     * @param oracles a list of oracle records
     * @return the oracle record with the given test name. Returns null if no
     * such oracle exists.
     */
    private static OracleOutput getOracleWithTestName(String testName, List<OracleOutput> oracles) {
        List<String> allTestNames = oracles
                .stream()
                .map(OracleOutput::testName)
                .toList();
        int indexOfOracle = allTestNames.indexOf(testName);
        if (indexOfOracle == -1) {
            return null;
        }
        return oracles.get(indexOfOracle);
    }

    /**
     * Adds non-axiomatic oracles to test prefixes in a given test file. Each
     * oracle is matched to its corresponding test prefix using the
     * {@link OracleOutput#testName()} field.
     *
     * @param testFile a Java file of test prefixes
     * @param oracles a list of test oracles made by a non-axiomatic tog
     */
    private static void insertNonAxiomaticOracles(CompilationUnit testFile, List<OracleOutput> oracles) {
        testFile.findAll(MethodDeclaration.class)
                .forEach(testCase -> {
                    String testName = testCase.getNameAsString();
                    OracleOutput oracle = getOracleWithTestName(testName, oracles);
                    if (oracle != null) {
                        if (isExceptional(oracle)) {
                            insertNonAxiomaticException(testCase, oracle.exception());
                        } else {
                            insertNonAxiomaticAssertion(testCase, oracle.oracle());
                        }
                    }
                });
    }

    /**
     * Adds non-axiomatic oracles to a given collection of test prefixes. Each
     * oracle is matched to its corresponding test prefix using the
     * {@link OracleOutput#testName()} field.
     *
     * @param dir a directory with Java test prefixes
     * @param oracles a list of test oracles made by a non-axiomatic tog
     */
    private static void insertNonAxiomaticOracles(Path dir, List<OracleOutput> oracles) {
        try (Stream<Path> walk = Files.walk(dir)) {
            walk
                    .filter(FileUtils::isJavaFile)
                    .filter(p -> !FileUtils.isScaffolding(p))
                    .forEach(testFile -> {
                        try {
                            CompilationUnit cu = StaticJavaParser.parse(testFile);
                            insertNonAxiomaticOracles(cu, oracles);
                            FileUtils.writeString(testFile, cu.toString());
                        } catch (IOException e) {
                            throw new Error("Unable to parse test file " + testFile.getFileName().toString());
                        }
                    });
        } catch (IOException e) {
            throw new Error("Error when parsing files in directory " + dir, e);
        }
    }

    /**
     * Checks if a given TOG is axiomatic.
     *
     * @param tog a test oracle generator
     * @return true iff the given tog generates axiomatic test oracles (known
     * a priori)
     * @see OracleInserter#axiomaticTogs
     */
    private static boolean isAxiomatic(TogType tog) {
        return axiomaticTogs.contains(tog);
    }

    /**
     * Gets a ClassLoader that corresponds to a given JAR file.
     *
     * @param jarPath a path to a JAR file
     * @return a ClassLoader object
     */
    private static ClassLoader getClassLoader(Path jarPath) {
        try {
            URL jarURL = jarPath.toUri().toURL();
            return new URLClassLoader(new URL[]{jarURL});
        } catch (MalformedURLException e) {
            throw new Error("Unable to get URL for JAR " + jarPath);
        }
    }

    /**
     * Adds oracles to the test prefixes generated by EvoSuite. The approach
     * for adding oracles varies based on whether the oracles are axiomatic or
     * non-axiomatic. Saves the new test suites to "output/tog-tests/[tog]",
     * where [tog] is the given test oracle generator. This method does NOT
     * override the original test prefixes.
     *
     * @param tog a test oracle generator
     * @param fullyQualifiedName the fully qualified name of the class under
     *                           test
     * @param oracles all test oracles generated by {@code tog}
     * @param jarPath a JAR file of the project under test
     * @see OracleInserter#insertAxiomaticOracles(Path, List)
     * @see OracleInserter#insertNonAxiomaticOracles(Path, List)
     */
<<<<<<< HEAD
    public static void insertOracles(TogType tog, List<OracleOutput> oracles, Path jarPath) {
        classLoader = getClassLoader(jarPath);
        Path prefixPath = output.resolve("evosuite-prefixes");
        Path testPath = output.resolve("tog-tests").resolve(tog.toString().toLowerCase());
        FileUtils.copy(prefixPath, testPath);
        if (isAxiomatic(tog)) {
            insertAxiomaticOracles(testPath, oracles);
        } else {
            insertNonAxiomaticOracles(testPath, oracles);
        }
=======
    public static void insertOracles(
            TogType tog,
            String fullyQualifiedName,
            List<OracleOutput> oracles,
            Path jarPath
    ) {
>>>>>>> d1a121de
    }
}<|MERGE_RESOLUTION|>--- conflicted
+++ resolved
@@ -3,7 +3,6 @@
 import com.github.javaparser.ast.ImportDeclaration;
 import com.github.javaparser.ast.NodeList;
 import com.github.javaparser.ast.body.MethodDeclaration;
-<<<<<<< HEAD
 import com.github.javaparser.ast.body.Parameter;
 import com.github.javaparser.ast.body.VariableDeclarator;
 import com.github.javaparser.ast.comments.Comment;
@@ -27,8 +26,6 @@
 import com.github.javaparser.ast.stmt.EmptyStmt;
 import com.github.javaparser.ast.stmt.ExpressionStmt;
 import com.github.javaparser.ast.stmt.IfStmt;
-=======
->>>>>>> d1a121de
 import com.github.javaparser.ast.stmt.Statement;
 import com.github.javaparser.ast.stmt.TryStmt;
 import com.github.javaparser.ast.type.PrimitiveType;
@@ -1351,8 +1348,12 @@
      * @see OracleInserter#insertAxiomaticOracles(Path, List)
      * @see OracleInserter#insertNonAxiomaticOracles(Path, List)
      */
-<<<<<<< HEAD
-    public static void insertOracles(TogType tog, List<OracleOutput> oracles, Path jarPath) {
+    public static void insertOracles(
+            TogType tog,
+            String fullyQualifiedName,
+            List<OracleOutput> oracles,
+            Path jarPath
+    ) {
         classLoader = getClassLoader(jarPath);
         Path prefixPath = output.resolve("evosuite-prefixes");
         Path testPath = output.resolve("tog-tests").resolve(tog.toString().toLowerCase());
@@ -1362,13 +1363,5 @@
         } else {
             insertNonAxiomaticOracles(testPath, oracles);
         }
-=======
-    public static void insertOracles(
-            TogType tog,
-            String fullyQualifiedName,
-            List<OracleOutput> oracles,
-            Path jarPath
-    ) {
->>>>>>> d1a121de
     }
 }