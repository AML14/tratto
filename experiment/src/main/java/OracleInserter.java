--- conflicted
+++ resolved
@@ -34,25 +34,20 @@
 import data.OracleType;
 import data.TogType;
 
-<<<<<<< HEAD
-import java.io.IOException;
-=======
->>>>>>> 57a91b43
 import java.lang.reflect.Method;
 import java.lang.reflect.Modifier;
 import java.net.MalformedURLException;
 import java.net.URL;
 import java.net.URLClassLoader;
-<<<<<<< HEAD
-import java.nio.file.Files;
-=======
->>>>>>> 57a91b43
 import java.nio.file.Path;
-import java.nio.file.Paths;
 import java.util.ArrayList;
 import java.util.List;
 import java.util.stream.Stream;
 
+/**
+ * This class provides the functionality for inserting oracles into test
+ * prefixes.
+ */
 public class OracleInserter {
     /** A ClassLoader used to load classes outside the JVM. */
     private static ClassLoader classLoader;
@@ -69,13 +64,6 @@
             "float",
             "double"
     );
-<<<<<<< HEAD
-    /** The path to the output directory. */
-    private static final Path output = Paths.get("output");
-    /** A list of all supported axiomatic test oracle generators. */
-    private static final List<TogType> axiomaticTogs = List.of(TogType.JDOCTOR, TogType.TRATTO);
-=======
->>>>>>> 57a91b43
 
     /** Private constructor to avoid creating an instance of this class. */
     private OracleInserter() {
@@ -664,7 +652,6 @@
                 .stream()
                 .filter(o -> isMatchingMethod(cu, body, methodCalls.get(0), o.methodSignature()))
                 .toList();
-<<<<<<< HEAD
     }
 
     /**
@@ -1133,36 +1120,19 @@
     }
 
     /**
-     * Adds axiomatic oracles to test prefixes in a given Java file. Axiomatic
-     * oracles are not specific to a given test prefix. This method iterates
-     * through each line in each test case, and adds all applicable oracles.
-=======
-    }
-
-    /**
-     * Gets a statement that initializes the variable returned by a given
-     * expression. There are three possible cases depending on the type of
-     * expression:
-     * <ul>
-     *     <li>Variable Declaration: Instantiate the variable using the given
-     *     name, with no initial assignment</li>
-     *     <li>Method Call (ignored return type): Instantiate a dummy
-     *     placeholder variable</li>
-     *     <li>Other: Do nothing</li>
-     * </ul>
-     * If the expression is not a variable declaration or method call, then
-     * the relevant variable must already be initialized, and does not require
-     * an additional initialization statement (e.g. {@code x += getCount();}).
->>>>>>> 57a91b43
-     *
-     * @param testExpr a Java expression with a method call
-     * @param returnType the return type of the method call in
-     *                   {@code testExpr}
-     * @return a Java statement that initializes the return type of the
-     * original expression. Returns an empty statement if a variable does not
-     * need to be initialized.
-     */
-<<<<<<< HEAD
+     * Adds axiomatic oracles to test prefixes in a given Java file.
+     * Axiomatic oracles are not specific to a given test prefix. The oracles
+     * are inserted wherever they may be applicable in source code. For
+     * example, if a TOG generates an axiomatic post-condition for a method
+     * "foo", then the oracle is added after every call to "foo" in the test
+     * prefix. The approach for inserting an axiomatic oracle differs based on
+     * the {@link OracleType} (PRE, NORMAL_POST, EXCEPT_POST). This method
+     * iterates through each line in each test case, and adds all related
+     * oracles.
+     *
+     * @param testFile a Java test file
+     * @param oracles a list of test oracles made by an axiomatic tog
+     */
     private static void insertAxiomaticOracles(CompilationUnit testFile, List<OracleOutput> oracles) {
         testFile.findAll(MethodDeclaration.class).forEach(testCase -> {
             NodeList<Statement> newBody = new NodeList<>();
@@ -1180,538 +1150,25 @@
     }
 
     /**
-     * Adds axiomatic oracles to test prefixes in a given directory. Axiomatic
-     * oracles are not specific to a given test prefix. Therefore, we insert
-     * the axiomatic oracles wherever they may be applicable in source code.
-     * For example, if an axiomatic oracle involves class Foo, then the oracle
-     * is added after every instance of Foo in all test prefixes.
-=======
-    private static Statement getInitStmt(
-            Expression testExpr,
-            Type returnType
-    ) {
-        if (testExpr.isVariableDeclarationExpr()) {
-            VariableDeclarator variableDeclarator = testExpr.asVariableDeclarationExpr().getVariable(0);
-            VariableDeclarationExpr variableDeclarationExpr = new VariableDeclarationExpr(
-                    returnType,
-                    variableDeclarator.getNameAsString()
-            );
-            return new ExpressionStmt(variableDeclarationExpr);
-        } else if (testExpr.isMethodCallExpr()) {
-            String placeholderName = "default" + variableID;
-            VariableDeclarationExpr variableDeclarationExpr = new VariableDeclarationExpr(
-                    returnType,
-                    placeholderName
-            );
-            variableID++;
-            return new ExpressionStmt(variableDeclarationExpr);
-        } else {
-            return new EmptyStmt();
-        }
-    }
-
-    /**
-     * Gets a statement that initializes the variable returned by the method
-     * call of a given statement. If the method call has a void return type or
-     * the variable affected by the statement is already initialized, then
-     * this method returns an empty statement. If the return type of the
-     * expression is ignored in the original statement, then a dummy variable
-     * is initialized for any possible post-conditions.
-     *
-     * @param testStmt a Java statement with a method call
-     * @param oracles all oracles related to the method call of
-     *                {@code testStmt}
-     * @return a Java statement that initializes a variable for the return
-     * type of the original statement. Returns an empty statement if a
-     * variable does not need to be initialized.
-     */
-    private static Statement getInitStmt(
-            Statement testStmt,
-            List<OracleOutput> oracles
-    ) {
-        String className = oracles.get(0).className();
-        String methodSignature = oracles.get(0).methodSignature();
-        Type returnType = getReturnType(className, methodSignature);
-        if (returnType.isVoidType() || !testStmt.isExpressionStmt()) {
-            return new EmptyStmt();
-        }
-        Expression testExpr = testStmt.asExpressionStmt().getExpression();
-        return getInitStmt(testExpr, returnType);
-    }
-
-    /**
-     * Gets a statement that assigns the value returned by the method call
-     * in a given statement under test, to the variable initialized in a given
-     * Java initialization statement. The return type of the method call in
-     * the test statement is equal to the type of the variable in the
-     * initialization statement.
-     *
-     * @param initStmt a Java statement that initializes a variable for the
-     *                 return type of the method call in {@code testStmt}
-     * @param testStmt a Java statement with a method call
-     * @return a Java statement that assigns the return type of the method
-     * call in {@code testStmt} to the variable initialized by
-     * {@code initStmt}. Returns {@code testStmt} if {@code initStmt} is
-     * empty (e.g. void method).
-     */
-    private static Statement getPostStmt(
-            Statement initStmt,
-            Statement testStmt
-    ) {
-        if (initStmt.isEmptyStmt()) {
-            // if no variable is initialized, then use original statement.
-            return testStmt;
-        }
-        Expression initExpr = initStmt
-                .asExpressionStmt()
-                .getExpression();
-        Expression testExpr = getAllMethodCallsOfStatement(testStmt)
-                .get(0);
-        String name = initExpr
-                .asVariableDeclarationExpr()
-                .getVariable(0)
-                .getNameAsString();
-        AssignExpr assignExpr = new AssignExpr(
-                new NameExpr(name),
-                testExpr,
-                AssignExpr.Operator.ASSIGN
-        );
-        return new ExpressionStmt(assignExpr);
-    }
-
-    /**
-     * Replaces all instances of original names in a given Java expression
-     * with corresponding new names. Each entry in {@code originalNames} has a
-     * corresponding entry in {@code newNames} at the same index. If a
-     * variable name in {@code stringExpression} does not appear in
-     * {@code originalNames}, then it is not modified.
-     *
-     * @param originalNames the original names
-     * @param newNames the new names. May contain literal values.
-     * @param stringExpression a Java expression
-     * @return an equivalent Java expression String with new names
-     * @throws IllegalArgumentException if {@code originalNames} and
-     * {@code newNames} do not have equal sizes
-     */
-    private static String replaceNames(
-            List<String> originalNames,
-            List<String> newNames,
-            String stringExpression
-    ) {
-        if (originalNames.size() != newNames.size()) {
-            throw new IllegalArgumentException(originalNames + " and " + newNames + " are not equal sizes");
-        }
-        Expression jpExpression = StaticJavaParser.parseExpression(stringExpression);
-        jpExpression.walk(NameExpr.class, name -> {
-            int idx = originalNames.indexOf(name.getNameAsString());
-            if (idx != -1) {
-                name.replace(new NameExpr(newNames.get(idx)));
-            }
-        });
-        return jpExpression.toString();
-    }
-
-    /**
-     * Replaces all parameter variable names in an oracle with names or
-     * literal expressions from a method call of the method under test.
-     *
-     * @param testStmt a Java test statement
-     * @param oracleOutput an oracle record
-     * @return an equivalent oracle record with relevant parameter names or
-     * literal values
-     */
-    private static OracleOutput getParameterID(
-            Statement testStmt,
-            OracleOutput oracleOutput
-    ) {
-        List<String> originalNames = getParameterNames(oracleOutput.methodSignature());
-        List<String> contextNames = getAllMethodCallsOfStatement(testStmt).get(0).getArguments()
-                .stream()
-                .map(Expression::toString)
-                .toList();
-        String contextOracle = replaceNames(originalNames, contextNames, oracleOutput.oracle());
-        return new OracleOutput(
-                oracleOutput.className(),
-                oracleOutput.methodSignature(),
-                oracleOutput.oracleType(),
-                contextOracle,
-                oracleOutput.exception(),
-                oracleOutput.testName()
-        );
-    }
-
-    /**
-     * Replaces all instances of "receiverObjectID" in an oracle with the
-     * corresponding object name in source code. The "receiverObjectID"
-     * corresponds to the name of the instance of the declaring class for the
-     * method under test. If the method under test is a static method, then
-     * the "receiverObjectID" does not exist, and the given oracle is not
-     * modified.
-     *
-     * @param testStmt a Java test statement
-     * @param oracleOutput an oracle record
-     * @return an equivalent oracle record with the relevant object name
-     */
-    private static OracleOutput getReceiverObjectID(
-            Statement testStmt,
-            OracleOutput oracleOutput
-    ) {
-        String className = oracleOutput.className();
-        String methodSignature = oracleOutput.methodSignature();
-        if (isStatic(className, methodSignature)) {
-            // if the method is static, then the receiverObjectID is not necessary.
-            return oracleOutput;
-        }
-        String originalName = "receiverObjectID";
-        String contextName = getAllMethodCallsOfStatement(testStmt).get(0)
-                .getScope().orElseThrow().toString();
-        String contextOracle = replaceNames(List.of(originalName), List.of(contextName), oracleOutput.oracle());
-        return new OracleOutput(
-                oracleOutput.className(),
-                oracleOutput.methodSignature(),
-                oracleOutput.oracleType(),
-                contextOracle,
-                oracleOutput.exception(),
-                oracleOutput.testName()
-        );
-    }
-
-    /**
-     * Replaces all instances of "methodResultID" in an oracle with the
-     * corresponding object name in source code. The "methodResultID"
-     * corresponds to the name of the variable returned by the method under
-     * test. If the method under test has a void return type (no corresponding
-     * variable assignment), then the "methodResultID" does not exist, and the
-     * given oracle is not modified.
-     *
-     * @param postStmt a Java statement that assigns the return value of the
-     *                 method under test to a variable
-     * @param oracleOutput the original oracle
-     * @return an equivalent oracle record with the relevant object name
-     */
-    private static OracleOutput getMethodResultID(
-            Statement postStmt,
-            OracleOutput oracleOutput
-    ) {
-        if (!postStmt.isExpressionStmt()) {
-            return oracleOutput;
-        }
-        Expression postExpr = postStmt.asExpressionStmt().getExpression();
-        if (!postExpr.isAssignExpr()) {
-            return oracleOutput;
-        }
-        String originalName = "methodResultID";
-        String contextName = postExpr
-                .asAssignExpr()
-                .getTarget()
-                .asNameExpr()
-                .getNameAsString();
-        String contextOracle = replaceNames(List.of(originalName), List.of(contextName), oracleOutput.oracle());
-        return new OracleOutput(
-                oracleOutput.className(),
-                oracleOutput.methodSignature(),
-                oracleOutput.oracleType(),
-                contextOracle,
-                oracleOutput.exception(),
-                oracleOutput.testName()
-        );
-    }
-
-    /**
-     * Replaces all instances of original names in an oracle with their
-     * corresponding instance names in a test statement. The original oracle
-     * uses the parameter names from the method signature, "receiverObjectID"
-     * for the instance of the declaring class, and "methodResultID" for the
-     * instance of the method return type.
-     *
-     * @param postStmt a Java statement that assigns the return value of the
-     *                 method under test to a variable
-     * @param testStmt a Java test statement
-     * @param oracleOutput an original oracle record
-     * @return an equivalent oracle record with contextual names from a test
-     * statement
-     */
-    private static OracleOutput contextualizeOracle(
-            Statement postStmt,
-            Statement testStmt,
-            OracleOutput oracleOutput
-    )  {
-        oracleOutput = getParameterID(testStmt, oracleOutput);
-        oracleOutput = getReceiverObjectID(testStmt, oracleOutput);
-        oracleOutput = getMethodResultID(postStmt, oracleOutput);
-        return oracleOutput;
-    }
-
-    /**
-     * Gets all assertions corresponding to preconditions by wrapping oracles
-     * as the condition of an {@code assertTrue} method call.
-     *
-     * @param oracles all relevant precondition oracles
-     * @return all Java statements of JUnit assertions for the given oracles
-     */
-    private static NodeList<Statement> getPreConditions(
-            List<OracleOutput> oracles
-    ) {
-        return new NodeList<>(oracles
-                .stream()
-                .map(o -> StaticJavaParser.parseStatement("assertTrue(" + o.oracle() + ");"))
-                .toList());
-    }
-
-    /**
-     * Gets a try/catch block corresponding to the body of an exceptional
-     * axiomatic oracle. The try/catch block calls {@code postStmt} and
-     * catches the expected exception. If the expected exception is not
-     * thrown, then the test fails.
-     *
-     * @param postStmt a Java statement that calls the method under test and
-     *                 assigns its output to a variable
-     * @param oracleOutput an exceptional oracle
-     * @return a try/catch block corresponding to the exceptional oracle
-     */
-    private static TryStmt getTryCatchBlock(
-            Statement postStmt,
-            OracleOutput oracleOutput
-    ) {
-        Type exceptionType = StaticJavaParser.parseType(oracleOutput.exception());
-        Parameter exceptionParameter = new Parameter(exceptionType, "e");
-        Comment comment = new LineComment(" Successfully thrown exception");
-        BlockStmt catchBody = new BlockStmt();
-        catchBody.addOrphanComment(comment);
-        CatchClause catchClause = new CatchClause(exceptionParameter, catchBody);
-        NodeList<Statement> tryBody = new NodeList<>(
-                postStmt,
-                StaticJavaParser.parseStatement("fail();")
-        );
-        return new TryStmt()
-                .setTryBlock(new BlockStmt(tryBody))
-                .setCatchClauses(new NodeList<>(catchClause));
-    }
-
-    /**
-     * Gets an if-block representing all exceptional axiomatic oracles. Each
-     * condition in an if (or else if) statement corresponds to a program
-     * state in which an exception should be thrown. The body of each if
-     * statement has a try/catch block corresponding to the expected exception
-     * after the post statement is executed.
-     *
-     * @param postStmt a Java statement that calls the method under test and
-     *                 assigns its output to a variable
-     * @param oracles all relevant exceptional oracles
-     * @return an if-block representing all exceptional oracles. Returns null
-     * if there are no exceptional post conditions.
-     */
-    private static IfStmt getThrowsConditions(
-            Statement postStmt,
-            List<OracleOutput> oracles
-    ) {
-        if (oracles.size() == 0) {
-            return null;
-        }
-        List<Expression> conditions = oracles
-                .stream()
-                .map(o -> (Expression) StaticJavaParser.parseExpression(o.oracle()))
-                .toList();
-        List<BlockStmt> tryStmts = oracles
-                .stream()
-                .map(o -> new BlockStmt().addStatement(getTryCatchBlock(postStmt, o)))
-                .toList();
-        assert conditions.size() == tryStmts.size();
-        IfStmt ifStmt = new IfStmt(conditions.get(0), tryStmts.get(0), new BlockStmt());
-        IfStmt currentIfStmt = ifStmt;
-        for (int i = 1; i < conditions.size(); i++) {
-            IfStmt nextIfStmt = new IfStmt(conditions.get(i), tryStmts.get(1), new BlockStmt());
-            currentIfStmt.setElseStmt(nextIfStmt);
-            currentIfStmt = new IfStmt();
-        }
-        return ifStmt;
-    }
-
-    /**
-     * Sets the body of the last "else" statement in an if-block.
-     *
-     * @param ifStmt an if-block
-     * @param postConditions a list of Java statements
-     */
-    private static void setLastElseBranch(IfStmt ifStmt, NodeList<Statement> postConditions) {
-        IfStmt currentStatement = ifStmt;
-        while (currentStatement.getElseStmt().orElseThrow() instanceof IfStmt) {
-            currentStatement = (IfStmt) currentStatement.getElseStmt().orElseThrow();
-        }
-        currentStatement.setElseStmt(new BlockStmt(postConditions));
-    }
-
-    /**
-     * Gets a list of statements corresponding to all axiomatic post
-     * conditions of a method under test. If the given base is null (e.g. no
-     * exceptional post conditions), then this method returns all normal post
-     * conditions as a list of assertions (similar to the pre-conditions).
-     * Otherwise, this method appends the normal post conditions as the body
-     * of the "else" branch in the base if-block.
-     *
-     * @param base an if-block representing all exceptional oracles
-     * @param postStmt a Java statement that calls the method under test and
-     *                 assigns its output to a variable
-     * @param oracles all relevant normal post-condition oracles
-     * @return an if-block representing all post-conditions (normal and
-     * exceptional) or a list of normal post-conditions
-     */
-    private static NodeList<Statement> getPostConditions(
-            IfStmt base,
-            Statement postStmt,
-            List<OracleOutput> oracles
-    ) {
-        NodeList<Statement> postConditions = new NodeList<>();
-        postConditions.add(postStmt);
-        postConditions.addAll(oracles
-                .stream()
-                .map(o -> StaticJavaParser.parseStatement("assertTrue(" + o.oracle() + ");"))
-                .toList());
-        if (base == null) {
-            return postConditions;
-        }
-        setLastElseBranch(base, postConditions);
-        return new NodeList<>(base);
-    }
-
-    /**
-     * Gets all assertions from the relevant oracles of a given test
-     * statement. The approach for inserting oracles varies based on the
-     * oracle type:
-     * <ul>
-     *     <li>Pre-condition: added as assertions before the method under test
-     *     is called</li>
-     *     <li>Throws condition: added as if-statements to check the program
-     *     state before the method under test is called</li>
-     *     <li>Post-condition: added to the "else" block of the aforementioned
-     *     if-statements, or added as assertions after the method under test
-     *     is called (if no exceptional conditions are present)</li>
-     * </ul>
-     *
-     * @param testStmt a Java statement with a method call for the method
-     *                 under test
-     * @param oracles all oracles related to the method under test
-     * @return a list of Java statements representing the axiomatic test
-     * assertions
-     */
-    private static NodeList<Statement> getOracleStatements(
-            Statement testStmt,
-            List<OracleOutput> oracles
-    ) {
-        NodeList<Statement> oracleStatements = new NodeList<>();
-        Statement initStmt = getInitStmt(testStmt, oracles);
-        Statement postStmt = getPostStmt(initStmt, testStmt);
-        oracles = oracles
-                .stream()
-                .map(o -> contextualizeOracle(postStmt, testStmt, o))
-                .toList();
-        List<OracleOutput> preConditions = oracles
-                .stream()
-                .filter(o -> o.oracleType().equals(OracleType.PRE))
-                .toList();
-        List<OracleOutput> throwsConditions = oracles
-                .stream()
-                .filter(o -> o.oracleType().equals(OracleType.EXCEPT_POST))
-                .toList();
-        List<OracleOutput> postConditions = oracles
-                .stream()
-                .filter(o -> o.oracleType().equals(OracleType.NORMAL_POST))
-                .toList();
-        NodeList<Statement> preBlock = getPreConditions(preConditions);
-        IfStmt throwsBlock = getThrowsConditions(postStmt, throwsConditions);
-        NodeList<Statement> postBlock = getPostConditions(throwsBlock, postStmt, postConditions);
-        oracleStatements.addAll(preBlock);
-        oracleStatements.add(initStmt);
-        oracleStatements.addAll(postBlock);
-        return new NodeList<>(oracleStatements
-                .stream()
-                .filter(stmt -> !stmt.isEmptyStmt())
-                .toList());
-    }
-
-    /**
-     * Adds axiomatic oracles to test prefixes in a given Java file.
-     * Axiomatic oracles are not specific to a given test prefix. The oracles
-     * are inserted wherever they may be applicable in source code. For
-     * example, if a TOG generates an axiomatic post-condition for a method
-     * "foo", then the oracle is added after every call to "foo" in the test
-     * prefix. The approach for inserting an axiomatic oracle differs based on
-     * the {@link OracleType} (PRE, NORMAL_POST, EXCEPT_POST). This method
-     * iterates through each line in each test case, and adds all related
-     * oracles.
->>>>>>> 57a91b43
-     *
-     * @param testFile a Java test file
-     * @param oracles a list of test oracles made by an axiomatic tog
-     */
-<<<<<<< HEAD
-    private static void insertAxiomaticOracles(Path dir, List<OracleOutput> oracles) {
-        try (Stream<Path> walk = Files.walk(dir)) {
-            walk
-                    .filter(FileUtils::isJavaFile)
-                    .filter(p -> !FileUtils.isScaffolding(p))
-                    .forEach(testFile -> {
-                        try {
-                            CompilationUnit cu = StaticJavaParser.parse(testFile);
-                            insertAxiomaticOracles(cu, oracles);
-                            FileUtils.writeString(testFile, cu.toString());
-                        } catch (IOException e) {
-                            throw new Error("Unable to parse test file " + testFile.getFileName().toString());
-                        }
-                    });
-        } catch (IOException e) {
-            throw new Error("Error when parsing files in directory " + dir, e);
-        }
-    }
-
-    /**
-     * Adds an assertion to a given test case.
-=======
-    private static void insertAxiomaticOracles(CompilationUnit testFile, List<OracleOutput> oracles) {
-        testFile.findAll(MethodDeclaration.class).forEach(testCase -> {
-            NodeList<Statement> newBody = new NodeList<>();
-            NodeList<Statement> originalBody = testCase.getBody().orElseThrow().getStatements();
-            for (Statement testStatement : originalBody) {
-                List<OracleOutput> relatedOracles = getRelatedOracles(testFile, originalBody, testStatement, oracles);
-                if (relatedOracles.size() != 0) {
-                    newBody.addAll(getOracleStatements(testStatement, relatedOracles));
-                } else {
-                    newBody.add(testStatement);
-                }
-            }
-            testCase.setBody(new BlockStmt(newBody));
-        });
-    }
-
-    /**
      * Adds an assertion to the end of a given test prefix. This method does
      * nothing if the assertion is an empty string.
->>>>>>> 57a91b43
-     *
-     * @param testCase a method representation of a test case
-     * @param assertion the string representation of the assertion to add
+     *
+     * @param testCase a test case
+     * @param assertion the assertion to add
      */
     private static void insertNonAxiomaticAssertion(MethodDeclaration testCase, String assertion) {
-<<<<<<< HEAD
-        if (!assertion.equals("")) {
-            Statement statement = StaticJavaParser.parseStatement(assertion + ";");
-            testCase
-                    .getBody().orElseThrow()
-                    .getStatements().add(statement);
-=======
         if (!assertion.isEmpty()) {
             testCase
                     .getBody()
                     .orElseThrow()
                     .getStatements()
                     .add(StaticJavaParser.parseStatement(assertion + ";"));
->>>>>>> 57a91b43
-        }
-    }
-
-    /**
-     * Wraps a given test case in a try/catch block where the catch block
-     * expects a given exception class.
+        }
+    }
+
+    /**
+     * Wraps a test prefix with a try/catch block, where the catch block
+     * expects a given exception type.
      *
      * @param testCase a test case
      * @param exception the exception to catch
@@ -1733,80 +1190,17 @@
         tryStatement.getCatchClauses().add(catchClause);
         // set new test body to wrapped try/catch block
         testCase.setBody(new BlockStmt(NodeList.nodeList(tryStatement)));
-<<<<<<< HEAD
-    }
-
-    /**
-     * Checks if an oracle record represents an exceptional oracle.
-     *
-     * @param oracle an oracle record
-     * @return true iff the oracle represents an exceptional oracle. This
-     * corresponds to an empty string in the {@link OracleOutput#exception()}
-     * value.
-     */
-    private static boolean isExceptional(OracleOutput oracle) {
-        return !oracle.exception().equals("");
-=======
->>>>>>> 57a91b43
     }
 
     /**
      * Gets the non-axiomatic oracle corresponding to a given test from a list
      * of oracles.
-<<<<<<< HEAD
      *
      * @param testName a test name
      * @param oracles a list of oracle records
      * @return the oracle record with the given test name. Returns null if no
      * such oracle exists.
      */
-    private static OracleOutput getOracleWithTestName(String testName, List<OracleOutput> oracles) {
-        List<String> allTestNames = oracles
-                .stream()
-                .map(OracleOutput::testName)
-                .toList();
-        int indexOfOracle = allTestNames.indexOf(testName);
-        if (indexOfOracle == -1) {
-            return null;
-        }
-        return oracles.get(indexOfOracle);
-    }
-
-    /**
-     * Adds non-axiomatic oracles to test prefixes in a given test file.
-     * Non-axiomatic oracles are specific to a given test prefix. Each oracle
-     * is matched to its corresponding test prefix using the
-     * {@link OracleOutput#testName()} value.
-=======
->>>>>>> 57a91b43
-     *
-     * @param testName a test name
-     * @param oracles a list of oracle records
-     * @return the oracle record with the given test name. Returns null if no
-     * such oracle exists.
-     */
-<<<<<<< HEAD
-    private static void insertNonAxiomaticOracles(CompilationUnit testFile, List<OracleOutput> oracles) {
-        testFile.findAll(MethodDeclaration.class)
-                .forEach(testCase -> {
-                    String testName = testCase.getNameAsString();
-                    OracleOutput oracle = getOracleWithTestName(testName, oracles);
-                    if (oracle != null) {
-                        if (isExceptional(oracle)) {
-                            insertNonAxiomaticException(testCase, oracle.exception());
-                        } else {
-                            insertNonAxiomaticAssertion(testCase, oracle.oracle());
-                        }
-                    }
-                });
-    }
-
-    /**
-     * Adds non-axiomatic oracles to test prefixes in a given directory.
-     * Non-axiomatic oracles are specific to a given test prefix. Each oracle
-     * is matched to its corresponding test prefix using the
-     * {@link OracleOutput#testName()} value.
-=======
     private static OracleOutput getOracleWithTestName(String testName, List<OracleOutput> oracles) {
         List<String> allTestNames = oracles
                 .stream()
@@ -1823,42 +1217,10 @@
      * Adds non-axiomatic oracles to test prefixes in a given test file. Each
      * oracle is matched to its corresponding test prefix using the
      * {@link OracleOutput#testName()} field.
->>>>>>> 57a91b43
      *
      * @param testFile a Java file of test prefixes
      * @param oracles a list of test oracles made by a non-axiomatic tog
      */
-<<<<<<< HEAD
-    private static void insertNonAxiomaticOracles(Path dir, List<OracleOutput> oracles) {
-        try (Stream<Path> walk = Files.walk(dir)) {
-            walk
-                    .filter(FileUtils::isJavaFile)
-                    .filter(p -> !FileUtils.isScaffolding(p))
-                    .forEach(testFile -> {
-                        try {
-                            CompilationUnit cu = StaticJavaParser.parse(testFile);
-                            insertNonAxiomaticOracles(cu, oracles);
-                            FileUtils.writeString(testFile, cu.toString());
-                        } catch (IOException e) {
-                            throw new Error("Unable to parse test file " + testFile.getFileName().toString());
-                        }
-                    });
-        } catch (IOException e) {
-            throw new Error("Error when parsing files in directory " + dir, e);
-        }
-    }
-
-    /**
-     * Checks if a given TOG is axiomatic.
-     *
-     * @param tog a test oracle generator
-     * @return true iff the given tog generates axiomatic test oracles (known
-     * a priori)
-     * @see OracleInserter#axiomaticTogs
-     */
-    private static boolean isAxiomatic(TogType tog) {
-        return axiomaticTogs.contains(tog);
-=======
     private static void insertNonAxiomaticOracles(CompilationUnit testFile, List<OracleOutput> oracles) {
         testFile.findAll(MethodDeclaration.class)
                 .forEach(testCase -> {
@@ -1872,7 +1234,6 @@
                         }
                     }
                 });
->>>>>>> 57a91b43
     }
 
     /**
@@ -1880,47 +1241,23 @@
      *
      * @param jarPath the JAR of the project under analysis
      */
-<<<<<<< HEAD
-    private static ClassLoader getClassLoader(Path jarPath) {
-        try {
-            URL jarURL = jarPath.toUri().toURL();
-            return new URLClassLoader(new URL[]{jarURL});
-=======
     private static void setClassLoader(Path jarPath) {
         try {
             URL jarURL = jarPath.toUri().toURL();
             classLoader = new URLClassLoader(new URL[]{jarURL});
->>>>>>> 57a91b43
         } catch (MalformedURLException e) {
             throw new Error("Unable to get URL for JAR " + jarPath);
         }
     }
 
     /**
-     * Adds oracles to a given collection of test prefixes. The approach for
-     * adding oracles varies based on whether the oracles are axiomatic or
-     * non-axiomatic. Saves the modified test prefixes in
-     * "output/tog-tests/[tog]", where [tog] is the given test oracle
-     * generator. This method does not override the original test prefixes.
-     *
-     * @param prefixDir a directory with Java test prefixes
+     * Adds oracles to the test prefixes generated by EvoSuite. The approach
+     * for adding oracles varies based on whether the oracles are axiomatic or
+     * non-axiomatic. Saves the new test suites to "output/tog-tests/[tog]",
+     * where [tog] is the given test oracle generator. This method does NOT
+     * override the original test prefixes.
+     *
      * @param tog a test oracle generator
-<<<<<<< HEAD
-     * @param oracles a list of test oracles made by {@code tog}
-     * @param jarPath a JAR file
-     * @see OracleInserter#insertAxiomaticOracles(Path, List)
-     * @see OracleInserter#insertNonAxiomaticOracles(Path, List)
-     */
-    public static void insertOracles(Path prefixDir, TogType tog, List<OracleOutput> oracles, Path jarPath) {
-        classLoader = getClassLoader(jarPath);
-        Path testPath = output.resolve("tog-tests/" + tog.toString().toLowerCase());
-        FileUtils.copy(prefixDir, testPath);
-        if (isAxiomatic(tog)) {
-            insertAxiomaticOracles(testPath, oracles);
-        } else {
-            insertNonAxiomaticOracles(testPath, oracles);
-        }
-=======
      * @param fullyQualifiedName the fully qualified name of the class under
      *                           test
      * @param oracles all test oracles generated by {@code tog}
@@ -1945,6 +1282,5 @@
             insertNonAxiomaticOracles(cu, oracles);
         }
         FileUtils.writeString(testPath, cu.toString());
->>>>>>> 57a91b43
     }
 }