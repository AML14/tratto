--- conflicted
+++ resolved
@@ -1,20 +1,11 @@
 # Generator
 
-<<<<<<< HEAD
 ## Setup
 
 ### EvoSuite
 
 To use EvoSuite (which is written in Java 8), the user must set a path to a home directory for JDK 8 in [`evosuite.sh`](evosuite.sh). See [Oracle](https://www.oracle.com/java/technologies/downloads/#java8-linux) for JDK downloads.
 
-### JDoctor
-
-Follow the setup instructions on the [ToRaDoCu](https://github.com/albertogoffi/toradocu) GitHub page. After the build is complete, add the `toradocu-1.0-all.jar` file to the `experiment/generator/resources` directory.
-
-## Overview
-This module:
- * generates test oracles using a test oracle generator (TOG).  Each TOG script produces oracles as a list of [`OracleOutput`](../src/main/java/OracleOutput.java)'s.
-=======
 ### JDoctor
 
 Follow the setup instructions on the [ToRaDoCu](https://github.com/albertogoffi/toradocu) GitHub page. After the build is complete (this may take a few minutes), add the `toradocu-1.0-all.jar` file to the `experiment/generator/resources` directory.
@@ -24,41 +15,40 @@
 This module...
 
  * generates test oracles using a test oracle generator (TOG).  Each TOG script produces oracles as a list of [`OracleOutput`](../src/main/java/data/OracleOutput.java)'s.
->>>>>>> f617680b
     - `jdoctor.sh`: Generates oracles using JDoctor
     - `toga.sh`: Generates oracles using TOGA
     - `tratto.sh`: Generates oracles using Tratto
  * generates a test suite using EvoSuite.  The `evosuite.sh` script produces output in `experiment/output/evosuite-test/`.
 
 
-<<<<<<< HEAD
 ### EvoSuite
 
 To use `evosuite.sh`, run
 
 ```shell
 bash evosuite.sh [fully qualified name] [path to binaries]
-=======
+```
+
+For example,
+
+```shell
+bash evosuite.sh tutorial.Stack ../src/test/resources/project/target/classes
+```
+
+For further detail about the EvoSuite calls abstracted by this script, see the [EvoSuite Tutorial](https://www.evosuite.org/documentation/tutorial-part-1/).
+
 ### JDoctor
 
 To use `jdoctor.sh`, run
 
 ```shell
 bash jdoctor.sh [fully qualified name] [path to source] [path to binaries]
->>>>>>> f617680b
 ```
 
 For example,
 
 ```shell
-<<<<<<< HEAD
-bash evosuite.sh tutorial.Stack ../src/test/resources/project/target/classes
-```
-
-For further detail about the EvoSuite calls abstracted by this script, see the [EvoSuite Tutorial](https://www.evosuite.org/documentation/tutorial-part-1/).
-=======
 bash jdoctor.sh tutorial.Stack ../src/test/resources/project/src/main/java ../src/test/resources/project/target/classes
 ```
 
-The JSON output is stored in `output/jdoctor/jdoctor_output.json`.
->>>>>>> f617680b
+The JSON output is stored in `output/jdoctor/jdoctor_output.json`.