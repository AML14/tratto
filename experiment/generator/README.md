--- conflicted
+++ resolved
@@ -6,26 +6,11 @@
 
 To use EvoSuite (which is written in Java 8), the user must set a path to a home directory for JDK 8 in [`evosuite.sh`](evosuite.sh). See [Oracle](https://www.oracle.com/java/technologies/downloads/#java8-linux) for JDK downloads.
 
-<<<<<<< HEAD
 ### JDoctor
 
 Follow the setup instructions on the [ToRaDoCu](https://github.com/albertogoffi/toradocu) GitHub page. After the build is complete, add the `toradocu-1.0-all.jar` file to the `experiment/generator/resources` directory.
 
 ## Overview
-
-This module uses shell scripts to generate oracles using a test oracle generator (TOG), and also generate a full test suite using EvoSuite. Each TOG has an individual shell script, named accordingly, to generate oracles catered to its specific implementation (e.g. `tratto.sh`). The `evosuite.sh` script generates a full test suite using EvoSuite, and saves the output to `experiment/output/evosuite-tests`.
-
-We provide a brief overview of the relevant scripts:
-
-- `evosuite.sh`: generates a test suite using EvoSuite 
-- `jdoctor.sh`: generates oracles using JDoctor
-- `toga.sh`: generates oracles using TOGA
-- `tratto.sh`: generates oracles using Tratto
-
-Each TOG outputs oracles as a list of [`OracleOutput`](../src/main/java/OracleOutput.java) objects.
-=======
-## Overview
-
 This module:
  * generates test oracles using a test oracle generator (TOG).  Each TOG script produces oracles as a list of [`OracleOutput`](../src/main/java/OracleOutput.java)'s.
     - `jdoctor.sh`: Generates oracles using JDoctor
@@ -33,7 +18,6 @@
     - `tratto.sh`: Generates oracles using Tratto
  * generates a test suite using EvoSuite.  The `evosuite.sh` script produces output in `experiment/output/evosuite-test/`.
 
->>>>>>> ecec3da8
 
 ### EvoSuite
 
