--- conflicted
+++ resolved
@@ -1,16 +1,14 @@
 # Generator
 
-<<<<<<< HEAD
 ## Setup
 
 ### EvoSuite
 
 To use EvoSuite (which is written in Java 8), the user must set a path to a home directory for JDK 8 in [`evosuite.sh`](evosuite.sh). See [Oracle](https://www.oracle.com/java/technologies/downloads/#java8-linux) for JDK downloads.
-=======
+
 ### JDoctor
 
 Follow the setup instructions on the [ToRaDoCu](https://github.com/albertogoffi/toradocu) GitHub page. After the build is complete, add the `toradocu-1.0-all.jar` file to the `experiment/generator/resources` directory.
->>>>>>> 78cf5919
 
 ## Overview
 
