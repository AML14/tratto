#!/bin/bash
# This script generates a list of axiomatic oracles using JDoctor. Saves the
# output to "output/jdoctor/oracle" as a list of OracleOutput records.

<<<<<<< HEAD
# Exit from the program if any error is arose from another bash script or another command executed within this bash script.
set -e

TARGET_CLASS="${1}"  # fully-qualified name of target class
SRC_DIR="${2}"  # project source directory
CLASS_DIR="${3}"  # path to binary files of the system under test

# argument check
if [ ! $# -eq 3 ]; then
  echo -e "jdoctor.sh: Expected 3 arguments, but got ${#}".
  exit 1
elif [ ! -d "${SRC_DIR}" ]; then
  echo -e "jdoctor.sh: The source directory \"${SRC_DIR}\" does not exist."
  exit 1
elif [ ! -d "${CLASS_DIR}" ]; then
  echo -e "jdoctor.sh: The system binaries path \"${CLASS_DIR}\" does not exist."
  exit 1
fi

SCRIPTDIR="$(cd "$(dirname "$0")" && pwd -P)"
. "${SCRIPTDIR}${SEPARATOR}utils${SEPARATOR}env.sh"

OUTPUT_DIR="${ROOT_DIR}${SEPARATOR}output"
JDOCTOR="${JAVA8_PROGRAM} -jar ${RESOURCES_DIR}${SEPARATOR}toradocu-1.0-all.jar"
mkdir -p "${OUTPUT_DIR}${SEPARATOR}jdoctor${SEPARATOR}output"
# use JDoctor to generate oracles
(
  # shellcheck disable=SC2153 # JAVA8_HOME, not a misspelling of JAVA_HOME.
  export JAVA_HOME=${JAVA8_HOME};
  $JDOCTOR \
  --target-class "${TARGET_CLASS}" \
  --source-dir "${SRC_DIR}" \
  --class-dir "${CLASS_DIR}" \
  --condition-translator-output "${OUTPUT_DIR}${SEPARATOR}jdoctor${SEPARATOR}output${SEPARATOR}jdoctor_output.json"  # location of JDoctor output in JSON format
)

# convert JDoctor JSON to OracleOutput
java -jar "${RESOURCES_DIR}${SEPARATOR}experiment.jar" "generate_oracle_output" "jdoctor" ""  # empty argument for compatibility
=======
# Set and check environment variables
SCRIPTDIR="$(cd "$(dirname "$0")" && pwd -P)"
. "${SCRIPTDIR}${SEPARATOR}utils${SEPARATOR}env.sh"
>>>>>>> 8facf96f
<|MERGE_RESOLUTION|>--- conflicted
+++ resolved
@@ -2,7 +2,6 @@
 # This script generates a list of axiomatic oracles using JDoctor. Saves the
 # output to "output/jdoctor/oracle" as a list of OracleOutput records.
 
-<<<<<<< HEAD
 # Exit from the program if any error is arose from another bash script or another command executed within this bash script.
 set -e
 
@@ -22,6 +21,7 @@
   exit 1
 fi
 
+# Set and check environment variables
 SCRIPTDIR="$(cd "$(dirname "$0")" && pwd -P)"
 . "${SCRIPTDIR}${SEPARATOR}utils${SEPARATOR}env.sh"
 
@@ -40,9 +40,4 @@
 )
 
 # convert JDoctor JSON to OracleOutput
-java -jar "${RESOURCES_DIR}${SEPARATOR}experiment.jar" "generate_oracle_output" "jdoctor" ""  # empty argument for compatibility
-=======
-# Set and check environment variables
-SCRIPTDIR="$(cd "$(dirname "$0")" && pwd -P)"
-. "${SCRIPTDIR}${SEPARATOR}utils${SEPARATOR}env.sh"
->>>>>>> 8facf96f
+java -jar "${RESOURCES_DIR}${SEPARATOR}experiment.jar" "generate_oracle_output" "jdoctor" ""  # empty argument for compatibility