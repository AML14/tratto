#!/bin/bash
# This script generates a list of axiomatic oracles using JDoctor. Saves the
# output to "output/jdoctor/oracle" as a list of OracleOutput records.

# ----- SETUP -----
# After adding the local JDK8 to the generator/resources directory...
# Set this field to the directory name.
JDK8_NAME="jdk-1.8.jdk"

<<<<<<< HEAD
=======

>>>>>>> 9c9068aa
# Exit from the program if any error is arose from another bash script or another command executed within this bash script.
set -e

if [[ $(uname) == "Darwin" || $(uname) == "Linux" ]]; then
    SEPARATOR="/"
else
    SEPARATOR="\\"
fi

# find JDK8 directory
<<<<<<< HEAD
ROOT_DIR=$(dirname "$(dirname "$(realpath "$0")")")
RESOURCES_DIR="$ROOT_DIR${SEPARATOR}generator${SEPARATOR}resources"
JDK_DEFAULT_PATH=$(find "$RESOURCES_DIR" -type d -name 'jdk*.jdk' -print -quit)
JAVA8_BIN=$(bash "${ROOT_DIR}${SEPARATOR}generator${SEPARATOR}utils${SEPARATOR}java_version.sh" "$JDK8_NAME" "JDOCTOR")

# argument check
if [ ! $# -eq 3 ]; then
  echo -e "(JDOCTOR) Incorrect number of arguments. Expected 3 arguments, but got $#".
  exit 1
elif [ ! -d "$2" ]; then
  echo -e "(JDOCTOR) The source directory \"$2\" does not exist."
  exit 1
elif [ ! -d "$3" ]; then
  echo -e "(JDOCTOR) The system binaries path \"$3\" does not exist."
  exit 1
elif [ ! -f "$JAVA8_BIN" ]; then
  echo -e "(JDOCTOR) Error: JDK8 java binary \"$JAVA8_BIN\" does not exist."
  exit 1
fi

TARGET_CLASS="$1"  # fully-qualified name of target class
SRC_DIR="$2"  # project source directory
CLASS_DIR="$3"  # path to binary files of the system under test
OUTPUT_DIR="${ROOT_DIR}${SEPARATOR}output"
JDOCTOR="${JAVA8_BIN} -jar ${RESOURCES_DIR}${SEPARATOR}toradocu-1.0-all.jar"
mkdir -p "$OUTPUT_DIR"
mkdir -p "${OUTPUT_DIR}${SEPARATOR}jdoctor"
# use JDoctor to generate oracles
(
  export JAVA_HOME=$JAVA8_BIN;
  $JDOCTOR \
  --target-class "$TARGET_CLASS" \
  --source-dir "$SRC_DIR" \
  --class-dir "$CLASS_DIR" \
  --condition-translator-output "${OUTPUT_DIR}${SEPARATOR}jdoctor${SEPARATOR}jdoctor_output.json"  # location of JDoctor output in JSON format
)
# convert JDoctor JSON to OracleOutput
java -jar "${RESOURCES_DIR}${SEPARATOR}experiment.jar" "jdoctor" "generate_oracle_outputs" "${OUTPUT_DIR}${SEPARATOR}jdoctor${SEPARATOR}jdoctor_output.json"
=======
ROOT_DIR=$(dirname "$(dirname "$(realpath "${0}")")")
RESOURCES_DIR="${ROOT_DIR}${SEPARATOR}generator${SEPARATOR}resources"
JAVA8_BIN=$(bash "${ROOT_DIR}${SEPARATOR}generator${SEPARATOR}utils${SEPARATOR}java_version.sh" "${JDK8_NAME}" "JDOCTOR")

# argument check
if [ ! $# -eq 3 ]; then
  echo -e "(JDOCTOR) Incorrect number of arguments. Expected 3 arguments, but got ${#}".
  exit 1
elif [ ! -d "${2}" ]; then
  echo -e "(JDOCTOR) The source directory \"${2}\" does not exist."
  exit 1
elif [ ! -d "${3}" ]; then
  echo -e "(JDOCTOR) The system binaries path \"${3}\" does not exist."
  exit 1
elif [ ! -f "${JAVA8_BIN}" ]; then
  echo -e "(JDOCTOR) Error: JDK8 java binary \"${JAVA8_BIN}\" does not exist."
  exit 1
fi

TARGET_CLASS="${1}"  # fully-qualified name of target class
SRC_DIR="${2}"  # project source directory
CLASS_DIR="${3}"  # path to binary files of the system under test
OUTPUT_DIR="${ROOT_DIR}${SEPARATOR}output"
JDOCTOR="${JAVA8_BIN} -jar ${RESOURCES_DIR}${SEPARATOR}toradocu-1.0-all.jar"
mkdir -p "${OUTPUT_DIR}${SEPARATOR}jdoctor${SEPARATOR}output"
# use JDoctor to generate oracles
(
  export JAVA_HOME=${JAVA8_BIN};
  $JDOCTOR \
  --target-class "${TARGET_CLASS}" \
  --source-dir "${SRC_DIR}" \
  --class-dir "${CLASS_DIR}" \
  --condition-translator-output "${OUTPUT_DIR}${SEPARATOR}jdoctor${SEPARATOR}output${SEPARATOR}jdoctor_output.json"  # location of JDoctor output in JSON format
)

# convert JDoctor JSON to OracleOutput
java -jar "${RESOURCES_DIR}${SEPARATOR}experiment.jar" "generate_oracle_output" "jdoctor" ""  # empty argument for compatibility
>>>>>>> 9c9068aa
<|MERGE_RESOLUTION|>--- conflicted
+++ resolved
@@ -7,10 +7,7 @@
 # Set this field to the directory name.
 JDK8_NAME="jdk-1.8.jdk"
 
-<<<<<<< HEAD
-=======
 
->>>>>>> 9c9068aa
 # Exit from the program if any error is arose from another bash script or another command executed within this bash script.
 set -e
 
@@ -21,46 +18,6 @@
 fi
 
 # find JDK8 directory
-<<<<<<< HEAD
-ROOT_DIR=$(dirname "$(dirname "$(realpath "$0")")")
-RESOURCES_DIR="$ROOT_DIR${SEPARATOR}generator${SEPARATOR}resources"
-JDK_DEFAULT_PATH=$(find "$RESOURCES_DIR" -type d -name 'jdk*.jdk' -print -quit)
-JAVA8_BIN=$(bash "${ROOT_DIR}${SEPARATOR}generator${SEPARATOR}utils${SEPARATOR}java_version.sh" "$JDK8_NAME" "JDOCTOR")
-
-# argument check
-if [ ! $# -eq 3 ]; then
-  echo -e "(JDOCTOR) Incorrect number of arguments. Expected 3 arguments, but got $#".
-  exit 1
-elif [ ! -d "$2" ]; then
-  echo -e "(JDOCTOR) The source directory \"$2\" does not exist."
-  exit 1
-elif [ ! -d "$3" ]; then
-  echo -e "(JDOCTOR) The system binaries path \"$3\" does not exist."
-  exit 1
-elif [ ! -f "$JAVA8_BIN" ]; then
-  echo -e "(JDOCTOR) Error: JDK8 java binary \"$JAVA8_BIN\" does not exist."
-  exit 1
-fi
-
-TARGET_CLASS="$1"  # fully-qualified name of target class
-SRC_DIR="$2"  # project source directory
-CLASS_DIR="$3"  # path to binary files of the system under test
-OUTPUT_DIR="${ROOT_DIR}${SEPARATOR}output"
-JDOCTOR="${JAVA8_BIN} -jar ${RESOURCES_DIR}${SEPARATOR}toradocu-1.0-all.jar"
-mkdir -p "$OUTPUT_DIR"
-mkdir -p "${OUTPUT_DIR}${SEPARATOR}jdoctor"
-# use JDoctor to generate oracles
-(
-  export JAVA_HOME=$JAVA8_BIN;
-  $JDOCTOR \
-  --target-class "$TARGET_CLASS" \
-  --source-dir "$SRC_DIR" \
-  --class-dir "$CLASS_DIR" \
-  --condition-translator-output "${OUTPUT_DIR}${SEPARATOR}jdoctor${SEPARATOR}jdoctor_output.json"  # location of JDoctor output in JSON format
-)
-# convert JDoctor JSON to OracleOutput
-java -jar "${RESOURCES_DIR}${SEPARATOR}experiment.jar" "jdoctor" "generate_oracle_outputs" "${OUTPUT_DIR}${SEPARATOR}jdoctor${SEPARATOR}jdoctor_output.json"
-=======
 ROOT_DIR=$(dirname "$(dirname "$(realpath "${0}")")")
 RESOURCES_DIR="${ROOT_DIR}${SEPARATOR}generator${SEPARATOR}resources"
 JAVA8_BIN=$(bash "${ROOT_DIR}${SEPARATOR}generator${SEPARATOR}utils${SEPARATOR}java_version.sh" "${JDK8_NAME}" "JDOCTOR")
@@ -97,5 +54,4 @@
 )
 
 # convert JDoctor JSON to OracleOutput
-java -jar "${RESOURCES_DIR}${SEPARATOR}experiment.jar" "generate_oracle_output" "jdoctor" ""  # empty argument for compatibility
->>>>>>> 9c9068aa
+java -jar "${RESOURCES_DIR}${SEPARATOR}experiment.jar" "generate_oracle_output" "jdoctor" ""  # empty argument for compatibility