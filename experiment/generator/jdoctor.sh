--- conflicted
+++ resolved
@@ -2,7 +2,6 @@
 # This script generates a list of axiomatic oracles using JDoctor. Saves the
 # output to "output/jdoctor/oracle" as a list of OracleOutput records.
 
-<<<<<<< HEAD
 # ----- SETUP -----
 # After adding the local JDK8 to the generator/resources directory...
 # Set this field to the directory name.
@@ -48,17 +47,4 @@
 )
 
 # convert JDoctor JSON to OracleOutput
-java -jar "${RESOURCES_DIR}${SEPARATOR}experiment.jar" "generate_oracle_output" "jdoctor" ""  # empty argument for compatibility
-=======
-# ----- Check environment variables -----
-
-if [ ! -d "${JAVA8_HOME}" ] ; then
-  echo "JAVA8_HOME is not set."
-  exit 1
-fi
-
-if [ ! -d "${JAVA8_HOME}" ] ; then
-  echo "JAVA8_HOME is not set to an existing directory: ${JAVA8_HOME}"
-  exit 1
-fi
->>>>>>> f19d392d
+java -jar "${RESOURCES_DIR}${SEPARATOR}experiment.jar" "generate_oracle_output" "jdoctor" ""  # empty argument for compatibility