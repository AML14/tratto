--- conflicted
+++ resolved
@@ -1,8 +1,6 @@
 #!/bin/bash
 # This script generates a list of axiomatic oracles using JDoctor. Saves the
 # output to "output/jdoctor/oracle" as a list of OracleOutput records.
-
-<<<<<<< HEAD
 
 # Exit from the program if any error is arose from another bash script or another command executed within this bash script.
 set -e
@@ -41,17 +39,4 @@
 )
 
 # convert JDoctor JSON to OracleOutput
-java -jar "${RESOURCES_DIR}${SEPARATOR}experiment.jar" "generate_oracle_output" "jdoctor" ""  # empty argument for compatibility
-=======
-# ----- Check environment variables -----
-
-if [ ! -d "${JAVA8_HOME}" ] ; then
-  echo "JAVA8_HOME is not set."
-  exit 1
-fi
-
-if [ ! -d "${JAVA8_HOME}" ] ; then
-  echo "JAVA8_HOME is not set to an existing directory: ${JAVA8_HOME}"
-  exit 1
-fi
->>>>>>> f7ecf1da
+java -jar "${RESOURCES_DIR}${SEPARATOR}experiment.jar" "generate_oracle_output" "jdoctor" ""  # empty argument for compatibility