#!/bin/bash
# This script generates a list of axiomatic oracles using JDoctor. Saves the
# output to "output/jdoctor/oracle" as a list of OracleOutput records.

<<<<<<< HEAD
# ----- SETUP -----
# After adding the local JDK8 to the generator/resources directory...
# Set this field to the directory name.
JDK8_NAME="jdk-1.8.jdk"


# Exit from the program if any error is arose from another bash script or another command executed within this bash script.
set -e

TARGET_CLASS="${1}"  # fully-qualified name of target class
SRC_DIR="${2}"  # project source directory
CLASS_DIR="${3}"  # path to binary files of the system under test
# argument check
if [ ! $# -eq 3 ]; then
  echo -e "jdoctor.sh: Incorrect number of arguments. Expected 3 arguments, but got ${#}".
  exit 1
elif [ ! -d "${2}" ]; then
  echo -e "jdoctor.sh: The source directory does not exist: ${2}"
  exit 1
elif [ ! -d "${3}" ]; then
  echo -e "jdoctor.sh: The system binaries path does not exist: ${3}"
=======
# Exit from the program if any error is arose from another bash script or another command executed within this bash script.
set -e

TARGET_CLASS="${1}"  # fully-qualified name of target class
SRC_DIR="${2}"  # project source directory
CLASS_DIR="${3}"  # path to binary files of the system under test

# argument check
if [ ! $# -eq 3 ]; then
  echo -e "jdoctor.sh: Expected 3 arguments, but got ${#}".
  exit 1
elif [ ! -d "${SRC_DIR}" ]; then
  echo -e "jdoctor.sh: The source directory \"${SRC_DIR}\" does not exist."
  exit 1
elif [ ! -d "${CLASS_DIR}" ]; then
  echo -e "jdoctor.sh: The system binaries path \"${CLASS_DIR}\" does not exist."
>>>>>>> 434c10a1
  exit 1
fi

SCRIPTDIR="$(cd "$(dirname "$0")" && pwd -P)"
. "${SCRIPTDIR}${SEPARATOR}utils${SEPARATOR}env.sh"

<<<<<<< HEAD
# ROOT_DIR is "experiment/".
ROOT_DIR=$(dirname "$(dirname "$(realpath "${0}")")")
RESOURCES_DIR="${ROOT_DIR}${SEPARATOR}generator${SEPARATOR}resources"

OUTPUT_DIR="${ROOT_DIR}${SEPARATOR}output"
JDOCTOR="${JAVA8_BIN} -jar ${RESOURCES_DIR}${SEPARATOR}toradocu-1.0-all.jar"
mkdir -p "${OUTPUT_DIR}${SEPARATOR}jdoctor${SEPARATOR}output"
# use JDoctor to generate oracles
(
  export JAVA_HOME=${JAVA8_BIN};
=======
OUTPUT_DIR="${ROOT_DIR}${SEPARATOR}output"
JDOCTOR="${JAVA8_PROGRAM} -jar ${RESOURCES_DIR}${SEPARATOR}toradocu-1.0-all.jar"
mkdir -p "${OUTPUT_DIR}${SEPARATOR}jdoctor${SEPARATOR}output"
# use JDoctor to generate oracles
(
  # shellcheck disable=SC2153 # JAVA8_HOME, not a misspelling of JAVA_HOME.
  export JAVA_HOME=${JAVA8_HOME};
>>>>>>> 434c10a1
  $JDOCTOR \
  --target-class "${TARGET_CLASS}" \
  --source-dir "${SRC_DIR}" \
  --class-dir "${CLASS_DIR}" \
  --condition-translator-output "${OUTPUT_DIR}${SEPARATOR}jdoctor${SEPARATOR}output${SEPARATOR}jdoctor_output.json"  # location of JDoctor output in JSON format
)

# convert JDoctor JSON to OracleOutput
java -jar "${RESOURCES_DIR}${SEPARATOR}experiment.jar" "generate_oracle_output" "jdoctor" ""  # empty argument for compatibility<|MERGE_RESOLUTION|>--- conflicted
+++ resolved
@@ -2,29 +2,6 @@
 # This script generates a list of axiomatic oracles using JDoctor. Saves the
 # output to "output/jdoctor/oracle" as a list of OracleOutput records.
 
-<<<<<<< HEAD
-# ----- SETUP -----
-# After adding the local JDK8 to the generator/resources directory...
-# Set this field to the directory name.
-JDK8_NAME="jdk-1.8.jdk"
-
-
-# Exit from the program if any error is arose from another bash script or another command executed within this bash script.
-set -e
-
-TARGET_CLASS="${1}"  # fully-qualified name of target class
-SRC_DIR="${2}"  # project source directory
-CLASS_DIR="${3}"  # path to binary files of the system under test
-# argument check
-if [ ! $# -eq 3 ]; then
-  echo -e "jdoctor.sh: Incorrect number of arguments. Expected 3 arguments, but got ${#}".
-  exit 1
-elif [ ! -d "${2}" ]; then
-  echo -e "jdoctor.sh: The source directory does not exist: ${2}"
-  exit 1
-elif [ ! -d "${3}" ]; then
-  echo -e "jdoctor.sh: The system binaries path does not exist: ${3}"
-=======
 # Exit from the program if any error is arose from another bash script or another command executed within this bash script.
 set -e
 
@@ -41,25 +18,12 @@
   exit 1
 elif [ ! -d "${CLASS_DIR}" ]; then
   echo -e "jdoctor.sh: The system binaries path \"${CLASS_DIR}\" does not exist."
->>>>>>> 434c10a1
   exit 1
 fi
 
 SCRIPTDIR="$(cd "$(dirname "$0")" && pwd -P)"
 . "${SCRIPTDIR}${SEPARATOR}utils${SEPARATOR}env.sh"
 
-<<<<<<< HEAD
-# ROOT_DIR is "experiment/".
-ROOT_DIR=$(dirname "$(dirname "$(realpath "${0}")")")
-RESOURCES_DIR="${ROOT_DIR}${SEPARATOR}generator${SEPARATOR}resources"
-
-OUTPUT_DIR="${ROOT_DIR}${SEPARATOR}output"
-JDOCTOR="${JAVA8_BIN} -jar ${RESOURCES_DIR}${SEPARATOR}toradocu-1.0-all.jar"
-mkdir -p "${OUTPUT_DIR}${SEPARATOR}jdoctor${SEPARATOR}output"
-# use JDoctor to generate oracles
-(
-  export JAVA_HOME=${JAVA8_BIN};
-=======
 OUTPUT_DIR="${ROOT_DIR}${SEPARATOR}output"
 JDOCTOR="${JAVA8_PROGRAM} -jar ${RESOURCES_DIR}${SEPARATOR}toradocu-1.0-all.jar"
 mkdir -p "${OUTPUT_DIR}${SEPARATOR}jdoctor${SEPARATOR}output"
@@ -67,7 +31,6 @@
 (
   # shellcheck disable=SC2153 # JAVA8_HOME, not a misspelling of JAVA_HOME.
   export JAVA_HOME=${JAVA8_HOME};
->>>>>>> 434c10a1
   $JDOCTOR \
   --target-class "${TARGET_CLASS}" \
   --source-dir "${SRC_DIR}" \
