--- conflicted
+++ resolved
@@ -4,14 +4,11 @@
 
 # Exit from the program if any error is arose from another bash script or another command executed within this bash script.
 set -e
-<<<<<<< HEAD
-=======
 if [[ $(uname) == "Darwin" || $(uname) == "Linux" ]]; then
   export SEPARATOR="/"
 else
   export SEPARATOR="\\"
 fi
->>>>>>> 6d7ab0fc
 
 TARGET_CLASS="${1}"  # fully-qualified name of target class
 SRC_DIR="${2}"  # project source directory
@@ -30,12 +27,6 @@
 fi
 
 # Set and check environment variables
-<<<<<<< HEAD
-SCRIPTDIR="$(cd "$(dirname "$0")" && pwd -P)"
-. "${SCRIPTDIR}${SEPARATOR}utils${SEPARATOR}env.sh"
-
-OUTPUT_DIR="${ROOT_DIR}${SEPARATOR}output"
-=======
 SCRIPT_DIR="$(cd "$(dirname "${0}")" && pwd -P)"
 # shellcheck source=generator/utils/env.sh
 . "${SCRIPT_DIR}${SEPARATOR}utils${SEPARATOR}env.sh"
@@ -43,7 +34,6 @@
 ROOT_DIR="$(dirname "$(dirname "${0}")")"
 OUTPUT_DIR="${ROOT_DIR}${SEPARATOR}output"
 RESOURCES_DIR="${ROOT_DIR}${SEPARATOR}generator${SEPARATOR}resources"
->>>>>>> 6d7ab0fc
 JDOCTOR="${JAVA8_PROGRAM} -jar ${RESOURCES_DIR}${SEPARATOR}toradocu-1.0-all.jar"
 mkdir -p "${OUTPUT_DIR}${SEPARATOR}jdoctor${SEPARATOR}output"
 # use JDoctor to generate oracles
