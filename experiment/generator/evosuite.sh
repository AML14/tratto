--- conflicted
+++ resolved
@@ -2,7 +2,6 @@
 # This script generates a test suite using EvoSuite and saves the output to
 # "output/evosuite-tests".
 
-<<<<<<< HEAD
 # Exit from the program if any error is arose from another bash script or another command executed within this bash script.
 set -e
 
@@ -20,6 +19,7 @@
   exit 1
 fi
 
+# Set and check environment variables
 SCRIPTDIR="$(cd "$(dirname "$0")" && pwd -P)"
 . "${SCRIPTDIR}${SEPARATOR}utils${SEPARATOR}env.sh"
 
@@ -44,9 +44,4 @@
 fi
 # moves evosuite tests to "output/evosuite-tests"
 mkdir -p "${OUTPUT_DIR}${SEPARATOR}evosuite-tests"
-mv "${CURRENT_DIR}${SEPARATOR}evosuite-tests" "${OUTPUT_DIR}"
-=======
-# Set and check environment variables
-SCRIPTDIR="$(cd "$(dirname "$0")" && pwd -P)"
-. "${SCRIPTDIR}${SEPARATOR}utils${SEPARATOR}env.sh"
->>>>>>> 2cc36cc2
+mv "${CURRENT_DIR}${SEPARATOR}evosuite-tests" "${OUTPUT_DIR}"