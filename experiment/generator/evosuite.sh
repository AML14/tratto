#!/bin/bash
# This script generates a test suite using EvoSuite and saves the output to
# "output/evosuite-tests".

# Exit from the program if any error is arose from another bash script or another command executed within this bash script.
set -e
<<<<<<< HEAD
=======
if [[ $(uname) == "Darwin" || $(uname) == "Linux" ]]; then
  export SEPARATOR="/"
else
  export SEPARATOR="\\"
fi
>>>>>>> 7d0edfc7

TARGET_CLASS="${1}"  # fully-qualified name of target class
TARGET_DIR="${2}"  # directory of binary files of the system under test

if [ ! $# -eq 2 ]; then
  echo -e "evosuite.sh: Incorrect number of arguments. Expected 2 arguments, but got ${#}".
  exit 1
<<<<<<< HEAD
elif [ ! -f "${TARGET_CLASS}" ]; then
  echo -e "evosuite.sh: Class file does not exist: ${TARGET_CLASS}"
  exit 1
=======
>>>>>>> 7d0edfc7
elif [ ! -d "${TARGET_DIR}" ]; then
  echo -e "evosuite.sh: The system binaries path does not exist: ${TARGET_DIR}"
  exit 1
fi

# Set and check environment variables
<<<<<<< HEAD
SCRIPTDIR="$(cd "$(dirname "$0")" && pwd -P)"
. "${SCRIPTDIR}${SEPARATOR}utils${SEPARATOR}env.sh"

# ROOT_DIR is "experiment/".
ROOT_DIR="$(dirname "${SCRIPTDIR}")"
RESOURCES_DIR="${ROOT_DIR}${SEPARATOR}generator${SEPARATOR}resources"
OUTPUT_DIR="${ROOT_DIR}${SEPARATOR}output"
EVOSUITE="${JAVA8_BIN} -jar ${RESOURCES_DIR}${SEPARATOR}evosuite-1.0.6.jar"

# generate tests using EvoSuite
(
  export JAVA_HOME=${JAVA8_BIN};
=======
SCRIPT_DIR="$(cd "$(dirname "${0}")" && pwd -P)"
# shellcheck source=generator/utils/env.sh
. "${SCRIPT_DIR}${SEPARATOR}utils${SEPARATOR}env.sh"

# ROOT_DIR is "experiment/".
ROOT_DIR="$(dirname "${SCRIPT_DIR}")"
RESOURCES_DIR="${ROOT_DIR}${SEPARATOR}generator${SEPARATOR}resources"
OUTPUT_DIR="${ROOT_DIR}${SEPARATOR}output"
EVOSUITE="${JAVA8_PROGRAM} -jar ${RESOURCES_DIR}${SEPARATOR}evosuite-1.0.6.jar"

# generate tests using EvoSuite
(
  # shellcheck disable=SC2153 # JAVA8_HOME, not a misspelling of JAVA_HOME.
  export JAVA_HOME=${JAVA8_HOME};
>>>>>>> 7d0edfc7
  $EVOSUITE -class "${TARGET_CLASS}" -projectCP "${TARGET_DIR}" -seed 13042023
)
CURRENT_DIR=$(realpath .)
rm -r "${CURRENT_DIR}${SEPARATOR}evosuite-report"  # delete statistics
# overwrites previous output if necessary
if [ -d "${OUTPUT_DIR}${SEPARATOR}evosuite-tests" ]; then
  rm -r "${OUTPUT_DIR}${SEPARATOR}evosuite-tests"
fi
# moves evosuite tests to "output/evosuite-tests"
mkdir -p "${OUTPUT_DIR}${SEPARATOR}evosuite-tests"
mv "${CURRENT_DIR}${SEPARATOR}evosuite-tests" "${OUTPUT_DIR}"<|MERGE_RESOLUTION|>--- conflicted
+++ resolved
@@ -4,14 +4,11 @@
 
 # Exit from the program if any error is arose from another bash script or another command executed within this bash script.
 set -e
-<<<<<<< HEAD
-=======
 if [[ $(uname) == "Darwin" || $(uname) == "Linux" ]]; then
   export SEPARATOR="/"
 else
   export SEPARATOR="\\"
 fi
->>>>>>> 7d0edfc7
 
 TARGET_CLASS="${1}"  # fully-qualified name of target class
 TARGET_DIR="${2}"  # directory of binary files of the system under test
@@ -19,32 +16,12 @@
 if [ ! $# -eq 2 ]; then
   echo -e "evosuite.sh: Incorrect number of arguments. Expected 2 arguments, but got ${#}".
   exit 1
-<<<<<<< HEAD
-elif [ ! -f "${TARGET_CLASS}" ]; then
-  echo -e "evosuite.sh: Class file does not exist: ${TARGET_CLASS}"
-  exit 1
-=======
->>>>>>> 7d0edfc7
 elif [ ! -d "${TARGET_DIR}" ]; then
   echo -e "evosuite.sh: The system binaries path does not exist: ${TARGET_DIR}"
   exit 1
 fi
 
 # Set and check environment variables
-<<<<<<< HEAD
-SCRIPTDIR="$(cd "$(dirname "$0")" && pwd -P)"
-. "${SCRIPTDIR}${SEPARATOR}utils${SEPARATOR}env.sh"
-
-# ROOT_DIR is "experiment/".
-ROOT_DIR="$(dirname "${SCRIPTDIR}")"
-RESOURCES_DIR="${ROOT_DIR}${SEPARATOR}generator${SEPARATOR}resources"
-OUTPUT_DIR="${ROOT_DIR}${SEPARATOR}output"
-EVOSUITE="${JAVA8_BIN} -jar ${RESOURCES_DIR}${SEPARATOR}evosuite-1.0.6.jar"
-
-# generate tests using EvoSuite
-(
-  export JAVA_HOME=${JAVA8_BIN};
-=======
 SCRIPT_DIR="$(cd "$(dirname "${0}")" && pwd -P)"
 # shellcheck source=generator/utils/env.sh
 . "${SCRIPT_DIR}${SEPARATOR}utils${SEPARATOR}env.sh"
@@ -59,7 +36,6 @@
 (
   # shellcheck disable=SC2153 # JAVA8_HOME, not a misspelling of JAVA_HOME.
   export JAVA_HOME=${JAVA8_HOME};
->>>>>>> 7d0edfc7
   $EVOSUITE -class "${TARGET_CLASS}" -projectCP "${TARGET_DIR}" -seed 13042023
 )
 CURRENT_DIR=$(realpath .)
