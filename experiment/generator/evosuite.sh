--- conflicted
+++ resolved
@@ -1,57 +1,8 @@
 #!/bin/bash
 # This script generates a test suite using EvoSuite and saves the output to
-<<<<<<< HEAD
-# experiment/output/evosuite-test.
-RESOURCES_DIR="$(dirname "$0")/resources"
-
-JDK_OLD_PATH=$(find $RESOURCES_DIR -type d -name 'jdk*.jdk' -print -quit)
-echo $JDK_OLD_PATH
-if [ -n "$JDK_OLD_PATH" ]; then
-    # Extract the directory name from the path
-    JDK_OLD_NAME=$(basename "$JDK_OLD_PATH")
-
-    # Rename the folder
-    JDK_NEW_NAME="jdk-1.8.jdk"
-    JDK_NEW_PATH=$(dirname "$JDK_OLD_PATH")"/$JDK_NEW_NAME"
-
-    if [ $JDK_OLD_PATH != $JDK_NEW_PATH ]; then
-      mv "$JDK_OLD_PATH" "$JDK_NEW_PATH"
-    fi
-    JAVA8_HOME="$JDK_NEW_PATH/Contents/Home"
-else
-    echo "No matching folder found. Please provide the complete path to the Java 1.8 JDK folder:"
-    read JAVA8_FOLDER
-    JAVA8_HOME="${JAVA8_FOLDER}/Contents/Home"
-fi
-
-# argument and setup check
-if [ ! $# -eq 2 ]; then
-  echo -e "(EVOSUITE) Incorrect number of arguments. Expected 2 arguments, but got $#".
-  exit 1
-elif [ ! -d "$2" ]; then
-  echo -e "(EVOSUITE) The system binaries path \"$2\" does not exist."
-  exit 1
-elif [ ! -d "$JAVA8_HOME" ]; then
-  echo -e "(EVOSUITE) Error: JDK8 home directory \"$JAVA8_HOME\" does not exist."
-  exit 1
-fi
-
-# setup variables
-TARGET_CLASS="$1"  # fully-qualified name of target class
-TARGET_DIR="$2"  # directory of binary files of the system under test
-OUTPUT_DIR="$RESOURCES_DIR/../../output"
-EVOSUITE="${JAVA8_HOME}/bin/java -jar $RESOURCES_DIR/evosuite-1.0.6.jar"
-mkdir -p "$OUTPUT_DIR"
-# use EvoSuite to generate tests
-(export JAVA_HOME=$JAVA8_HOME; $EVOSUITE -class "$TARGET_CLASS" -projectCP "$TARGET_DIR")
-
-mv "./evosuite-tests" "$OUTPUT_DIR"
-rm -r "./evosuite-report"
-=======
 # "output/evosuite-tests".
 
 # ----- SETUP -----
 # After adding the local JDK8 to the generator/resources directory...
 # Set this field to the directory name.
-JDK8_NAME="jdk-1.8.jdk"
->>>>>>> 22a9f2f6
+JDK8_NAME="jdk-1.8.jdk"