# Experiment

<<<<<<< HEAD
## Setup

### EvoSuite

We use EvoSuite to generate test prefixes, which is written in Java 8. However, the experiment module uses Java 17, such that the user must configure a home directory for a local JDK 8. See [Oracle](https://www.oracle.com/java/technologies/downloads/#java8-linux) for JDK downloads. Afterward, configure the path to the JDK Home directory in [`evosuite.sh`](generator/evosuite.sh). By default, this path is set to the `resources` subdirectory in the `generator` directory.

## Overview
=======
----
>>>>>>> 22a9f2f6

This module has all scripts necessary to reproduce the experimental results described in the paper "Tratto: A Neuro-Symbolic Approach to Deriving Axiomatic Test Oracles".

[//]: # (Add link to paper when available)

# 1. Setup

---

This section outlines all requirements and corresponding setup instructions for each tool used in the experimental pipeline. After the setup is complete, the user should be able to run each example command in the [Run the experiments](#3-run-the-experiments) section.

## 1.1. Evosuite

### 1.1.1. Java 8

We use EvoSuite to generate test prefixes, which is written in Java 8. However, the experiment module uses Java 17. To run EvoSuite (and similarly, JDoctor), the user must configure a home directory for a local JDK 8 version. See [Oracle](https://www.oracle.com/java/technologies/downloads/#java8-linux) for JDK downloads (you may need an Oracle account to download older versions). Then, add the JDK to the `./generator/resources` directory. In `./generator/evosuite.sh`, modify the field at the top of the script, `JDK8_NAME`, to the name of the local JDK directory in `./generator/resources`. By default, the script searches for `jdk-1.8.jdk` (alternatively, you may rename your local JDK directory to match this name).

## 1.2. JDoctor

### 1.2.1. ToRaDoCu

To set up JDoctor for analysis, visit the [ToRaDoCu](https://github.com/albertogoffi/toradocu) GitHub page, and follow the setup
instructions to build the `toradocu-1.0-all.jar` file (may take a few minutes). Then, move the jar file to the `./generator/resources` directory.

### 1.2.2. Java 8

JDoctor is written in Java 8. Please complete the above [EvoSuite Java 8 setup](#111-java-8) instructions before continuing. Similar to the EvoSuite setup, modify the field at the top of the `./generator/jdoctor.sh` script, `JDK8_NAME`, to the name of the local JDK 8 directory in `./generator/resources`.

## 1.3. Toga

### 1.3.1. Git Large File Storage

Toga requires Git Large File Storage (Git LFS) to set up its environment. See the [Git LFS homepage](https://git-lfs.com/) for setup instructions.

### 1.3.2. Conda (recommended)

Toga is written in `Python 3.8` and requires the user to install various python packages (automated by `./generator/toga.sh` script). A package management system, such as conda, is recommended (but not required) to create an isolated environment to run the Toga experiments (and debug any potential errors). See the [Miniconda homepage](https://docs.conda.io/projects/miniconda/en/latest/) for setup instructions.

## 1.4. Tratto

### 1.4.1 Conda (recommended)

Similar to Toga, a package management system, such as conda, is recommended (but not required) to create an isolated environment to run the Tratto experiments (and debug any potential errors). See the [Miniconda homepage](https://docs.conda.io/projects/miniconda/en/latest/) for setup instructions. Otherwise, the setup is fully automated by `./generator/tratto.sh`.

## 1.5 Runner

### 1.5.1 Java 8

Please complete the above [EvoSuite Java 8 setup](#111-java-8) instructions before continuing. Similar to the EvoSuite and JDoctor setup, modify the field at the top of the `./runner.sh` script, `JDK8_NAME`, to the name of the local JDK 8 directory in `./generator/resources`.

# 2. Overview

----

This module automates the experimental analysis of a test oracle generator (TOG) for the task of automated test generation. A unit test is composed of two parts: **the prefix** and **the oracle**.

```java
public class Example {
    public void exampleTest() {
        // prefix
        int a = 5;
        int b = 1;
        // oracle
        assertTrue(sum(a, b) == (a + b));
    }
}
```

To generate test prefixes, we use [EvoSuite](https://www.evosuite.org/), which generates complete unit tests (including oracles), and removes the generated oracles (assertions) using [JavaParser](https://javaparser.org/). Then, we generate new oracles using an arbitrary TOG, and add these assertions to the test prefixes. Finally, we run the tests using EvoSuite and record the number of passing/failing tests. Additionally, we use [Defects4J](https://github.com/rjust/defects4j) to compute the precision and FPR of a TOG. 

As a running example, we consider the following toy method:
```java
public class Example {
    /**
     * @param a an integer
     * @param b an integer
     * @return the sum of the two integer values
     */
    int sum(int a, int b) {
        return a - b;
    }
}
```

## 2.1. Research Questions

As a precursor, we define an "axiomatic" oracle, as a self-evident and unquestionable oracle (e.g. `methodResult != null`). Axiomatic oracles are very general and not specific to individual test prefixes. An example of a non-axiomatic oracle is `sum(5, 1) == 6`.

In our experimental analysis, we seek to answer the following research questions:

1. What is the effectiveness (precision and FPR) of Tratto for generating axiomatic oracles?
2. How does Tratto enhance test suites when combined with tools such as EvoSuite or Randoop in terms of bug-finding ability and mutation score?
3. Is Tratto able to recreate all (or more) axiomatic oracles generated by JDoctor? Is Tratto able to synthesize all oracles (and fix incorrect oracles) generated by TOGA?

[comment]: <> (4. How does Tratto compare with ChatGPT for axiomatic oracle generation?)

## 2.2. Experimental Pipeline

For reference, we provide a simplified graphic of the experimental pipeline:

![experiment pipeline](./doc/experiment-pipeline.png)

and a brief description of the relevant files:

- `defects4j`: this directory contains python scripts for running the Defects4J analysis
  - `defects4j.py`: a script that analyzes all bugs in all projects of Defects4J
  - `setup.py`: a script that sets up a Defects4J project bug for analysis 
- `generator`: this directory contains scripts for generating test prefixes and test oracles
  - `evosuite.sh`: a script that creates a test suite using EvoSuite for a given class
  - `jdoctor.sh`: a script that creates oracles using JDoctor
  - `toga.sh`: a script that creates oracles using TOGA
  - `tratto.sh`: a script that creates oracles using Tratto
- `src/main/java`: this directory contains all Java functionality for the end-to-end experimental pipeline
  - `data`: a package with records for representing input and output
  - `FileUtils.java`: a class with all necessary utilities to read, write, and move files
  - `TestUtils.java`: a class for test suite utilities, such as removing/inserting oracles
  - `Tog.java`: the main file for the `experiment.jar` build
  - `TogUtils.java`: a class for tog utilities, such as preprocessing input and postprocessing output
- `experiment.sh`: the end-to-end script which performs the experiment
- `runner.sh`: a script that compiles and runs a test suite

Note that in the previous diagram, the script `tog.sh` is a placeholder for the user-specified tog (e.g. `jdoctor.sh`, `toga.sh`, `tratto.sh`).

### 2.2.1. Prefix

We run `evosuite.sh` to generate a test suite using EvoSuite. These full test cases include both the test prefix and the test oracle, and are saved in `experiment/output/evosuite-tests/`. The EvoSuite tests are split such that each test contains exactly one assertion per test. These single-assertion tests are saved in `experiment/output/evosuite-simple-tests`. Then, we remove the oracles (assertions) and save the test prefixes in `experiment/output/evosuite-prefixes`. If an original EvoSuite test has 4 assertions, then we create 4 corresponding simple tests, and 4 test prefixes.

### 2.2.2. Oracle

After creating test prefixes, we generate oracles using each supported TOG: `jdoctor`, `toga`, and `tratto`. Each TOG has a corresponding script invoking the TOG (as a JAR or python script). Then, the new oracles are inserted into the test prefixes as assertions. The new tests are saved as separate files in `experiment/output/tog-tests/[tog]`.

Our method for inserting oracles varies based on whether the TOG generates [axiomatic](#a-axiomatic) or [non-axiomatic](#b-non-axiomatic) oracles.

#### A. Axiomatic

If the oracles are axiomatic, then we insert the oracles wherever they are applicable. Consider the following oracles for the
aforementioned `sum` example method: `sum(a, b) != null` and `a != null`. We may interpret these oracles as "method
output must not be null" and "first method argument must not be null". Consequently, we should add the assertions after
every appearance of the method output or first method argument, respectively. 

Consider the following test prefixes
generated by EvoSuite.

```java
public class ExampleTest {
    void sumTest() {
        int a = 2;
        int b = 5;
    }

    void sumNegativeTest() {
        int a = -1;
        int b = 7;
    }
}
```

After inserting the example axiomatic oracles, we get the following test suite,

```java
public class ExampleTest {
    void sumTest() {
        int a = 2;
        // first method argument must not be null
        assertTrue(a != null);
        int b = 5;
        // method output must not be null
        assertTrue(sum(a, b) != null);
    }

    void sumNegativeTest() {
        int a = -1;
        // first method argument must not be null
        assertTrue(a != null);
        int b = 7;
        // method output must not be null
        assertTrue(sum(a, b) != null);
    }
}
```

For simplicity, all axiomatic oracles are inserted as `assertTrue` method calls.

Consequently, each test case may have multiple oracles, and each oracle may be used more than once. Therefore, the number
of oracles may not equal the number of prefixes.

#### B. Non-Axiomatic

If the oracles are non-axiomatic, meaning that they correspond to a test prefix, then we simply insert the oracle into its
corresponding test prefix. In contrast to the axiomatic oracles, each test case contains at most one oracle (the TOG may be unable to generate an oracle for a given prefix), and each
oracle is used exactly once.

## 2.3. Metrics

We use Defects4J to evaluate the precision and FPR of a TOG. Defects4J is a database of real-world buggy Java projects, with corresponding single-commit fixes. We use the test suite generated by a TOG (with prefixes from EvoSuite) and classify each test as a True Positive, False Positive, True Negative, or False Negative. A test is considered "Positive" (uncovers a bug) if it <span style="color:red">fails</span> on the buggy implementation and "Negative" (does not uncover a bug) if it <span style="color:green">passes</span> on the buggy implementation. Similarly, a test is considered "False" (incorrectly uncovered bug) if it <span style="color:red">fails</span> on the fixed implementation and "True" (correctly uncovered bug) if it <span style="color:green">passes</span> on the fixed implementation.

|                     | Buggy                                 | Fixed                                 |
|---------------------|---------------------------------------|---------------------------------------|
| True Positive (TP)  | <span style="color:red">Fail</span>   | <span style="color:green">Pass</span> |
| False Positive (FP) | <span style="color:red">Fail</span>   | <span style="color:red">Fail</span>   |
| True Negative (TN)  | <span style="color:green">Pass</span> | <span style="color:green">Pass</span> |
| False Negative (FN) | <span style="color:green">Pass</span> | <span style="color:red">Fail</span>   |

For clarification, consider the following (buggy) code snippet:

We provide an example of each class of oracle below:
- True Positive: `sum(a, b) == (a + b)`
- False Positive: `sum(a, b) == null`
- True Negative: `sum(a, b) != null`
- False Negative: `sum(a, b) == (a - b)`

Intuitively, we hope to maximize True Positives and True Negatives, and minimize False Positives and False Negatives.
This corresponds to a high precision and a low FPR.


## 2.4. Output

We store three primary output records: [OracleOutput](#241-OracleOutput), [TestOutput](#242-testoutput), and [Defects4JOutput](#243-defects4joutput). All outputs generated during the experimental pipeline are saved in the `experiment/output` directory. This directory has various subdirectories, including:

- `output`:
  - `evosuite-tests`: a test suite generated by EvoSuite
  - `evosuite-simple-tests`: the test suite generated by EvoSuite, with each test split to have one assertion
  - `evosuite-prefixes`: the EvoSuite simple tests with all assertions and try/catch blocks removed
  - `[tog]`: a tog-specific directory for various intermediate outputs
    - `input`: pre-processed input to be passed to the tog 
    - `oracle`: the `OracleOutput` generated by a tog
    - `test`: the `TestOutput` generated by a tog
  - `tog-tests`: a test suite generated by each tog (with subdirectories for each tog)
  - `defects4j`: a directory for storing Defects4J experiment output
    - `[tog]`: a directory with all individual `Defects4JOutput` records generated by a tog
    - `[tog].json`: the final combined Defects4J output including all bugs for all projects

### 2.4.1. `OracleOutput`

An `OracleOutput` record corresponds to an oracle generated by a TOG, with the following features:

- `className`: the fully qualified name of the class under test
- `methodSignature`: the method under test
- `oracleType`: the type of oracle generated
  - If axiomatic, could be `PRE`, `NORMAL_POST`, or `EXCEPT_POST`
  - If non-axiomatic, must be `NON_AXIOMATIC`
- `exception`: the type of exception expected (empty string if non-exceptional oracle)
- `testName`: the name of the test corresponding to the oracle (empty string if non-axiomatic oracle)


We provide the following example of such a record,

```json lines
{
  "className": "com.example.MyClass",
  "methodSignature": "myMethod(java.lang.String s)",
  "oracleType": "OracleType.PRE",
  "oracle": "s != null",
  "exception": "",
  "testName": ""
}
```

### 2.4.2. `TestOutput`

A `TestOutput` record corresponds to a test suite generated by a TOG, with the following features:

- `tog`: the TOG that generated the test suite
- `className`: the fully qualified name of the class under test
- `sourceDir`: the source directory of the project under test
- `binDir`: the system binaries of the project under test
- `numPass`: the number of tests that pass
- `numFail`: the number of tests that fail
- `tests`: a list of all test cases generated by the TOG and whether they pass or fail

We provide the following example of such a record,

```json lines
{
  "tog": "jdoctor",
  "className": "com.example.MyClass",
  "sourceDir": "path/to/src",
  "binDir": "path/to/target/classes",
  "numPass": 1,
  "numFail": 1,
  "tests": [
    {
      "testName": "test0",
      "testBody": ...,
      "testResult": "PASS"
    },
    {
      "testName": "test1",
      "testBody": ...,
      "testResult": "FAIL"
    }
  ]
}
```

### 2.4.3. `Defects4JOutput`

A `Defects4JOutput` records corresponds to a summary of all tests generated by a TOG, with the following features:

- `tog`: the TOG that generated the test suite
- `numTruePositive`: the number of True Positive test cases
- `numFalsePositive`: the number of False Positive test cases
- `numTrueNegative`: the number of True Negative test cases
- `numFalseNegative`: the number of False Negative test cases

We provide the following example of such a record,

```json lines
{
  "tog": "tratto",
  "numTruePositive": 253,
  "numFalsePositive": 2,
  "numTrueNegative": 834,
  "numFalseNegative": 0
}
```

# 3. Run the experiments

----

**NOTE:** Check that all steps in [Section 1](#1-setup) have been complete before running an experiment.

## 3.1. Experiment

To run an experiment on an arbitrary project, run:

```shell
bash experiment.sh [fully-qualified-name] [source-dir] [bin-dir] [project-jar]
```

providing...
1. ...the fully qualified name of the class under test
2. ...the path to the source directory of the project under test
3. ...the path to the system binaries of the project under test
4. ...the path to the project jar

We provide a toy example of a project with a single class (`Stack.java`) in the directory `experiment/src/test/resources/project`. To invoke `experiment.sh` using this project, run,
```shell
bash experiment.sh \
  tutorial.Stack \
  ./src/test/resources/project/src/main/java \
  ./src/test/resources/project/target/classes \
  ./src/test/resources/project/target/Tutorial_Stack-1.0-SNAPSHOT.jar
```

## 3.2. Defects4J

To recreate the Defects4J experiment, run:

```shell
python ./defects4j/defects4j.py
```<|MERGE_RESOLUTION|>--- conflicted
+++ resolved
@@ -1,16 +1,6 @@
 # Experiment
 
-<<<<<<< HEAD
-## Setup
-
-### EvoSuite
-
-We use EvoSuite to generate test prefixes, which is written in Java 8. However, the experiment module uses Java 17, such that the user must configure a home directory for a local JDK 8. See [Oracle](https://www.oracle.com/java/technologies/downloads/#java8-linux) for JDK downloads. Afterward, configure the path to the JDK Home directory in [`evosuite.sh`](generator/evosuite.sh). By default, this path is set to the `resources` subdirectory in the `generator` directory.
-
-## Overview
-=======
 ----
->>>>>>> 22a9f2f6
 
 This module has all scripts necessary to reproduce the experimental results described in the paper "Tratto: A Neuro-Symbolic Approach to Deriving Axiomatic Test Oracles".
 
