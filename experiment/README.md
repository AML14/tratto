--- conflicted
+++ resolved
@@ -1,40 +1,15 @@
 # Tog
 
-<<<<<<< HEAD
-```shell
-bash runner.sh TOGA ./src/test/resources/project/src/main/java ./src/test/resources/project/target/classes
-```
-
-## Setup
-
-After completing all setup instructions, the example command in [Overview](#Overview) should run without error. 
-
-### JDK 8
-
-We use EvoSuite to generate test prefixes, which is written in Java 8. However, the remainder of the experiment module uses Java 17. To run EvoSuite (and similarly, JDoctor), the user must configure a home directory for a local JDK 8. See [Oracle](https://www.oracle.com/java/technologies/downloads/#java8-linux) for JDK downloads. Then, add the downloaded JDK 8 directory to `generator/resources`. 
-
-In **both** `evosuite.sh` and `jdoctor.sh`, there is a variable at the top of the script called `JDK8_NAME`. Set this variable to the name of the downloaded JDK directory (e.g. `jdk-1.8.jdk`).
-
-### JDoctor
-
-To set up JDoctor for analysis, visit the [ToRaDoCu](https://github.com/albertogoffi/toradocu) GitHub page, and follow instructions to build the `toradocu-1.0-all.jar` file. Then, add the JAR file to the `experiment/generator/resources` directory.
-
-## Overview
-
-This module automates the experimental analysis of a test oracle generator (TOG) for the task of automated test generation. 
-
-A unit test is composed of two parts: **the prefix** and **the oracle**. 
-=======
 The current repository contains the material to reproduce the experiments described in the paper Tratto: A Neuro-Symbolic
 Approach to Deriving Axiomatic Test Oracles.
 
+
 ## 1. Overview
 
 ----
 
 This module automates the experimental analysis of a test oracle generator (TOG) for the task of automated test generation.
 A unit test is composed of two parts: **the prefix** and **the oracle**.
->>>>>>> 8a6dcdb6
 
 ```agsl
 // prefix
@@ -49,6 +24,7 @@
 Then, we generate new oracles using an arbitrary TOG, and add these assertions to the test prefixes.
 Finally, we use [PITest](https://pitest.org/) to report mutation score of the generated tests, and also record the
 number of positive/negative (failing/passing) test cases.
+
 
 ### 1.1 Experimental Pipeline
 
@@ -71,6 +47,7 @@
   - `TestUtils.java`: a class for test suite utilities, such as removing/adding assertions
 - `experiment.sh`: the end-to-end script which performs the experiment
 
+
 ### 1.1.1. Prefix
 
 We run `evosuite.sh` to generate a test suite using EvoSuite. These full test cases
@@ -83,6 +60,7 @@
 `experiment/output/evosuite-tests-simple/`, while the same tests without oracles (test prefixes) are saved in
 `experiment/output/evosuite-prefix/`.
 
+
 ### 1.1.2. Oracle
 
 We use the test prefixes to generate oracles using a specified TOG.
@@ -140,6 +118,65 @@
 corresponding test prefix. In contrast to the axiomatic oracles, each test case contains precisely one oracle, and each
 oracle is used exactly once. Therefore, we will have an equal number of oracles and prefixes.
 
+
+#### 1.1.3 Output
+
+We save the output as a JSON file. The output follows the format,
+
+```json lines
+
+{
+
+  "tog": "tratto",
+
+  "source": "path/to/source/File.java",
+
+  "positive": 10,
+
+  "negative": 24,
+
+  "mutation-score": 85.42,
+
+  "tests": [
+
+    {
+
+      "class": "File",
+
+      "methodSignature": "sum(int a, int b)",
+
+      "isPositive": false,
+
+      "test": "int a = 2;\nassert a != null; ..."
+
+    },
+
+    ...,
+
+    {
+
+      "class": "File",
+
+      "methodSignature": "sum(int a, int b)",
+
+      "isPositive": false,
+
+      "test": "int a = -1;\nassert != null; ..."
+
+    }
+
+  ]
+
+}
+
+```
+
+We report the TOG, the source path, the number of failing tests (positive), the number of passing test (negative), 
+the mutation score, and information for each test case. For each test case, we report the class under test, the method 
+under test, whether the test passes or fails (`isPositive` is `true` if the test fails), and the test case as a String 
+(see `data.data.TestOutput.java` for further detail).
+
+
 ### 1.3. Research Questions
 
 As a precursor, we define an "axiomatic" oracle, as a self-evident and unquestionable oracle (e.g. `methodResult != null`). Axiomatic oracles are very general and not specific to individual test prefixes. An example of a non-axiomatic oracle is `sum(5, 1) == 6`.
@@ -152,9 +189,11 @@
 
 [comment]: <> (4. How does `Tratto` compare with `ChatGPT` for axiomatic oracle generation?)
 
+
 ### 1.3. Metrics
 
 To answer the above research questions, we perform two experiments: [Classification](#classification) (RQ 1, 3) and [Mutation](#mutation) (RQ 2).
+
 
 ### 1.3.1. Classification
 
@@ -178,6 +217,7 @@
 int sum(int a, int b) {
     return a - b;
 }
+
 ```
 
 We provide an example of each class of oracle below:
@@ -186,7 +226,9 @@
 - True Negative: `sum(a, b) != null`
 - False Negative: `sum(a, b) == (a - b)`
 
-Intuitively, we hope to maximize True Positives and True Negatives, and minimize False Positives and False Negatives. This corresponds to a high precision and a low FPR.
+Intuitively, we hope to maximize True Positives and True Negatives, and minimize False Positives and False Negatives. 
+This corresponds to a high precision and a low FPR.
+
 
 ### 1.3.2. Mutation
 
@@ -232,25 +274,10 @@
 
 ### 1.1.3. Toga
 
-<<<<<<< HEAD
-- `generator`: this package contains scripts for generating test prefixes and test oracles
-  - `README.md`: a small Markdown file with example script invocations
-  - `evosuite.sh`: a script that creates a test suite using EvoSuite for a given class
-  - `jdoctor.sh`: a script that creates oracles using JDoctor
-  - `toga.sh`: a script that creates oracles using TOGA
-  - `tratto.sh`: a script that creates oracles using Tratto
-- `src/main/java`: this directory contains all Java functionality for the end-to-end experimental pipeline
-  - `data`: a package with all records use to represent input and output
-  - `FileUtils.java`: a class with all necessary utilities to read and write to files
-  - `TestAnalyzer.java`: a class for reporting the statistics of a test suite. Includes the number of passing/failing tests and mutation score.
-  - `TestUtils.java`: a class for test suite utilities, such as removing/adding assertions
-- `experiment.sh`: the end-to-end script which performs the experiment
-=======
 #### A. Python
 Toga is written in `Python 3.8`. It requires to install python packages as well. The process to download the repository
 and set up the Toga environment is completely automatized in the `toga.sh` script. A package and management system like
 `Conda` is not required, but recommended to create an isolated environment where to run the Toga experiments.
->>>>>>> 8a6dcdb6
 
 #### B. Git Large File Storage
 
@@ -294,74 +321,6 @@
 
 Run:
 
-<<<<<<< HEAD
-Consequently, each test case may have multiple oracles, and each oracle may be used more than once. Therefore, the number of oracles may not equal the number of prefixes.
-
-#### Non-Axiomatic
-
-If the oracles are non-axiomatic, meaning they correspond to a test prefix, then we simply insert the oracle into its corresponding test prefix. In contrast to the axiomatic oracles, each test case contains precisely one oracle, and each oracle is used exactly once. Therefore, we will have an equal number of oracles and prefixes.
-
-[//]: # ()
-[//]: # (### Analysis)
-
-[//]: # ()
-[//]: # (We use the generated tests in `experiment/output/tog-test/[tog]/` and report statistics using `TestAnalyzer.java`. The class `TestAnalyzer.java` computes the mutation score using PITest, and invokes each test case to determine the number of positive/negative samples by the number of failing/passing tests, respectively.)
-
-## Output
-
-We save the output as a JSON file. The output follows the format,
-
-
-```json lines
-
-{
-
-  "tog": "tratto",
-
-  "source": "path/to/source/File.java",
-
-  "positive": 10,
-
-  "negative": 24,
-
-  "mutation-score": 85.42,
-
-  "tests": [
-
-    {
-
-      "class": "File",
-
-      "methodSignature": "sum(int a, int b)",
-
-      "isPositive": false,
-
-      "test": "int a = 2;\nassert a != null; ..."
-
-    },
-
-    ...,
-
-    {
-
-      "class": "File",
-
-      "methodSignature": "sum(int a, int b)",
-
-      "isPositive": false,
-
-      "test": "int a = -1;\nassert != null; ..."
-
-    }
-
-  ]
-
-}
-
-```
-
-We report the TOG, the source path, the number of failing tests (positive), the number of passing test (negative), the mutation score, and information for each test case. For each test case, we report the class under test, the method under test, whether the test passes or fails (`isPositive` is `true` if the test fails), and the test case as a String (see `data.data.TestOutput.java` for further detail).
-=======
   ```shell
   bash experiment.sh jdoctor tutorial.Stack [path_to_experiment]/src/test/resources/project/src/main/java [path_to_experiment]/src/test/resources/project/target/classes
   ```
@@ -381,15 +340,11 @@
 ### 3.3. Tratto
 
 Move to the Stack project folder from the root directory (`experiment`):
->>>>>>> 8a6dcdb6
 
   ```shell
   cd src/test/resources/project
   ```
 
-<<<<<<< HEAD
-[//]: # ([`TestAnalyzer` and `TestUtils` README.md]&#40;./src/README.md&#41;: Further description of how test suites are modified and analyzed)
-=======
 Generate the jar of the project with `Maven`:
 
   ```shell
@@ -401,6 +356,5 @@
   ```shell
   bash experiment.sh tratto tutorial.Stack [path_to_experiment]/src/test/resources/project/src/main/java [path_to_experiment]/src/test/resources/project/target/classes [path_to_experiment]/src/test/resources/project/target/[project_jar_name].jar
   ```
->>>>>>> 8a6dcdb6
 
 substituting the `[path_to_experiment]` with the absolute path to the `experiment` root folder, and `[project_jar_name]` with the name of the jar generated by Maven.
